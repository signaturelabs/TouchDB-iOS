// !$*UTF8*$!
{
	archiveVersion = 1;
	classes = {
	};
	objectVersion = 46;
	objects = {

/* Begin PBXBuildFile section */
		2700BC5114B3864B00B5B297 /* HTTPFileResponse.m in Sources */ = {isa = PBXBuildFile; fileRef = 2753156914ACEFC90065964D /* HTTPFileResponse.m */; };
		2700BC5F14B64AA600B5B297 /* TDRouter+Handlers.m in Sources */ = {isa = PBXBuildFile; fileRef = 2700BC5B14B64AA600B5B297 /* TDRouter+Handlers.m */; };
		270B3DFD1489359000E0A926 /* SenTestingKit.framework in Frameworks */ = {isa = PBXBuildFile; fileRef = 270B3DFC1489359000E0A926 /* SenTestingKit.framework */; };
		270B3DFE1489359000E0A926 /* Cocoa.framework in Frameworks */ = {isa = PBXBuildFile; fileRef = 27C70697148864BA00F0F099 /* Cocoa.framework */; };
		270B3E011489359000E0A926 /* TouchDB.framework in Frameworks */ = {isa = PBXBuildFile; fileRef = 270B3DEA1489359000E0A926 /* TouchDB.framework */; };
		270B3E1D1489384700E0A926 /* libsqlite3.dylib in Frameworks */ = {isa = PBXBuildFile; fileRef = 27F0744911CD4BA000E9A2AB /* libsqlite3.dylib */; };
		270B3E1E1489385C00E0A926 /* Foundation.framework in Frameworks */ = {isa = PBXBuildFile; fileRef = 27F0745C11CD50A600E9A2AB /* Foundation.framework */; };
		270B3E201489390000E0A926 /* TouchDB.h in Headers */ = {isa = PBXBuildFile; fileRef = 270B3E1F148938D800E0A926 /* TouchDB.h */; settings = {ATTRIBUTES = (Public, ); }; };
		270B3E211489390F00E0A926 /* TDURLProtocol.h in Headers */ = {isa = PBXBuildFile; fileRef = 27C706461487584300F0F099 /* TDURLProtocol.h */; settings = {ATTRIBUTES = (Public, ); }; };
		270B3E221489391E00E0A926 /* TDDatabase.h in Headers */ = {isa = PBXBuildFile; fileRef = 27F0744611CD4B6D00E9A2AB /* TDDatabase.h */; settings = {ATTRIBUTES = (Public, ); }; };
		270B3E231489392100E0A926 /* TDBody.h in Headers */ = {isa = PBXBuildFile; fileRef = 27F074A911CD5D7A00E9A2AB /* TDBody.h */; settings = {ATTRIBUTES = (Public, ); }; };
		270B3E241489392600E0A926 /* TDServer.h in Headers */ = {isa = PBXBuildFile; fileRef = 27C706401486BBD500F0F099 /* TDServer.h */; settings = {ATTRIBUTES = (Public, ); }; };
		270B3E251489392C00E0A926 /* TDRouter.h in Headers */ = {isa = PBXBuildFile; fileRef = 27C706431486BE7100F0F099 /* TDRouter.h */; settings = {ATTRIBUTES = (Public, ); }; };
		270B3E2B1489581E00E0A926 /* TDPuller.h in Headers */ = {isa = PBXBuildFile; fileRef = 270B3E291489581E00E0A926 /* TDPuller.h */; settings = {ATTRIBUTES = (Public, ); }; };
		270B3E3914898DF200E0A926 /* TDRevision.h in Headers */ = {isa = PBXBuildFile; fileRef = 270B3E3714898DF200E0A926 /* TDRevision.h */; settings = {ATTRIBUTES = (Public, ); }; };
		270B3E3E148D7F0000E0A926 /* TDPusher.h in Headers */ = {isa = PBXBuildFile; fileRef = 270B3E3C148D7F0000E0A926 /* TDPusher.h */; settings = {ATTRIBUTES = (Public, ); }; };
		270BDD361563338B007D52F6 /* MYURLUtils.h in Headers */ = {isa = PBXBuildFile; fileRef = 270BDD341563338B007D52F6 /* MYURLUtils.h */; };
		270BDD371563338B007D52F6 /* MYURLUtils.h in Headers */ = {isa = PBXBuildFile; fileRef = 270BDD341563338B007D52F6 /* MYURLUtils.h */; };
		270BDD381563338B007D52F6 /* MYURLUtils.m in Sources */ = {isa = PBXBuildFile; fileRef = 270BDD351563338B007D52F6 /* MYURLUtils.m */; };
		270BDD391563338B007D52F6 /* MYURLUtils.m in Sources */ = {isa = PBXBuildFile; fileRef = 270BDD351563338B007D52F6 /* MYURLUtils.m */; };
		270FE0CA14C5008C005FF647 /* Foundation.framework in Frameworks */ = {isa = PBXBuildFile; fileRef = 27F0745C11CD50A600E9A2AB /* Foundation.framework */; };
		270FE0D514C50134005FF647 /* TouchDB.framework in Frameworks */ = {isa = PBXBuildFile; fileRef = 270B3DEA1489359000E0A926 /* TouchDB.framework */; };
		270FE0D614C50134005FF647 /* TouchDBListener.framework in Frameworks */ = {isa = PBXBuildFile; fileRef = 275315D514ACF0A10065964D /* TouchDBListener.framework */; };
		27103F8314E9CE4400DF7209 /* TDReachability.h in Headers */ = {isa = PBXBuildFile; fileRef = 27103F8114E9CE4400DF7209 /* TDReachability.h */; };
		27103F8514E9CE4400DF7209 /* TDReachability.m in Sources */ = {isa = PBXBuildFile; fileRef = 27103F8214E9CE4400DF7209 /* TDReachability.m */; };
		27103F8814EA076600DF7209 /* SystemConfiguration.framework in Frameworks */ = {isa = PBXBuildFile; fileRef = 27103F8714EA076600DF7209 /* SystemConfiguration.framework */; };
		2711CDFD14C7590A00505D55 /* TDDatabase+Attachments.h in Headers */ = {isa = PBXBuildFile; fileRef = 2711CDFC14C7590A00505D55 /* TDDatabase+Attachments.h */; settings = {ATTRIBUTES = (Public, ); }; };
		2711CDFE14C7590A00505D55 /* TDDatabase+Attachments.h in Headers */ = {isa = PBXBuildFile; fileRef = 2711CDFC14C7590A00505D55 /* TDDatabase+Attachments.h */; settings = {ATTRIBUTES = (Public, ); }; };
		2711CE0014C7595900505D55 /* TDDatabase+Insertion.h in Headers */ = {isa = PBXBuildFile; fileRef = 2711CDFF14C7595900505D55 /* TDDatabase+Insertion.h */; settings = {ATTRIBUTES = (Public, ); }; };
		2711CE0114C7595900505D55 /* TDDatabase+Insertion.h in Headers */ = {isa = PBXBuildFile; fileRef = 2711CDFF14C7595900505D55 /* TDDatabase+Insertion.h */; settings = {ATTRIBUTES = (Public, ); }; };
		2711CE0314C759BD00505D55 /* TDDatabase+Replication.h in Headers */ = {isa = PBXBuildFile; fileRef = 2711CE0214C759BD00505D55 /* TDDatabase+Replication.h */; settings = {ATTRIBUTES = (Public, ); }; };
		2711CE0414C759BD00505D55 /* TDDatabase+Replication.h in Headers */ = {isa = PBXBuildFile; fileRef = 2711CE0214C759BD00505D55 /* TDDatabase+Replication.h */; settings = {ATTRIBUTES = (Public, ); }; };
		2711CE1414C75B6E00505D55 /* TDDatabase+LocalDocs.h in Headers */ = {isa = PBXBuildFile; fileRef = 2773ADC514BD1EB80027A292 /* TDDatabase+LocalDocs.h */; settings = {ATTRIBUTES = (Public, ); }; };
		272B85141523691700A90CB2 /* TDJSON.h in Headers */ = {isa = PBXBuildFile; fileRef = 272B85121523691700A90CB2 /* TDJSON.h */; };
		272B85161523691700A90CB2 /* TDJSON.m in Sources */ = {isa = PBXBuildFile; fileRef = 272B85131523691700A90CB2 /* TDJSON.m */; };
		274C391F149FAE0000A5E89B /* TDDatabase+Attachments.m in Sources */ = {isa = PBXBuildFile; fileRef = 274C391B149FAE0000A5E89B /* TDDatabase+Attachments.m */; };
		2751D4E4151BAE7000F7FD57 /* TDDatabaseManager.h in Headers */ = {isa = PBXBuildFile; fileRef = 2751D4E2151BAE7000F7FD57 /* TDDatabaseManager.h */; settings = {ATTRIBUTES = (Public, ); }; };
		2751D4E6151BAE7000F7FD57 /* TDDatabaseManager.m in Sources */ = {isa = PBXBuildFile; fileRef = 2751D4E3151BAE7000F7FD57 /* TDDatabaseManager.m */; };
		2753156E14ACEFC90065964D /* DDData.h in Headers */ = {isa = PBXBuildFile; fileRef = 2753155114ACEFC90065964D /* DDData.h */; };
		2753157214ACEFC90065964D /* DDNumber.h in Headers */ = {isa = PBXBuildFile; fileRef = 2753155314ACEFC90065964D /* DDNumber.h */; };
		2753157614ACEFC90065964D /* DDRange.h in Headers */ = {isa = PBXBuildFile; fileRef = 2753155514ACEFC90065964D /* DDRange.h */; };
		2753157A14ACEFC90065964D /* HTTPAuthenticationRequest.h in Headers */ = {isa = PBXBuildFile; fileRef = 2753155714ACEFC90065964D /* HTTPAuthenticationRequest.h */; };
		2753157E14ACEFC90065964D /* HTTPConnection.h in Headers */ = {isa = PBXBuildFile; fileRef = 2753155914ACEFC90065964D /* HTTPConnection.h */; };
		2753158214ACEFC90065964D /* HTTPLogging.h in Headers */ = {isa = PBXBuildFile; fileRef = 2753155B14ACEFC90065964D /* HTTPLogging.h */; };
		2753158414ACEFC90065964D /* HTTPMessage.h in Headers */ = {isa = PBXBuildFile; fileRef = 2753155C14ACEFC90065964D /* HTTPMessage.h */; };
		2753158814ACEFC90065964D /* HTTPResponse.h in Headers */ = {isa = PBXBuildFile; fileRef = 2753155E14ACEFC90065964D /* HTTPResponse.h */; };
		2753158A14ACEFC90065964D /* HTTPServer.h in Headers */ = {isa = PBXBuildFile; fileRef = 2753155F14ACEFC90065964D /* HTTPServer.h */; };
		2753158E14ACEFC90065964D /* HTTPAsyncFileResponse.h in Headers */ = {isa = PBXBuildFile; fileRef = 2753156214ACEFC90065964D /* HTTPAsyncFileResponse.h */; };
		2753159214ACEFC90065964D /* HTTPDataResponse.h in Headers */ = {isa = PBXBuildFile; fileRef = 2753156414ACEFC90065964D /* HTTPDataResponse.h */; };
		2753159614ACEFC90065964D /* HTTPDynamicFileResponse.h in Headers */ = {isa = PBXBuildFile; fileRef = 2753156614ACEFC90065964D /* HTTPDynamicFileResponse.h */; };
		2753159A14ACEFC90065964D /* HTTPFileResponse.h in Headers */ = {isa = PBXBuildFile; fileRef = 2753156814ACEFC90065964D /* HTTPFileResponse.h */; };
		2753159E14ACEFC90065964D /* HTTPRedirectResponse.h in Headers */ = {isa = PBXBuildFile; fileRef = 2753156A14ACEFC90065964D /* HTTPRedirectResponse.h */; };
		275315A214ACEFC90065964D /* WebSocket.h in Headers */ = {isa = PBXBuildFile; fileRef = 2753156C14ACEFC90065964D /* WebSocket.h */; };
		275315AB14ACF00B0065964D /* GCDAsyncSocket.h in Headers */ = {isa = PBXBuildFile; fileRef = 275315A814ACF00B0065964D /* GCDAsyncSocket.h */; };
		275315BC14ACF0330065964D /* DDAbstractDatabaseLogger.h in Headers */ = {isa = PBXBuildFile; fileRef = 275315B114ACF0330065964D /* DDAbstractDatabaseLogger.h */; };
		275315C014ACF0330065964D /* DDASLLogger.h in Headers */ = {isa = PBXBuildFile; fileRef = 275315B314ACF0330065964D /* DDASLLogger.h */; };
		275315C414ACF0330065964D /* DDFileLogger.h in Headers */ = {isa = PBXBuildFile; fileRef = 275315B514ACF0330065964D /* DDFileLogger.h */; };
		275315C814ACF0330065964D /* DDLog.h in Headers */ = {isa = PBXBuildFile; fileRef = 275315B714ACF0330065964D /* DDLog.h */; };
		275315CC14ACF0330065964D /* DDTTYLogger.h in Headers */ = {isa = PBXBuildFile; fileRef = 275315B914ACF0330065964D /* DDTTYLogger.h */; };
		275315DC14ACF0A20065964D /* InfoPlist.strings in Resources */ = {isa = PBXBuildFile; fileRef = 275315DA14ACF0A20065964D /* InfoPlist.strings */; };
		275315E014ACF0A20065964D /* TDListener.m in Sources */ = {isa = PBXBuildFile; fileRef = 275315DF14ACF0A20065964D /* TDListener.m */; settings = {COMPILER_FLAGS = "-fno-objc-arc"; }; };
		275315E414ACF1130065964D /* DDData.m in Sources */ = {isa = PBXBuildFile; fileRef = 2753155214ACEFC90065964D /* DDData.m */; };
		275315E514ACF1130065964D /* DDNumber.m in Sources */ = {isa = PBXBuildFile; fileRef = 2753155414ACEFC90065964D /* DDNumber.m */; };
		275315E614ACF1130065964D /* DDRange.m in Sources */ = {isa = PBXBuildFile; fileRef = 2753155614ACEFC90065964D /* DDRange.m */; };
		275315E714ACF1130065964D /* HTTPAuthenticationRequest.m in Sources */ = {isa = PBXBuildFile; fileRef = 2753155814ACEFC90065964D /* HTTPAuthenticationRequest.m */; };
		275315E814ACF1130065964D /* HTTPConnection.m in Sources */ = {isa = PBXBuildFile; fileRef = 2753155A14ACEFC90065964D /* HTTPConnection.m */; };
		275315E914ACF1130065964D /* HTTPMessage.m in Sources */ = {isa = PBXBuildFile; fileRef = 2753155D14ACEFC90065964D /* HTTPMessage.m */; };
		275315EA14ACF1130065964D /* HTTPServer.m in Sources */ = {isa = PBXBuildFile; fileRef = 2753156014ACEFC90065964D /* HTTPServer.m */; };
		275315EC14ACF1130065964D /* HTTPDataResponse.m in Sources */ = {isa = PBXBuildFile; fileRef = 2753156514ACEFC90065964D /* HTTPDataResponse.m */; };
		275315F014ACF1130065964D /* WebSocket.m in Sources */ = {isa = PBXBuildFile; fileRef = 2753156D14ACEFC90065964D /* WebSocket.m */; };
		275315F114ACF1130065964D /* GCDAsyncSocket.m in Sources */ = {isa = PBXBuildFile; fileRef = 275315A914ACF00B0065964D /* GCDAsyncSocket.m */; };
		275315F214ACF1130065964D /* DDLog.m in Sources */ = {isa = PBXBuildFile; fileRef = 275315B814ACF0330065964D /* DDLog.m */; };
		275315F314ACF1C20065964D /* Foundation.framework in Frameworks */ = {isa = PBXBuildFile; fileRef = 27C7069C148864BA00F0F099 /* Foundation.framework */; };
		275315F514ACF1CC0065964D /* Security.framework in Frameworks */ = {isa = PBXBuildFile; fileRef = 275315F414ACF1CC0065964D /* Security.framework */; };
		275315F814ACF2500065964D /* CoreServices.framework in Frameworks */ = {isa = PBXBuildFile; fileRef = 275315F714ACF2500065964D /* CoreServices.framework */; };
		275315F914ACF2D70065964D /* TDListener.h in Headers */ = {isa = PBXBuildFile; fileRef = 275315DE14ACF0A20065964D /* TDListener.h */; settings = {ATTRIBUTES = (Public, ); }; };
		275315FC14ACF83C0065964D /* TouchDB.framework in Frameworks */ = {isa = PBXBuildFile; fileRef = 270B3DEA1489359000E0A926 /* TouchDB.framework */; };
		2753160C14ACFC2A0065964D /* TDHTTPConnection.h in Headers */ = {isa = PBXBuildFile; fileRef = 2753160A14ACFC2A0065964D /* TDHTTPConnection.h */; };
<<<<<<< HEAD
		2753160D14ACFC2A0065964D /* TDHTTPConnection.m in Sources */ = {isa = PBXBuildFile; fileRef = 2753160B14ACFC2A0065964D /* TDHTTPConnection.m */; settings = {COMPILER_FLAGS = "-fno-objc-arc"; }; };
=======
		2753160D14ACFC2A0065964D /* TDHTTPConnection.m in Sources */ = {isa = PBXBuildFile; fileRef = 2753160B14ACFC2A0065964D /* TDHTTPConnection.m */; };
		275F535015C04F7B00BAF578 /* MYStreamUtils.h in Headers */ = {isa = PBXBuildFile; fileRef = 275F534E15C04F7B00BAF578 /* MYStreamUtils.h */; };
		275F535115C04F7B00BAF578 /* MYStreamUtils.m in Sources */ = {isa = PBXBuildFile; fileRef = 275F534F15C04F7B00BAF578 /* MYStreamUtils.m */; };
		275F535215C04F7B00BAF578 /* MYStreamUtils.m in Sources */ = {isa = PBXBuildFile; fileRef = 275F534F15C04F7B00BAF578 /* MYStreamUtils.m */; };
>>>>>>> 4a778121
		2766EFF814DB7F9F009ECCA8 /* TDMultipartWriter.h in Headers */ = {isa = PBXBuildFile; fileRef = 2766EFF614DB7F9F009ECCA8 /* TDMultipartWriter.h */; };
		2766EFFA14DB7F9F009ECCA8 /* TDMultipartWriter.m in Sources */ = {isa = PBXBuildFile; fileRef = 2766EFF714DB7F9F009ECCA8 /* TDMultipartWriter.m */; };
		2766EFFD14DC7B37009ECCA8 /* TDMultiStreamWriter.h in Headers */ = {isa = PBXBuildFile; fileRef = 2766EFFB14DC7B37009ECCA8 /* TDMultiStreamWriter.h */; };
		2766EFFF14DC7B37009ECCA8 /* TDMultiStreamWriter.m in Sources */ = {isa = PBXBuildFile; fileRef = 2766EFFC14DC7B37009ECCA8 /* TDMultiStreamWriter.m */; };
		2767D7DF14C8D3E500ED0F26 /* Logging.m in Sources */ = {isa = PBXBuildFile; fileRef = 27F0751211CDC7F900E9A2AB /* Logging.m */; settings = {COMPILER_FLAGS = "-fno-objc-arc"; }; };
		2767D7E014C8D3EA00ED0F26 /* CollectionUtils.m in Sources */ = {isa = PBXBuildFile; fileRef = 27F0749C11CD5B4F00E9A2AB /* CollectionUtils.m */; settings = {COMPILER_FLAGS = "-fno-objc-arc"; }; };
		27731EFF1493FA3100815D67 /* TDBlobStore.h in Headers */ = {isa = PBXBuildFile; fileRef = 27731EFD1493FA3100815D67 /* TDBlobStore.h */; };
		27731F061495335B00815D67 /* TDBlobStore.m in Sources */ = {isa = PBXBuildFile; fileRef = 27731EFE1493FA3100815D67 /* TDBlobStore.m */; };
		27731F191495CFEF00815D67 /* TDRouter_Tests.m in Sources */ = {isa = PBXBuildFile; fileRef = 27C7064A1488311100F0F099 /* TDRouter_Tests.m */; };
		27731F1A1495CFEF00815D67 /* TDView_Tests.m in Sources */ = {isa = PBXBuildFile; fileRef = 27B0B77F1491E73400A817AD /* TDView_Tests.m */; };
		27731F1B1495CFEF00815D67 /* TDDatabase_Tests.m in Sources */ = {isa = PBXBuildFile; fileRef = 27821BB9148FF56C0099B373 /* TDDatabase_Tests.m */; };
		27731F1C1495CFEF00815D67 /* TDReplicator_Tests.m in Sources */ = {isa = PBXBuildFile; fileRef = 27821BBB149001B20099B373 /* TDReplicator_Tests.m */; };
		27731F1E1495CFEF00815D67 /* libTouchDB.a in Frameworks */ = {isa = PBXBuildFile; fileRef = 27B0B7A91492B83B00A817AD /* libTouchDB.a */; };
		27731F1F1495CFEF00815D67 /* libsqlite3.dylib in Frameworks */ = {isa = PBXBuildFile; fileRef = 27B0B7F81492BC8000A817AD /* libsqlite3.dylib */; };
		27731F201495CFEF00815D67 /* UIKit.framework in Frameworks */ = {isa = PBXBuildFile; fileRef = 27B0B7B81492B83C00A817AD /* UIKit.framework */; };
		27731F211495CFEF00815D67 /* Foundation.framework in Frameworks */ = {isa = PBXBuildFile; fileRef = 27F0745C11CD50A600E9A2AB /* Foundation.framework */; };
		27731F221495CFEF00815D67 /* CoreGraphics.framework in Frameworks */ = {isa = PBXBuildFile; fileRef = 27B0B80F1492C16300A817AD /* CoreGraphics.framework */; };
		2773ADC714BD1EB80027A292 /* TDDatabase+LocalDocs.h in Headers */ = {isa = PBXBuildFile; fileRef = 2773ADC514BD1EB80027A292 /* TDDatabase+LocalDocs.h */; settings = {ATTRIBUTES = (Public, ); }; };
		2773ADC914BD1EB80027A292 /* TDDatabase+LocalDocs.m in Sources */ = {isa = PBXBuildFile; fileRef = 2773ADC614BD1EB80027A292 /* TDDatabase+LocalDocs.m */; };
		27821BB7148E7D6F0099B373 /* TDReplicator.h in Headers */ = {isa = PBXBuildFile; fileRef = 27821BB5148E7D6F0099B373 /* TDReplicator.h */; settings = {ATTRIBUTES = (Public, ); }; };
		27821BBE14906FB60099B373 /* TouchDBPrefix.h in Headers */ = {isa = PBXBuildFile; fileRef = 27821BBD14906FB50099B373 /* TouchDBPrefix.h */; };
		2783A036156C39E300DC8692 /* NSMutableURLRequest+Parameters.h in Headers */ = {isa = PBXBuildFile; fileRef = 2783A00D156C39E300DC8692 /* NSMutableURLRequest+Parameters.h */; };
		2783A037156C39E300DC8692 /* NSMutableURLRequest+Parameters.h in Headers */ = {isa = PBXBuildFile; fileRef = 2783A00D156C39E300DC8692 /* NSMutableURLRequest+Parameters.h */; };
		2783A038156C39E300DC8692 /* NSMutableURLRequest+Parameters.m in Sources */ = {isa = PBXBuildFile; fileRef = 2783A00E156C39E300DC8692 /* NSMutableURLRequest+Parameters.m */; };
		2783A039156C39E300DC8692 /* NSMutableURLRequest+Parameters.m in Sources */ = {isa = PBXBuildFile; fileRef = 2783A00E156C39E300DC8692 /* NSMutableURLRequest+Parameters.m */; };
		2783A03A156C39E300DC8692 /* NSString+URLEncoding.h in Headers */ = {isa = PBXBuildFile; fileRef = 2783A00F156C39E300DC8692 /* NSString+URLEncoding.h */; };
		2783A03B156C39E300DC8692 /* NSString+URLEncoding.h in Headers */ = {isa = PBXBuildFile; fileRef = 2783A00F156C39E300DC8692 /* NSString+URLEncoding.h */; };
		2783A03C156C39E300DC8692 /* NSString+URLEncoding.m in Sources */ = {isa = PBXBuildFile; fileRef = 2783A010156C39E300DC8692 /* NSString+URLEncoding.m */; };
		2783A03D156C39E300DC8692 /* NSString+URLEncoding.m in Sources */ = {isa = PBXBuildFile; fileRef = 2783A010156C39E300DC8692 /* NSString+URLEncoding.m */; };
		2783A056156C39E300DC8692 /* OAConsumer.h in Headers */ = {isa = PBXBuildFile; fileRef = 2783A01E156C39E300DC8692 /* OAConsumer.h */; };
		2783A057156C39E300DC8692 /* OAConsumer.h in Headers */ = {isa = PBXBuildFile; fileRef = 2783A01E156C39E300DC8692 /* OAConsumer.h */; };
		2783A058156C39E300DC8692 /* OAConsumer.m in Sources */ = {isa = PBXBuildFile; fileRef = 2783A01F156C39E300DC8692 /* OAConsumer.m */; };
		2783A059156C39E300DC8692 /* OAConsumer.m in Sources */ = {isa = PBXBuildFile; fileRef = 2783A01F156C39E300DC8692 /* OAConsumer.m */; };
		2783A062156C39E300DC8692 /* OAMutableURLRequest.h in Headers */ = {isa = PBXBuildFile; fileRef = 2783A024156C39E300DC8692 /* OAMutableURLRequest.h */; };
		2783A063156C39E300DC8692 /* OAMutableURLRequest.h in Headers */ = {isa = PBXBuildFile; fileRef = 2783A024156C39E300DC8692 /* OAMutableURLRequest.h */; };
		2783A064156C39E300DC8692 /* OAMutableURLRequest.m in Sources */ = {isa = PBXBuildFile; fileRef = 2783A025156C39E300DC8692 /* OAMutableURLRequest.m */; };
		2783A065156C39E300DC8692 /* OAMutableURLRequest.m in Sources */ = {isa = PBXBuildFile; fileRef = 2783A025156C39E300DC8692 /* OAMutableURLRequest.m */; };
		2783A066156C39E300DC8692 /* OAPlaintextSignatureProvider.h in Headers */ = {isa = PBXBuildFile; fileRef = 2783A026156C39E300DC8692 /* OAPlaintextSignatureProvider.h */; };
		2783A067156C39E300DC8692 /* OAPlaintextSignatureProvider.h in Headers */ = {isa = PBXBuildFile; fileRef = 2783A026156C39E300DC8692 /* OAPlaintextSignatureProvider.h */; };
		2783A068156C39E300DC8692 /* OAPlaintextSignatureProvider.m in Sources */ = {isa = PBXBuildFile; fileRef = 2783A027156C39E300DC8692 /* OAPlaintextSignatureProvider.m */; };
		2783A069156C39E300DC8692 /* OAPlaintextSignatureProvider.m in Sources */ = {isa = PBXBuildFile; fileRef = 2783A027156C39E300DC8692 /* OAPlaintextSignatureProvider.m */; };
		2783A06E156C39E300DC8692 /* OARequestParameter.h in Headers */ = {isa = PBXBuildFile; fileRef = 2783A02A156C39E300DC8692 /* OARequestParameter.h */; };
		2783A06F156C39E300DC8692 /* OARequestParameter.h in Headers */ = {isa = PBXBuildFile; fileRef = 2783A02A156C39E300DC8692 /* OARequestParameter.h */; };
		2783A070156C39E300DC8692 /* OARequestParameter.m in Sources */ = {isa = PBXBuildFile; fileRef = 2783A02B156C39E300DC8692 /* OARequestParameter.m */; };
		2783A071156C39E300DC8692 /* OARequestParameter.m in Sources */ = {isa = PBXBuildFile; fileRef = 2783A02B156C39E300DC8692 /* OARequestParameter.m */; };
		2783A076156C39E300DC8692 /* OASignatureProviding.h in Headers */ = {isa = PBXBuildFile; fileRef = 2783A02E156C39E300DC8692 /* OASignatureProviding.h */; };
		2783A077156C39E300DC8692 /* OASignatureProviding.h in Headers */ = {isa = PBXBuildFile; fileRef = 2783A02E156C39E300DC8692 /* OASignatureProviding.h */; };
		2783A078156C39E300DC8692 /* OAToken.h in Headers */ = {isa = PBXBuildFile; fileRef = 2783A030156C39E300DC8692 /* OAToken.h */; };
		2783A079156C39E300DC8692 /* OAToken.h in Headers */ = {isa = PBXBuildFile; fileRef = 2783A030156C39E300DC8692 /* OAToken.h */; };
		2783A07A156C39E300DC8692 /* OAToken.m in Sources */ = {isa = PBXBuildFile; fileRef = 2783A031156C39E300DC8692 /* OAToken.m */; };
		2783A07B156C39E300DC8692 /* OAToken.m in Sources */ = {isa = PBXBuildFile; fileRef = 2783A031156C39E300DC8692 /* OAToken.m */; };
		2783A08D156C3A8300DC8692 /* TDAuthorizer.h in Headers */ = {isa = PBXBuildFile; fileRef = 2783A08B156C3A8300DC8692 /* TDAuthorizer.h */; };
		2783A08E156C3A8300DC8692 /* TDAuthorizer.h in Headers */ = {isa = PBXBuildFile; fileRef = 2783A08B156C3A8300DC8692 /* TDAuthorizer.h */; };
		2783A093156C3A9200DC8692 /* TDOAuth1Authorizer.h in Headers */ = {isa = PBXBuildFile; fileRef = 2783A091156C3A9200DC8692 /* TDOAuth1Authorizer.h */; };
		2783A094156C3A9200DC8692 /* TDOAuth1Authorizer.h in Headers */ = {isa = PBXBuildFile; fileRef = 2783A091156C3A9200DC8692 /* TDOAuth1Authorizer.h */; };
		278B0C8E152A7C1F00577747 /* TDMultipartDocumentReader.m in Sources */ = {isa = PBXBuildFile; fileRef = 27ADC078152502EE001ABC1D /* TDMultipartDocumentReader.m */; };
		278B0C8F152A7C2E00577747 /* TDJSON.m in Sources */ = {isa = PBXBuildFile; fileRef = 272B85131523691700A90CB2 /* TDJSON.m */; };
		278B0C90152A7C6100577747 /* TDView_Tests.m in Sources */ = {isa = PBXBuildFile; fileRef = 27B0B77F1491E73400A817AD /* TDView_Tests.m */; };
		278E4DBB1561921100DDCEF9 /* TDStatus.h in Headers */ = {isa = PBXBuildFile; fileRef = 27F0C77D1533BDD8004EBA89 /* TDStatus.h */; settings = {ATTRIBUTES = (Public, ); }; };
		278E4DBC1561921F00DDCEF9 /* TDStatus.h in Headers */ = {isa = PBXBuildFile; fileRef = 27F0C77D1533BDD8004EBA89 /* TDStatus.h */; settings = {ATTRIBUTES = (Public, ); }; };
		278E4DC11561947500DDCEF9 /* CoreServices.framework in Frameworks */ = {isa = PBXBuildFile; fileRef = 275315F714ACF2500065964D /* CoreServices.framework */; };
		278E4DC3156194F000DDCEF9 /* TDChangeTracker_Tests.m in Sources */ = {isa = PBXBuildFile; fileRef = 278E4DC2156194F000DDCEF9 /* TDChangeTracker_Tests.m */; };
		278E4DC41561950600DDCEF9 /* TDChangeTracker_Tests.m in Sources */ = {isa = PBXBuildFile; fileRef = 278E4DC2156194F000DDCEF9 /* TDChangeTracker_Tests.m */; };
		278E4DC51561950700DDCEF9 /* TDChangeTracker_Tests.m in Sources */ = {isa = PBXBuildFile; fileRef = 278E4DC2156194F000DDCEF9 /* TDChangeTracker_Tests.m */; };
		278E4DC715619FC400DDCEF9 /* CFNetwork.framework in Frameworks */ = {isa = PBXBuildFile; fileRef = 278E4DC615619FC400DDCEF9 /* CFNetwork.framework */; };
		279906E3149A65B8003D4338 /* TDRemoteRequest.h in Headers */ = {isa = PBXBuildFile; fileRef = 279906E1149A65B7003D4338 /* TDRemoteRequest.h */; };
		279906E6149A65B8003D4338 /* TDRemoteRequest.m in Sources */ = {isa = PBXBuildFile; fileRef = 279906E2149A65B8003D4338 /* TDRemoteRequest.m */; };
		279906EE149ABFC2003D4338 /* TDBatcher.h in Headers */ = {isa = PBXBuildFile; fileRef = 279906EC149ABFC1003D4338 /* TDBatcher.h */; };
		279906F1149ABFC2003D4338 /* TDBatcher.m in Sources */ = {isa = PBXBuildFile; fileRef = 279906ED149ABFC2003D4338 /* TDBatcher.m */; };
		279C7E2E14F424090004A1E8 /* TDSequenceMap.h in Headers */ = {isa = PBXBuildFile; fileRef = 279C7E2C14F424090004A1E8 /* TDSequenceMap.h */; };
		279C7E3014F424090004A1E8 /* TDSequenceMap.m in Sources */ = {isa = PBXBuildFile; fileRef = 279C7E2D14F424090004A1E8 /* TDSequenceMap.m */; };
		279CE39014D1EDA0009F3FA6 /* Test.m in Sources */ = {isa = PBXBuildFile; fileRef = 27F0749E11CD5B4F00E9A2AB /* Test.m */; settings = {COMPILER_FLAGS = "-fno-objc-arc"; }; };
		279CE3B814D4A885009F3FA6 /* MYBlockUtils.h in Headers */ = {isa = PBXBuildFile; fileRef = 279CE3B614D4A885009F3FA6 /* MYBlockUtils.h */; };
		279CE3BA14D4A886009F3FA6 /* MYBlockUtils.m in Sources */ = {isa = PBXBuildFile; fileRef = 279CE3B714D4A885009F3FA6 /* MYBlockUtils.m */; };
		279CE40014D749A7009F3FA6 /* TDMultipartReader.h in Headers */ = {isa = PBXBuildFile; fileRef = 279CE3FE14D749A7009F3FA6 /* TDMultipartReader.h */; };
		279CE40214D749A7009F3FA6 /* TDMultipartReader.m in Sources */ = {isa = PBXBuildFile; fileRef = 279CE3FF14D749A7009F3FA6 /* TDMultipartReader.m */; };
		279CE40A14D8AA23009F3FA6 /* TDMultipartDownloader.h in Headers */ = {isa = PBXBuildFile; fileRef = 279CE40814D8AA23009F3FA6 /* TDMultipartDownloader.h */; };
		279CE40C14D8AA23009F3FA6 /* TDMultipartDownloader.m in Sources */ = {isa = PBXBuildFile; fileRef = 279CE40914D8AA23009F3FA6 /* TDMultipartDownloader.m */; };
		279EB2CE149140DE00E74185 /* TDView.h in Headers */ = {isa = PBXBuildFile; fileRef = 279EB2CC149140DE00E74185 /* TDView.h */; settings = {ATTRIBUTES = (Public, ); }; };
		279EB2D11491442500E74185 /* TDInternal.h in Headers */ = {isa = PBXBuildFile; fileRef = 279EB2D01491442500E74185 /* TDInternal.h */; };
		279EB2DB1491C34300E74185 /* TDCollateJSON.h in Headers */ = {isa = PBXBuildFile; fileRef = 279EB2D91491C34300E74185 /* TDCollateJSON.h */; };
		27A073EC14C0BB6200F52FE7 /* TDMisc.h in Headers */ = {isa = PBXBuildFile; fileRef = 27A073EA14C0BB6200F52FE7 /* TDMisc.h */; };
		27A073EE14C0BB6200F52FE7 /* TDMisc.m in Sources */ = {isa = PBXBuildFile; fileRef = 27A073EB14C0BB6200F52FE7 /* TDMisc.m */; };
		27A82E3614A1145000C0B850 /* FMDatabaseAdditions.h in Headers */ = {isa = PBXBuildFile; fileRef = 27A82E3414A1145000C0B850 /* FMDatabaseAdditions.h */; };
		27A82E3914A1145000C0B850 /* FMDatabaseAdditions.m in Sources */ = {isa = PBXBuildFile; fileRef = 27A82E3514A1145000C0B850 /* FMDatabaseAdditions.m */; };
		27AA409E14AA86AE00E2A5FF /* TDDatabase+Insertion.m in Sources */ = {isa = PBXBuildFile; fileRef = 27AA409A14AA86AD00E2A5FF /* TDDatabase+Insertion.m */; };
		27AA40A414AA8A6600E2A5FF /* TDDatabase+Replication.m in Sources */ = {isa = PBXBuildFile; fileRef = 27AA40A014AA8A6600E2A5FF /* TDDatabase+Replication.m */; };
		27ADC079152502EE001ABC1D /* TDMultipartDocumentReader.h in Headers */ = {isa = PBXBuildFile; fileRef = 27ADC077152502EE001ABC1D /* TDMultipartDocumentReader.h */; };
		27ADC07B152502EE001ABC1D /* TDMultipartDocumentReader.m in Sources */ = {isa = PBXBuildFile; fileRef = 27ADC078152502EE001ABC1D /* TDMultipartDocumentReader.m */; };
		27B0B796149290AB00A817AD /* TDChangeTracker.h in Headers */ = {isa = PBXBuildFile; fileRef = 27B0B790149290AB00A817AD /* TDChangeTracker.h */; };
		27B0B798149290AB00A817AD /* TDConnectionChangeTracker.h in Headers */ = {isa = PBXBuildFile; fileRef = 27B0B792149290AB00A817AD /* TDConnectionChangeTracker.h */; };
		27B0B79E1492932800A817AD /* TDBase64.h in Headers */ = {isa = PBXBuildFile; fileRef = 27B0B79C1492932700A817AD /* TDBase64.h */; };
		27B0B7AA1492B83B00A817AD /* Foundation.framework in Frameworks */ = {isa = PBXBuildFile; fileRef = 27F0745C11CD50A600E9A2AB /* Foundation.framework */; };
		27B0B7B71492B83C00A817AD /* SenTestingKit.framework in Frameworks */ = {isa = PBXBuildFile; fileRef = 270B3DFC1489359000E0A926 /* SenTestingKit.framework */; };
		27B0B7B91492B83C00A817AD /* UIKit.framework in Frameworks */ = {isa = PBXBuildFile; fileRef = 27B0B7B81492B83C00A817AD /* UIKit.framework */; };
		27B0B7BA1492B83C00A817AD /* Foundation.framework in Frameworks */ = {isa = PBXBuildFile; fileRef = 27F0745C11CD50A600E9A2AB /* Foundation.framework */; };
		27B0B7BD1492B83C00A817AD /* libTouchDB.a in Frameworks */ = {isa = PBXBuildFile; fileRef = 27B0B7A91492B83B00A817AD /* libTouchDB.a */; };
		27B0B7CD1492B86C00A817AD /* TDDatabase.m in Sources */ = {isa = PBXBuildFile; fileRef = 27F0744711CD4B6D00E9A2AB /* TDDatabase.m */; };
		27B0B7CE1492B86F00A817AD /* TDView.m in Sources */ = {isa = PBXBuildFile; fileRef = 279EB2CD149140DE00E74185 /* TDView.m */; };
		27B0B7CF1492B87200A817AD /* TDBody.m in Sources */ = {isa = PBXBuildFile; fileRef = 27F074AA11CD5D7A00E9A2AB /* TDBody.m */; };
		27B0B7D01492B87500A817AD /* TDRevision.m in Sources */ = {isa = PBXBuildFile; fileRef = 270B3E3814898DF200E0A926 /* TDRevision.m */; };
		27B0B7D11492B87800A817AD /* TDServer.m in Sources */ = {isa = PBXBuildFile; fileRef = 27C706411486BBD500F0F099 /* TDServer.m */; };
		27B0B7D21492B87D00A817AD /* TDCollateJSON.m in Sources */ = {isa = PBXBuildFile; fileRef = 279EB2DA1491C34300E74185 /* TDCollateJSON.m */; };
		27B0B7D31492B88300A817AD /* TDRouter.m in Sources */ = {isa = PBXBuildFile; fileRef = 27C706441486BE7100F0F099 /* TDRouter.m */; };
		27B0B7D41492B88500A817AD /* TDURLProtocol.m in Sources */ = {isa = PBXBuildFile; fileRef = 27C706471487584300F0F099 /* TDURLProtocol.m */; };
		27B0B7D51492B88F00A817AD /* TDReplicator.m in Sources */ = {isa = PBXBuildFile; fileRef = 27821BB6148E7D6F0099B373 /* TDReplicator.m */; };
		27B0B7D61492B8A200A817AD /* TDPuller.m in Sources */ = {isa = PBXBuildFile; fileRef = 270B3E2A1489581E00E0A926 /* TDPuller.m */; };
		27B0B7D71492B8A200A817AD /* TDPusher.m in Sources */ = {isa = PBXBuildFile; fileRef = 270B3E3D148D7F0000E0A926 /* TDPusher.m */; };
		27B0B7D81492B8A200A817AD /* TDChangeTracker.m in Sources */ = {isa = PBXBuildFile; fileRef = 27B0B791149290AB00A817AD /* TDChangeTracker.m */; };
		27B0B7D91492B8A200A817AD /* TDConnectionChangeTracker.m in Sources */ = {isa = PBXBuildFile; fileRef = 27B0B793149290AB00A817AD /* TDConnectionChangeTracker.m */; };
		27B0B7DB1492B8A200A817AD /* TDBase64.m in Sources */ = {isa = PBXBuildFile; fileRef = 27B0B79D1492932700A817AD /* TDBase64.m */; };
		27B0B7DC1492B8B200A817AD /* FMDatabase.m in Sources */ = {isa = PBXBuildFile; fileRef = 27F0747011CD51A200E9A2AB /* FMDatabase.m */; };
		27B0B7DD1492B8B200A817AD /* FMResultSet.m in Sources */ = {isa = PBXBuildFile; fileRef = 27F0747211CD51A200E9A2AB /* FMResultSet.m */; };
		27B0B7DE1492B8C100A817AD /* ExceptionUtils.m in Sources */ = {isa = PBXBuildFile; fileRef = 27F0751711CDC80A00E9A2AB /* ExceptionUtils.m */; };
		27B0B7DF1492B8C100A817AD /* Logging.m in Sources */ = {isa = PBXBuildFile; fileRef = 27F0751211CDC7F900E9A2AB /* Logging.m */; };
		27B0B7E01492B8C100A817AD /* CollectionUtils.m in Sources */ = {isa = PBXBuildFile; fileRef = 27F0749C11CD5B4F00E9A2AB /* CollectionUtils.m */; };
		27B0B7E11492B8C100A817AD /* Test.m in Sources */ = {isa = PBXBuildFile; fileRef = 27F0749E11CD5B4F00E9A2AB /* Test.m */; };
		27B0B7F71492BC7A00A817AD /* Foundation.framework in Frameworks */ = {isa = PBXBuildFile; fileRef = 27B0B7F61492BC7A00A817AD /* Foundation.framework */; };
		27B0B7F91492BC8100A817AD /* libsqlite3.dylib in Frameworks */ = {isa = PBXBuildFile; fileRef = 27B0B7F81492BC8000A817AD /* libsqlite3.dylib */; };
		27B0B7FB1492BDE800A817AD /* TDDatabase.h in Headers */ = {isa = PBXBuildFile; fileRef = 27F0744611CD4B6D00E9A2AB /* TDDatabase.h */; settings = {ATTRIBUTES = (Public, ); }; };
		27B0B7FC1492BDE800A817AD /* TDView.h in Headers */ = {isa = PBXBuildFile; fileRef = 279EB2CC149140DE00E74185 /* TDView.h */; settings = {ATTRIBUTES = (Public, ); }; };
		27B0B7FD1492BDE800A817AD /* TDBody.h in Headers */ = {isa = PBXBuildFile; fileRef = 27F074A911CD5D7A00E9A2AB /* TDBody.h */; settings = {ATTRIBUTES = (Public, ); }; };
		27B0B7FE1492BDE800A817AD /* TDRevision.h in Headers */ = {isa = PBXBuildFile; fileRef = 270B3E3714898DF200E0A926 /* TDRevision.h */; settings = {ATTRIBUTES = (Public, ); }; };
		27B0B7FF1492BDE800A817AD /* TDServer.h in Headers */ = {isa = PBXBuildFile; fileRef = 27C706401486BBD500F0F099 /* TDServer.h */; settings = {ATTRIBUTES = (Public, ); }; };
		27B0B8001492BDE800A817AD /* TDRouter.h in Headers */ = {isa = PBXBuildFile; fileRef = 27C706431486BE7100F0F099 /* TDRouter.h */; settings = {ATTRIBUTES = (Public, ); }; };
		27B0B8011492BDE800A817AD /* TDURLProtocol.h in Headers */ = {isa = PBXBuildFile; fileRef = 27C706461487584300F0F099 /* TDURLProtocol.h */; settings = {ATTRIBUTES = (Public, ); }; };
		27B0B8021492BDE800A817AD /* TDReplicator.h in Headers */ = {isa = PBXBuildFile; fileRef = 27821BB5148E7D6F0099B373 /* TDReplicator.h */; settings = {ATTRIBUTES = (Public, ); }; };
		27B0B8031492BDE800A817AD /* TDPuller.h in Headers */ = {isa = PBXBuildFile; fileRef = 270B3E291489581E00E0A926 /* TDPuller.h */; settings = {ATTRIBUTES = (Public, ); }; };
		27B0B8041492BDE800A817AD /* TDPusher.h in Headers */ = {isa = PBXBuildFile; fileRef = 270B3E3C148D7F0000E0A926 /* TDPusher.h */; settings = {ATTRIBUTES = (Public, ); }; };
		27B0B8051492BDE800A817AD /* TouchDB.h in Headers */ = {isa = PBXBuildFile; fileRef = 270B3E1F148938D800E0A926 /* TouchDB.h */; settings = {ATTRIBUTES = (Public, ); }; };
		27C40C7914EC58BC00994283 /* TDReplicatorManager.h in Headers */ = {isa = PBXBuildFile; fileRef = 27C40C7714EC58BC00994283 /* TDReplicatorManager.h */; };
		27C40C7B14EC58BC00994283 /* TDReplicatorManager.m in Sources */ = {isa = PBXBuildFile; fileRef = 27C40C7814EC58BC00994283 /* TDReplicatorManager.m */; };
		27C5305414DF3A050078F886 /* TDMultipartUploader.h in Headers */ = {isa = PBXBuildFile; fileRef = 27C5305214DF3A050078F886 /* TDMultipartUploader.h */; };
		27C5305614DF3A050078F886 /* TDMultipartUploader.m in Sources */ = {isa = PBXBuildFile; fileRef = 27C5305314DF3A050078F886 /* TDMultipartUploader.m */; };
		27C5308514E09E2C0078F886 /* TDBlobStore_Tests.m in Sources */ = {isa = PBXBuildFile; fileRef = 279CE40414D88031009F3FA6 /* TDBlobStore_Tests.m */; };
		27C706421486BBD500F0F099 /* TDServer.m in Sources */ = {isa = PBXBuildFile; fileRef = 27C706411486BBD500F0F099 /* TDServer.m */; };
		27C706481487584300F0F099 /* TDURLProtocol.m in Sources */ = {isa = PBXBuildFile; fileRef = 27C706471487584300F0F099 /* TDURLProtocol.m */; };
		27C706701488634300F0F099 /* AppKit.framework in Frameworks */ = {isa = PBXBuildFile; fileRef = 27C7066F1488634300F0F099 /* AppKit.framework */; };
		27C90F0C14F588D9007C5E58 /* TDDatabase.h in Headers */ = {isa = PBXBuildFile; fileRef = 27F0744611CD4B6D00E9A2AB /* TDDatabase.h */; settings = {ATTRIBUTES = (Public, ); }; };
		27C90F0D14F588E5007C5E58 /* TDDatabase+Attachments.h in Headers */ = {isa = PBXBuildFile; fileRef = 2711CDFC14C7590A00505D55 /* TDDatabase+Attachments.h */; settings = {ATTRIBUTES = (Public, ); }; };
		27C90F0E14F588EB007C5E58 /* TDDatabase+Insertion.h in Headers */ = {isa = PBXBuildFile; fileRef = 2711CDFF14C7595900505D55 /* TDDatabase+Insertion.h */; settings = {ATTRIBUTES = (Public, ); }; };
		27C90F0F14F588F1007C5E58 /* TDDatabase+Replication.h in Headers */ = {isa = PBXBuildFile; fileRef = 2711CE0214C759BD00505D55 /* TDDatabase+Replication.h */; settings = {ATTRIBUTES = (Public, ); }; };
		27C90F1014F588F7007C5E58 /* TDDatabase+LocalDocs.h in Headers */ = {isa = PBXBuildFile; fileRef = 2773ADC514BD1EB80027A292 /* TDDatabase+LocalDocs.h */; settings = {ATTRIBUTES = (Public, ); }; };
		27C90F1114F58904007C5E58 /* TDView.h in Headers */ = {isa = PBXBuildFile; fileRef = 279EB2CC149140DE00E74185 /* TDView.h */; settings = {ATTRIBUTES = (Public, ); }; };
		27C90F1214F58904007C5E58 /* TDBody.h in Headers */ = {isa = PBXBuildFile; fileRef = 27F074A911CD5D7A00E9A2AB /* TDBody.h */; settings = {ATTRIBUTES = (Public, ); }; };
		27C90F1314F58904007C5E58 /* TDRevision.h in Headers */ = {isa = PBXBuildFile; fileRef = 270B3E3714898DF200E0A926 /* TDRevision.h */; settings = {ATTRIBUTES = (Public, ); }; };
		27C90F1414F58904007C5E58 /* TDServer.h in Headers */ = {isa = PBXBuildFile; fileRef = 27C706401486BBD500F0F099 /* TDServer.h */; settings = {ATTRIBUTES = (Public, ); }; };
		27C90F8E14F5B90E007C5E58 /* TDDatabase.m in Sources */ = {isa = PBXBuildFile; fileRef = 27F0744711CD4B6D00E9A2AB /* TDDatabase.m */; };
		27C90F8F14F5B90E007C5E58 /* TDView.m in Sources */ = {isa = PBXBuildFile; fileRef = 279EB2CD149140DE00E74185 /* TDView.m */; };
		27C90F9014F5B90E007C5E58 /* TDBody.m in Sources */ = {isa = PBXBuildFile; fileRef = 27F074AA11CD5D7A00E9A2AB /* TDBody.m */; };
		27C90F9114F5B90E007C5E58 /* TDRevision.m in Sources */ = {isa = PBXBuildFile; fileRef = 270B3E3814898DF200E0A926 /* TDRevision.m */; };
		27C90F9214F5B90E007C5E58 /* TDServer.m in Sources */ = {isa = PBXBuildFile; fileRef = 27C706411486BBD500F0F099 /* TDServer.m */; };
		27C90F9314F5B90E007C5E58 /* TDCollateJSON.m in Sources */ = {isa = PBXBuildFile; fileRef = 279EB2DA1491C34300E74185 /* TDCollateJSON.m */; };
		27C90F9414F5B90E007C5E58 /* TDRouter.m in Sources */ = {isa = PBXBuildFile; fileRef = 27C706441486BE7100F0F099 /* TDRouter.m */; };
		27C90F9514F5B90E007C5E58 /* TDURLProtocol.m in Sources */ = {isa = PBXBuildFile; fileRef = 27C706471487584300F0F099 /* TDURLProtocol.m */; };
		27C90F9614F5B90E007C5E58 /* TDReplicator.m in Sources */ = {isa = PBXBuildFile; fileRef = 27821BB6148E7D6F0099B373 /* TDReplicator.m */; };
		27C90F9714F5B90E007C5E58 /* TDPuller.m in Sources */ = {isa = PBXBuildFile; fileRef = 270B3E2A1489581E00E0A926 /* TDPuller.m */; };
		27C90F9814F5B90E007C5E58 /* TDPusher.m in Sources */ = {isa = PBXBuildFile; fileRef = 270B3E3D148D7F0000E0A926 /* TDPusher.m */; };
		27C90F9914F5B90E007C5E58 /* TDChangeTracker.m in Sources */ = {isa = PBXBuildFile; fileRef = 27B0B791149290AB00A817AD /* TDChangeTracker.m */; };
		27C90F9A14F5B90E007C5E58 /* TDConnectionChangeTracker.m in Sources */ = {isa = PBXBuildFile; fileRef = 27B0B793149290AB00A817AD /* TDConnectionChangeTracker.m */; };
		27C90F9C14F5B90E007C5E58 /* TDBase64.m in Sources */ = {isa = PBXBuildFile; fileRef = 27B0B79D1492932700A817AD /* TDBase64.m */; };
		27C90F9D14F5B90E007C5E58 /* FMDatabase.m in Sources */ = {isa = PBXBuildFile; fileRef = 27F0747011CD51A200E9A2AB /* FMDatabase.m */; };
		27C90F9E14F5B90E007C5E58 /* FMResultSet.m in Sources */ = {isa = PBXBuildFile; fileRef = 27F0747211CD51A200E9A2AB /* FMResultSet.m */; };
		27C90F9F14F5B90E007C5E58 /* ExceptionUtils.m in Sources */ = {isa = PBXBuildFile; fileRef = 27F0751711CDC80A00E9A2AB /* ExceptionUtils.m */; };
		27C90FA014F5B90E007C5E58 /* Logging.m in Sources */ = {isa = PBXBuildFile; fileRef = 27F0751211CDC7F900E9A2AB /* Logging.m */; };
		27C90FA114F5B90E007C5E58 /* CollectionUtils.m in Sources */ = {isa = PBXBuildFile; fileRef = 27F0749C11CD5B4F00E9A2AB /* CollectionUtils.m */; };
		27C90FA214F5B90E007C5E58 /* Test.m in Sources */ = {isa = PBXBuildFile; fileRef = 27F0749E11CD5B4F00E9A2AB /* Test.m */; };
		27C90FA314F5B90E007C5E58 /* TDBlobStore.m in Sources */ = {isa = PBXBuildFile; fileRef = 27731EFE1493FA3100815D67 /* TDBlobStore.m */; };
		27C90FA414F5B90E007C5E58 /* TDRemoteRequest.m in Sources */ = {isa = PBXBuildFile; fileRef = 279906E2149A65B8003D4338 /* TDRemoteRequest.m */; };
		27C90FA514F5B90E007C5E58 /* TDBatcher.m in Sources */ = {isa = PBXBuildFile; fileRef = 279906ED149ABFC2003D4338 /* TDBatcher.m */; };
		27C90FA614F5B90E007C5E58 /* TDDatabase+Attachments.m in Sources */ = {isa = PBXBuildFile; fileRef = 274C391B149FAE0000A5E89B /* TDDatabase+Attachments.m */; };
		27C90FA714F5B90E007C5E58 /* FMDatabaseAdditions.m in Sources */ = {isa = PBXBuildFile; fileRef = 27A82E3514A1145000C0B850 /* FMDatabaseAdditions.m */; };
		27C90FA814F5B90E007C5E58 /* TDDatabase+Insertion.m in Sources */ = {isa = PBXBuildFile; fileRef = 27AA409A14AA86AD00E2A5FF /* TDDatabase+Insertion.m */; };
		27C90FA914F5B90E007C5E58 /* TDDatabase+Replication.m in Sources */ = {isa = PBXBuildFile; fileRef = 27AA40A014AA8A6600E2A5FF /* TDDatabase+Replication.m */; };
		27C90FAA14F5B90E007C5E58 /* TDRouter+Handlers.m in Sources */ = {isa = PBXBuildFile; fileRef = 2700BC5B14B64AA600B5B297 /* TDRouter+Handlers.m */; };
		27C90FAB14F5B90E007C5E58 /* TDDatabase+LocalDocs.m in Sources */ = {isa = PBXBuildFile; fileRef = 2773ADC614BD1EB80027A292 /* TDDatabase+LocalDocs.m */; };
		27C90FAC14F5B90E007C5E58 /* TDMisc.m in Sources */ = {isa = PBXBuildFile; fileRef = 27A073EB14C0BB6200F52FE7 /* TDMisc.m */; };
		27C90FAD14F5B90E007C5E58 /* MYBlockUtils.m in Sources */ = {isa = PBXBuildFile; fileRef = 279CE3B714D4A885009F3FA6 /* MYBlockUtils.m */; };
		27C90FAE14F5B90E007C5E58 /* TDMultipartReader.m in Sources */ = {isa = PBXBuildFile; fileRef = 279CE3FF14D749A7009F3FA6 /* TDMultipartReader.m */; };
		27C90FAF14F5B90E007C5E58 /* TDMultipartDownloader.m in Sources */ = {isa = PBXBuildFile; fileRef = 279CE40914D8AA23009F3FA6 /* TDMultipartDownloader.m */; };
		27C90FB014F5B90E007C5E58 /* GTMNSData+zlib.m in Sources */ = {isa = PBXBuildFile; fileRef = 27DB90D614DB249700FC7118 /* GTMNSData+zlib.m */; };
		27C90FB114F5B90E007C5E58 /* TDMultipartWriter.m in Sources */ = {isa = PBXBuildFile; fileRef = 2766EFF714DB7F9F009ECCA8 /* TDMultipartWriter.m */; };
		27C90FB214F5B90E007C5E58 /* TDMultiStreamWriter.m in Sources */ = {isa = PBXBuildFile; fileRef = 2766EFFC14DC7B37009ECCA8 /* TDMultiStreamWriter.m */; };
		27C90FB314F5B90E007C5E58 /* TDMultipartUploader.m in Sources */ = {isa = PBXBuildFile; fileRef = 27C5305314DF3A050078F886 /* TDMultipartUploader.m */; };
		27C90FB414F5B90E007C5E58 /* TDReachability.m in Sources */ = {isa = PBXBuildFile; fileRef = 27103F8214E9CE4400DF7209 /* TDReachability.m */; };
		27C90FB514F5B90E007C5E58 /* TDReplicatorManager.m in Sources */ = {isa = PBXBuildFile; fileRef = 27C40C7814EC58BC00994283 /* TDReplicatorManager.m */; };
		27C90FB614F5B90E007C5E58 /* TDSequenceMap.m in Sources */ = {isa = PBXBuildFile; fileRef = 279C7E2D14F424090004A1E8 /* TDSequenceMap.m */; };
		27C90FB814F5B90E007C5E58 /* TDDatabase.h in Headers */ = {isa = PBXBuildFile; fileRef = 27F0744611CD4B6D00E9A2AB /* TDDatabase.h */; settings = {ATTRIBUTES = (Public, ); }; };
		27C90FB914F5B90E007C5E58 /* TDDatabase+Attachments.h in Headers */ = {isa = PBXBuildFile; fileRef = 2711CDFC14C7590A00505D55 /* TDDatabase+Attachments.h */; settings = {ATTRIBUTES = (Public, ); }; };
		27C90FBA14F5B90E007C5E58 /* TDDatabase+Insertion.h in Headers */ = {isa = PBXBuildFile; fileRef = 2711CDFF14C7595900505D55 /* TDDatabase+Insertion.h */; settings = {ATTRIBUTES = (Public, ); }; };
		27C90FBB14F5B90E007C5E58 /* TDDatabase+Replication.h in Headers */ = {isa = PBXBuildFile; fileRef = 2711CE0214C759BD00505D55 /* TDDatabase+Replication.h */; settings = {ATTRIBUTES = (Public, ); }; };
		27C90FBC14F5B90E007C5E58 /* TDDatabase+LocalDocs.h in Headers */ = {isa = PBXBuildFile; fileRef = 2773ADC514BD1EB80027A292 /* TDDatabase+LocalDocs.h */; settings = {ATTRIBUTES = (Public, ); }; };
		27C90FBD14F5B90E007C5E58 /* TDView.h in Headers */ = {isa = PBXBuildFile; fileRef = 279EB2CC149140DE00E74185 /* TDView.h */; settings = {ATTRIBUTES = (Public, ); }; };
		27C90FBE14F5B90E007C5E58 /* TDBody.h in Headers */ = {isa = PBXBuildFile; fileRef = 27F074A911CD5D7A00E9A2AB /* TDBody.h */; settings = {ATTRIBUTES = (Public, ); }; };
		27C90FBF14F5B90E007C5E58 /* TDRevision.h in Headers */ = {isa = PBXBuildFile; fileRef = 270B3E3714898DF200E0A926 /* TDRevision.h */; settings = {ATTRIBUTES = (Public, ); }; };
		27C90FC014F5B90E007C5E58 /* TDServer.h in Headers */ = {isa = PBXBuildFile; fileRef = 27C706401486BBD500F0F099 /* TDServer.h */; settings = {ATTRIBUTES = (Public, ); }; };
		27C90FC814F5BA06007C5E58 /* libTouchDB.a in Frameworks */ = {isa = PBXBuildFile; fileRef = 27C90FC714F5B90E007C5E58 /* libTouchDB.a */; };
		27C90FFD14F6C9AB007C5E58 /* TouchServ.m in Sources */ = {isa = PBXBuildFile; fileRef = 27C90FFC14F6C9AB007C5E58 /* TouchServ.m */; };
		27C9104E14F6EC81007C5E58 /* TDBlobStore_Tests.m in Sources */ = {isa = PBXBuildFile; fileRef = 279CE40414D88031009F3FA6 /* TDBlobStore_Tests.m */; };
		27C9104F14F6ECB9007C5E58 /* TDDatabase_Tests.m in Sources */ = {isa = PBXBuildFile; fileRef = 27821BB9148FF56C0099B373 /* TDDatabase_Tests.m */; };
		27C9105014F6ECB9007C5E58 /* TDView_Tests.m in Sources */ = {isa = PBXBuildFile; fileRef = 27B0B77F1491E73400A817AD /* TDView_Tests.m */; };
		27C9105114F6ECB9007C5E58 /* TDRouter_Tests.m in Sources */ = {isa = PBXBuildFile; fileRef = 27C7064A1488311100F0F099 /* TDRouter_Tests.m */; };
		27C9105214F6ECB9007C5E58 /* TDReplicator_Tests.m in Sources */ = {isa = PBXBuildFile; fileRef = 27821BBB149001B20099B373 /* TDReplicator_Tests.m */; };
		27D39559151CE13D00123F6F /* TDDatabaseManager.m in Sources */ = {isa = PBXBuildFile; fileRef = 2751D4E3151BAE7000F7FD57 /* TDDatabaseManager.m */; };
		27DB90D714DB249700FC7118 /* GTMNSData+zlib.h in Headers */ = {isa = PBXBuildFile; fileRef = 27DB90D514DB249700FC7118 /* GTMNSData+zlib.h */; };
		27DB90D914DB249700FC7118 /* GTMNSData+zlib.m in Sources */ = {isa = PBXBuildFile; fileRef = 27DB90D614DB249700FC7118 /* GTMNSData+zlib.m */; };
		27DB90DB14DB24E800FC7118 /* GTMDefines.h in Headers */ = {isa = PBXBuildFile; fileRef = 27DB90DA14DB24E800FC7118 /* GTMDefines.h */; };
		27DB90DD14DB250500FC7118 /* libz.dylib in Frameworks */ = {isa = PBXBuildFile; fileRef = 27DB90DC14DB250500FC7118 /* libz.dylib */; };
		27DB90E014DB4B0A00FC7118 /* libz.dylib in Frameworks */ = {isa = PBXBuildFile; fileRef = 27DB90DE14DB4B0100FC7118 /* libz.dylib */; };
		27E00C8F14EC2CAB004BCBA9 /* SystemConfiguration.framework in Frameworks */ = {isa = PBXBuildFile; fileRef = 27E00C8D14EC2C74004BCBA9 /* SystemConfiguration.framework */; };
		27E11F0D14ACFFC60006B340 /* TDHTTPServer.h in Headers */ = {isa = PBXBuildFile; fileRef = 27E11F0C14ACFFC60006B340 /* TDHTTPServer.h */; };
		27E11F1014AD15940006B340 /* TDHTTPResponse.h in Headers */ = {isa = PBXBuildFile; fileRef = 27E11F0E14AD15940006B340 /* TDHTTPResponse.h */; };
		27E11F1114AD15940006B340 /* TDHTTPResponse.m in Sources */ = {isa = PBXBuildFile; fileRef = 27E11F0F14AD15940006B340 /* TDHTTPResponse.m */; settings = {COMPILER_FLAGS = "-fno-objc-arc"; }; };
		27E4152F154F6E8500771FC5 /* (null) in Headers */ = {isa = PBXBuildFile; settings = {ATTRIBUTES = (Public, ); }; };
		27E41530154F6E9C00771FC5 /* (null) in Headers */ = {isa = PBXBuildFile; settings = {ATTRIBUTES = (Public, ); }; };
		27EA34C7159BBBED008D5CE5 /* TDAuthorizer.h in Headers */ = {isa = PBXBuildFile; fileRef = 27EA34C3159BBBEC008D5CE5 /* TDAuthorizer.h */; };
		27EA34C8159BBBED008D5CE5 /* TDAuthorizer.h in Headers */ = {isa = PBXBuildFile; fileRef = 27EA34C3159BBBEC008D5CE5 /* TDAuthorizer.h */; };
		27EA34C9159BBBED008D5CE5 /* TDAuthorizer.m in Sources */ = {isa = PBXBuildFile; fileRef = 27EA34C4159BBBEC008D5CE5 /* TDAuthorizer.m */; };
		27EA34CA159BBBED008D5CE5 /* TDAuthorizer.m in Sources */ = {isa = PBXBuildFile; fileRef = 27EA34C4159BBBEC008D5CE5 /* TDAuthorizer.m */; };
		27EA34CB159BBBED008D5CE5 /* TDOAuth1Authorizer.h in Headers */ = {isa = PBXBuildFile; fileRef = 27EA34C5159BBBEC008D5CE5 /* TDOAuth1Authorizer.h */; };
		27EA34CC159BBBED008D5CE5 /* TDOAuth1Authorizer.h in Headers */ = {isa = PBXBuildFile; fileRef = 27EA34C5159BBBEC008D5CE5 /* TDOAuth1Authorizer.h */; };
		27EA34CD159BBBED008D5CE5 /* TDOAuth1Authorizer.m in Sources */ = {isa = PBXBuildFile; fileRef = 27EA34C6159BBBEC008D5CE5 /* TDOAuth1Authorizer.m */; };
		27EA34CE159BBBED008D5CE5 /* TDOAuth1Authorizer.m in Sources */ = {isa = PBXBuildFile; fileRef = 27EA34C6159BBBEC008D5CE5 /* TDOAuth1Authorizer.m */; };
		27F0744A11CD4BA000E9A2AB /* libsqlite3.dylib in Frameworks */ = {isa = PBXBuildFile; fileRef = 27F0744911CD4BA000E9A2AB /* libsqlite3.dylib */; };
		27F0745D11CD50A600E9A2AB /* Foundation.framework in Frameworks */ = {isa = PBXBuildFile; fileRef = 27F0745C11CD50A600E9A2AB /* Foundation.framework */; };
		27F0747611CD51A200E9A2AB /* FMDatabase.m in Sources */ = {isa = PBXBuildFile; fileRef = 27F0747011CD51A200E9A2AB /* FMDatabase.m */; };
		27F0747711CD51A200E9A2AB /* FMResultSet.m in Sources */ = {isa = PBXBuildFile; fileRef = 27F0747211CD51A200E9A2AB /* FMResultSet.m */; };
		27F0749F11CD5B4F00E9A2AB /* CollectionUtils.m in Sources */ = {isa = PBXBuildFile; fileRef = 27F0749C11CD5B4F00E9A2AB /* CollectionUtils.m */; };
		27F074A011CD5B4F00E9A2AB /* Test.m in Sources */ = {isa = PBXBuildFile; fileRef = 27F0749E11CD5B4F00E9A2AB /* Test.m */; };
		27F074AB11CD5D7A00E9A2AB /* TDBody.m in Sources */ = {isa = PBXBuildFile; fileRef = 27F074AA11CD5D7A00E9A2AB /* TDBody.m */; };
		27F0751311CDC7F900E9A2AB /* Logging.m in Sources */ = {isa = PBXBuildFile; fileRef = 27F0751211CDC7F900E9A2AB /* Logging.m */; };
		27F0751811CDC80A00E9A2AB /* ExceptionUtils.m in Sources */ = {isa = PBXBuildFile; fileRef = 27F0751711CDC80A00E9A2AB /* ExceptionUtils.m */; };
		27F08C9E15A7B8E6003C3E2B /* TDDatabaseManager.h in Headers */ = {isa = PBXBuildFile; fileRef = 2751D4E2151BAE7000F7FD57 /* TDDatabaseManager.h */; settings = {ATTRIBUTES = (Public, ); }; };
		27F08C9F15A7B8E8003C3E2B /* TDDatabaseManager.h in Headers */ = {isa = PBXBuildFile; fileRef = 2751D4E2151BAE7000F7FD57 /* TDDatabaseManager.h */; settings = {ATTRIBUTES = (Public, ); }; };
		27F08CA015A7B8EA003C3E2B /* TDDatabaseManager.h in Headers */ = {isa = PBXBuildFile; fileRef = 2751D4E2151BAE7000F7FD57 /* TDDatabaseManager.h */; settings = {ATTRIBUTES = (Public, ); }; };
		27F0C77F1533BDD8004EBA89 /* TDAttachment.h in Headers */ = {isa = PBXBuildFile; fileRef = 27F0C7791533BDD8004EBA89 /* TDAttachment.h */; };
		27F0C7801533BDD8004EBA89 /* TDAttachment.h in Headers */ = {isa = PBXBuildFile; fileRef = 27F0C7791533BDD8004EBA89 /* TDAttachment.h */; };
		27F0C7811533BDD8004EBA89 /* TDAttachment.m in Sources */ = {isa = PBXBuildFile; fileRef = 27F0C77A1533BDD8004EBA89 /* TDAttachment.m */; };
		27F0C7821533BDD8004EBA89 /* TDAttachment.m in Sources */ = {isa = PBXBuildFile; fileRef = 27F0C77A1533BDD8004EBA89 /* TDAttachment.m */; };
		27F0C7831533BDD8004EBA89 /* TDCanonicalJSON.h in Headers */ = {isa = PBXBuildFile; fileRef = 27F0C77B1533BDD8004EBA89 /* TDCanonicalJSON.h */; };
		27F0C7841533BDD8004EBA89 /* TDCanonicalJSON.h in Headers */ = {isa = PBXBuildFile; fileRef = 27F0C77B1533BDD8004EBA89 /* TDCanonicalJSON.h */; };
		27F0C7851533BDD8004EBA89 /* TDCanonicalJSON.m in Sources */ = {isa = PBXBuildFile; fileRef = 27F0C77C1533BDD8004EBA89 /* TDCanonicalJSON.m */; };
		27F0C7861533BDD8004EBA89 /* TDCanonicalJSON.m in Sources */ = {isa = PBXBuildFile; fileRef = 27F0C77C1533BDD8004EBA89 /* TDCanonicalJSON.m */; };
		27F0C7871533BDD8004EBA89 /* TDStatus.h in Headers */ = {isa = PBXBuildFile; fileRef = 27F0C77D1533BDD8004EBA89 /* TDStatus.h */; settings = {ATTRIBUTES = (Public, ); }; };
		27F0C7881533BDD8004EBA89 /* TDStatus.h in Headers */ = {isa = PBXBuildFile; fileRef = 27F0C77D1533BDD8004EBA89 /* TDStatus.h */; settings = {ATTRIBUTES = (Public, ); }; };
		27F0C7891533BDD8004EBA89 /* TDStatus.m in Sources */ = {isa = PBXBuildFile; fileRef = 27F0C77E1533BDD8004EBA89 /* TDStatus.m */; };
		27F0C78A1533BDD8004EBA89 /* TDStatus.m in Sources */ = {isa = PBXBuildFile; fileRef = 27F0C77E1533BDD8004EBA89 /* TDStatus.m */; };
		DA023B4614BCA94C008184BB /* Foundation.framework in Frameworks */ = {isa = PBXBuildFile; fileRef = 27F0745C11CD50A600E9A2AB /* Foundation.framework */; };
		DA147C0C14BCA98A0052DA4D /* TDListener.m in Sources */ = {isa = PBXBuildFile; fileRef = 275315DF14ACF0A20065964D /* TDListener.m */; };
		DA147C0D14BCA98A0052DA4D /* TDHTTPConnection.m in Sources */ = {isa = PBXBuildFile; fileRef = 2753160B14ACFC2A0065964D /* TDHTTPConnection.m */; };
		DA147C0E14BCA98A0052DA4D /* TDHTTPResponse.m in Sources */ = {isa = PBXBuildFile; fileRef = 27E11F0F14AD15940006B340 /* TDHTTPResponse.m */; };
		DA147C1314BCAA870052DA4D /* DDData.m in Sources */ = {isa = PBXBuildFile; fileRef = 2753155214ACEFC90065964D /* DDData.m */; };
		DA147C1414BCAA870052DA4D /* DDNumber.m in Sources */ = {isa = PBXBuildFile; fileRef = 2753155414ACEFC90065964D /* DDNumber.m */; };
		DA147C1514BCAA870052DA4D /* DDRange.m in Sources */ = {isa = PBXBuildFile; fileRef = 2753155614ACEFC90065964D /* DDRange.m */; };
		DA147C1614BCAA8F0052DA4D /* DDLog.m in Sources */ = {isa = PBXBuildFile; fileRef = 275315B814ACF0330065964D /* DDLog.m */; };
		DA147C1714BCAA9C0052DA4D /* GCDAsyncSocket.m in Sources */ = {isa = PBXBuildFile; fileRef = 275315A914ACF00B0065964D /* GCDAsyncSocket.m */; };
		DA147C1814BCAAAD0052DA4D /* HTTPAuthenticationRequest.m in Sources */ = {isa = PBXBuildFile; fileRef = 2753155814ACEFC90065964D /* HTTPAuthenticationRequest.m */; };
		DA147C1914BCAAAD0052DA4D /* HTTPConnection.m in Sources */ = {isa = PBXBuildFile; fileRef = 2753155A14ACEFC90065964D /* HTTPConnection.m */; };
		DA147C1A14BCAAAD0052DA4D /* HTTPMessage.m in Sources */ = {isa = PBXBuildFile; fileRef = 2753155D14ACEFC90065964D /* HTTPMessage.m */; };
		DA147C1B14BCAAAD0052DA4D /* HTTPServer.m in Sources */ = {isa = PBXBuildFile; fileRef = 2753156014ACEFC90065964D /* HTTPServer.m */; };
		DA147C1C14BCAABE0052DA4D /* HTTPDataResponse.m in Sources */ = {isa = PBXBuildFile; fileRef = 2753156514ACEFC90065964D /* HTTPDataResponse.m */; };
		DA147C1D14BCAABE0052DA4D /* HTTPFileResponse.m in Sources */ = {isa = PBXBuildFile; fileRef = 2753156914ACEFC90065964D /* HTTPFileResponse.m */; };
		DA147C1E14BCAABE0052DA4D /* WebSocket.m in Sources */ = {isa = PBXBuildFile; fileRef = 2753156D14ACEFC90065964D /* WebSocket.m */; };
		DA147C2514BCAC3B0052DA4D /* Foundation.framework in Frameworks */ = {isa = PBXBuildFile; fileRef = 27B0B7F61492BC7A00A817AD /* Foundation.framework */; };
		DA147C3C14BCAC780052DA4D /* MobileCoreServices.framework in Frameworks */ = {isa = PBXBuildFile; fileRef = DA147C3A14BCAC780052DA4D /* MobileCoreServices.framework */; };
		DA147C3D14BCAC780052DA4D /* Security.framework in Frameworks */ = {isa = PBXBuildFile; fileRef = DA147C3B14BCAC780052DA4D /* Security.framework */; };
		DA147C3E14BCAC9D0052DA4D /* TDListener.h in Headers */ = {isa = PBXBuildFile; fileRef = 275315DE14ACF0A20065964D /* TDListener.h */; settings = {ATTRIBUTES = (Public, ); }; };
/* End PBXBuildFile section */

/* Begin PBXContainerItemProxy section */
		270B3DFF1489359000E0A926 /* PBXContainerItemProxy */ = {
			isa = PBXContainerItemProxy;
			containerPortal = 08FB7793FE84155DC02AAC07 /* Project object */;
			proxyType = 1;
			remoteGlobalIDString = 270B3DE91489359000E0A926;
			remoteInfo = ToyCouch;
		};
		275315FD14ACF87F0065964D /* PBXContainerItemProxy */ = {
			isa = PBXContainerItemProxy;
			containerPortal = 08FB7793FE84155DC02AAC07 /* Project object */;
			proxyType = 1;
			remoteGlobalIDString = 270B3DE91489359000E0A926;
			remoteInfo = TouchDB;
		};
		27B0B7BB1492B83C00A817AD /* PBXContainerItemProxy */ = {
			isa = PBXContainerItemProxy;
			containerPortal = 08FB7793FE84155DC02AAC07 /* Project object */;
			proxyType = 1;
			remoteGlobalIDString = 27B0B7A81492B83B00A817AD;
			remoteInfo = TouchDBiOS;
		};
		27B0B7F41492BC5B00A817AD /* PBXContainerItemProxy */ = {
			isa = PBXContainerItemProxy;
			containerPortal = 08FB7793FE84155DC02AAC07 /* Project object */;
			proxyType = 1;
			remoteGlobalIDString = 27B0B7A81492B83B00A817AD;
			remoteInfo = "iOS Library";
		};
		27C90FC914F5BA14007C5E58 /* PBXContainerItemProxy */ = {
			isa = PBXContainerItemProxy;
			containerPortal = 08FB7793FE84155DC02AAC07 /* Project object */;
			proxyType = 1;
			remoteGlobalIDString = 27C90F8C14F5B90E007C5E58;
			remoteInfo = "Mac static library";
		};
		DA147C3814BCAC670052DA4D /* PBXContainerItemProxy */ = {
			isa = PBXContainerItemProxy;
			containerPortal = 08FB7793FE84155DC02AAC07 /* Project object */;
			proxyType = 1;
			remoteGlobalIDString = DA023B2614BCA94C008184BB;
			remoteInfo = "Listener iOS Library";
		};
/* End PBXContainerItemProxy section */

/* Begin PBXCopyFilesBuildPhase section */
		8DD76F690486A84900D96B5E /* CopyFiles */ = {
			isa = PBXCopyFilesBuildPhase;
			buildActionMask = 12;
			dstPath = "";
			dstSubfolderSpec = 10;
			files = (
			);
			runOnlyForDeploymentPostprocessing = 0;
		};
/* End PBXCopyFilesBuildPhase section */

/* Begin PBXFileReference section */
		2700BC5B14B64AA600B5B297 /* TDRouter+Handlers.m */ = {isa = PBXFileReference; fileEncoding = 4; lastKnownFileType = sourcecode.c.objc; path = "TDRouter+Handlers.m"; sourceTree = "<group>"; };
		270B3DEA1489359000E0A926 /* TouchDB.framework */ = {isa = PBXFileReference; explicitFileType = wrapper.framework; includeInIndex = 0; path = TouchDB.framework; sourceTree = BUILT_PRODUCTS_DIR; };
		270B3DEE1489359000E0A926 /* TouchDB-Info.plist */ = {isa = PBXFileReference; lastKnownFileType = text.plist.xml; path = "TouchDB-Info.plist"; sourceTree = "<group>"; };
		270B3DFB1489359000E0A926 /* TouchDBTests.octest */ = {isa = PBXFileReference; explicitFileType = wrapper.cfbundle; includeInIndex = 0; path = TouchDBTests.octest; sourceTree = BUILT_PRODUCTS_DIR; };
		270B3DFC1489359000E0A926 /* SenTestingKit.framework */ = {isa = PBXFileReference; lastKnownFileType = wrapper.framework; name = SenTestingKit.framework; path = Library/Frameworks/SenTestingKit.framework; sourceTree = DEVELOPER_DIR; };
		270B3E1F148938D800E0A926 /* TouchDB.h */ = {isa = PBXFileReference; lastKnownFileType = sourcecode.c.h; path = TouchDB.h; sourceTree = "<group>"; };
		270B3E28148940C000E0A926 /* README.md */ = {isa = PBXFileReference; lastKnownFileType = text; path = README.md; sourceTree = "<group>"; };
		270B3E291489581E00E0A926 /* TDPuller.h */ = {isa = PBXFileReference; fileEncoding = 4; lastKnownFileType = sourcecode.c.h; path = TDPuller.h; sourceTree = "<group>"; };
		270B3E2A1489581E00E0A926 /* TDPuller.m */ = {isa = PBXFileReference; fileEncoding = 4; lastKnownFileType = sourcecode.c.objc; path = TDPuller.m; sourceTree = "<group>"; };
		270B3E3714898DF200E0A926 /* TDRevision.h */ = {isa = PBXFileReference; fileEncoding = 4; lastKnownFileType = sourcecode.c.h; path = TDRevision.h; sourceTree = "<group>"; };
		270B3E3814898DF200E0A926 /* TDRevision.m */ = {isa = PBXFileReference; fileEncoding = 4; lastKnownFileType = sourcecode.c.objc; path = TDRevision.m; sourceTree = "<group>"; };
		270B3E3C148D7F0000E0A926 /* TDPusher.h */ = {isa = PBXFileReference; fileEncoding = 4; lastKnownFileType = sourcecode.c.h; path = TDPusher.h; sourceTree = "<group>"; };
		270B3E3D148D7F0000E0A926 /* TDPusher.m */ = {isa = PBXFileReference; fileEncoding = 4; lastKnownFileType = sourcecode.c.objc; path = TDPusher.m; sourceTree = "<group>"; };
		270BDD341563338B007D52F6 /* MYURLUtils.h */ = {isa = PBXFileReference; fileEncoding = 4; lastKnownFileType = sourcecode.c.h; path = MYURLUtils.h; sourceTree = "<group>"; };
		270BDD351563338B007D52F6 /* MYURLUtils.m */ = {isa = PBXFileReference; fileEncoding = 4; lastKnownFileType = sourcecode.c.objc; path = MYURLUtils.m; sourceTree = "<group>"; };
		270FE0C814C5008C005FF647 /* TouchServ */ = {isa = PBXFileReference; explicitFileType = "compiled.mach-o.executable"; includeInIndex = 0; path = TouchServ; sourceTree = BUILT_PRODUCTS_DIR; };
		27103F8114E9CE4400DF7209 /* TDReachability.h */ = {isa = PBXFileReference; fileEncoding = 4; lastKnownFileType = sourcecode.c.h; path = TDReachability.h; sourceTree = "<group>"; };
		27103F8214E9CE4400DF7209 /* TDReachability.m */ = {isa = PBXFileReference; fileEncoding = 4; lastKnownFileType = sourcecode.c.objc; path = TDReachability.m; sourceTree = "<group>"; };
		27103F8714EA076600DF7209 /* SystemConfiguration.framework */ = {isa = PBXFileReference; lastKnownFileType = wrapper.framework; name = SystemConfiguration.framework; path = System/Library/Frameworks/SystemConfiguration.framework; sourceTree = SDKROOT; };
		27108CDE15128EA500E5B92C /* MYURLHandler.h */ = {isa = PBXFileReference; lastKnownFileType = sourcecode.c.h; path = MYURLHandler.h; sourceTree = "<group>"; };
		27108CDF15128EA500E5B92C /* MYURLHandler.m */ = {isa = PBXFileReference; lastKnownFileType = sourcecode.c.objc; path = MYURLHandler.m; sourceTree = "<group>"; };
		2711CDFC14C7590A00505D55 /* TDDatabase+Attachments.h */ = {isa = PBXFileReference; fileEncoding = 4; lastKnownFileType = sourcecode.c.h; lineEnding = 0; path = "TDDatabase+Attachments.h"; sourceTree = "<group>"; xcLanguageSpecificationIdentifier = xcode.lang.objcpp; };
		2711CDFF14C7595900505D55 /* TDDatabase+Insertion.h */ = {isa = PBXFileReference; fileEncoding = 4; lastKnownFileType = sourcecode.c.h; lineEnding = 0; path = "TDDatabase+Insertion.h"; sourceTree = "<group>"; xcLanguageSpecificationIdentifier = xcode.lang.objcpp; };
		2711CE0214C759BD00505D55 /* TDDatabase+Replication.h */ = {isa = PBXFileReference; fileEncoding = 4; lastKnownFileType = sourcecode.c.h; lineEnding = 0; path = "TDDatabase+Replication.h"; sourceTree = "<group>"; xcLanguageSpecificationIdentifier = xcode.lang.objcpp; };
		272B85121523691700A90CB2 /* TDJSON.h */ = {isa = PBXFileReference; fileEncoding = 4; lastKnownFileType = sourcecode.c.h; path = TDJSON.h; sourceTree = "<group>"; };
		272B85131523691700A90CB2 /* TDJSON.m */ = {isa = PBXFileReference; fileEncoding = 4; lastKnownFileType = sourcecode.c.objc; path = TDJSON.m; sourceTree = "<group>"; };
		274C391B149FAE0000A5E89B /* TDDatabase+Attachments.m */ = {isa = PBXFileReference; fileEncoding = 4; lastKnownFileType = sourcecode.c.objc; path = "TDDatabase+Attachments.m"; sourceTree = "<group>"; };
		2751D4E2151BAE7000F7FD57 /* TDDatabaseManager.h */ = {isa = PBXFileReference; fileEncoding = 4; lastKnownFileType = sourcecode.c.h; path = TDDatabaseManager.h; sourceTree = "<group>"; };
		2751D4E3151BAE7000F7FD57 /* TDDatabaseManager.m */ = {isa = PBXFileReference; fileEncoding = 4; lastKnownFileType = sourcecode.c.objc; path = TDDatabaseManager.m; sourceTree = "<group>"; };
		2753155114ACEFC90065964D /* DDData.h */ = {isa = PBXFileReference; fileEncoding = 4; lastKnownFileType = sourcecode.c.h; path = DDData.h; sourceTree = "<group>"; };
		2753155214ACEFC90065964D /* DDData.m */ = {isa = PBXFileReference; fileEncoding = 4; lastKnownFileType = sourcecode.c.objc; path = DDData.m; sourceTree = "<group>"; };
		2753155314ACEFC90065964D /* DDNumber.h */ = {isa = PBXFileReference; fileEncoding = 4; lastKnownFileType = sourcecode.c.h; path = DDNumber.h; sourceTree = "<group>"; };
		2753155414ACEFC90065964D /* DDNumber.m */ = {isa = PBXFileReference; fileEncoding = 4; lastKnownFileType = sourcecode.c.objc; path = DDNumber.m; sourceTree = "<group>"; };
		2753155514ACEFC90065964D /* DDRange.h */ = {isa = PBXFileReference; fileEncoding = 4; lastKnownFileType = sourcecode.c.h; path = DDRange.h; sourceTree = "<group>"; };
		2753155614ACEFC90065964D /* DDRange.m */ = {isa = PBXFileReference; fileEncoding = 4; lastKnownFileType = sourcecode.c.objc; path = DDRange.m; sourceTree = "<group>"; };
		2753155714ACEFC90065964D /* HTTPAuthenticationRequest.h */ = {isa = PBXFileReference; fileEncoding = 4; lastKnownFileType = sourcecode.c.h; path = HTTPAuthenticationRequest.h; sourceTree = "<group>"; };
		2753155814ACEFC90065964D /* HTTPAuthenticationRequest.m */ = {isa = PBXFileReference; fileEncoding = 4; lastKnownFileType = sourcecode.c.objc; path = HTTPAuthenticationRequest.m; sourceTree = "<group>"; };
		2753155914ACEFC90065964D /* HTTPConnection.h */ = {isa = PBXFileReference; fileEncoding = 4; lastKnownFileType = sourcecode.c.h; path = HTTPConnection.h; sourceTree = "<group>"; };
		2753155A14ACEFC90065964D /* HTTPConnection.m */ = {isa = PBXFileReference; fileEncoding = 4; lastKnownFileType = sourcecode.c.objc; path = HTTPConnection.m; sourceTree = "<group>"; };
		2753155B14ACEFC90065964D /* HTTPLogging.h */ = {isa = PBXFileReference; fileEncoding = 4; lastKnownFileType = sourcecode.c.h; path = HTTPLogging.h; sourceTree = "<group>"; };
		2753155C14ACEFC90065964D /* HTTPMessage.h */ = {isa = PBXFileReference; fileEncoding = 4; lastKnownFileType = sourcecode.c.h; path = HTTPMessage.h; sourceTree = "<group>"; };
		2753155D14ACEFC90065964D /* HTTPMessage.m */ = {isa = PBXFileReference; fileEncoding = 4; lastKnownFileType = sourcecode.c.objc; path = HTTPMessage.m; sourceTree = "<group>"; };
		2753155E14ACEFC90065964D /* HTTPResponse.h */ = {isa = PBXFileReference; fileEncoding = 4; lastKnownFileType = sourcecode.c.h; path = HTTPResponse.h; sourceTree = "<group>"; };
		2753155F14ACEFC90065964D /* HTTPServer.h */ = {isa = PBXFileReference; fileEncoding = 4; lastKnownFileType = sourcecode.c.h; path = HTTPServer.h; sourceTree = "<group>"; };
		2753156014ACEFC90065964D /* HTTPServer.m */ = {isa = PBXFileReference; fileEncoding = 4; lastKnownFileType = sourcecode.c.objc; path = HTTPServer.m; sourceTree = "<group>"; };
		2753156214ACEFC90065964D /* HTTPAsyncFileResponse.h */ = {isa = PBXFileReference; fileEncoding = 4; lastKnownFileType = sourcecode.c.h; path = HTTPAsyncFileResponse.h; sourceTree = "<group>"; };
		2753156314ACEFC90065964D /* HTTPAsyncFileResponse.m */ = {isa = PBXFileReference; fileEncoding = 4; lastKnownFileType = sourcecode.c.objc; path = HTTPAsyncFileResponse.m; sourceTree = "<group>"; };
		2753156414ACEFC90065964D /* HTTPDataResponse.h */ = {isa = PBXFileReference; fileEncoding = 4; lastKnownFileType = sourcecode.c.h; path = HTTPDataResponse.h; sourceTree = "<group>"; };
		2753156514ACEFC90065964D /* HTTPDataResponse.m */ = {isa = PBXFileReference; fileEncoding = 4; lastKnownFileType = sourcecode.c.objc; path = HTTPDataResponse.m; sourceTree = "<group>"; };
		2753156614ACEFC90065964D /* HTTPDynamicFileResponse.h */ = {isa = PBXFileReference; fileEncoding = 4; lastKnownFileType = sourcecode.c.h; path = HTTPDynamicFileResponse.h; sourceTree = "<group>"; };
		2753156714ACEFC90065964D /* HTTPDynamicFileResponse.m */ = {isa = PBXFileReference; fileEncoding = 4; lastKnownFileType = sourcecode.c.objc; path = HTTPDynamicFileResponse.m; sourceTree = "<group>"; };
		2753156814ACEFC90065964D /* HTTPFileResponse.h */ = {isa = PBXFileReference; fileEncoding = 4; lastKnownFileType = sourcecode.c.h; path = HTTPFileResponse.h; sourceTree = "<group>"; };
		2753156914ACEFC90065964D /* HTTPFileResponse.m */ = {isa = PBXFileReference; fileEncoding = 4; lastKnownFileType = sourcecode.c.objc; path = HTTPFileResponse.m; sourceTree = "<group>"; };
		2753156A14ACEFC90065964D /* HTTPRedirectResponse.h */ = {isa = PBXFileReference; fileEncoding = 4; lastKnownFileType = sourcecode.c.h; path = HTTPRedirectResponse.h; sourceTree = "<group>"; };
		2753156B14ACEFC90065964D /* HTTPRedirectResponse.m */ = {isa = PBXFileReference; fileEncoding = 4; lastKnownFileType = sourcecode.c.objc; path = HTTPRedirectResponse.m; sourceTree = "<group>"; };
		2753156C14ACEFC90065964D /* WebSocket.h */ = {isa = PBXFileReference; fileEncoding = 4; lastKnownFileType = sourcecode.c.h; path = WebSocket.h; sourceTree = "<group>"; };
		2753156D14ACEFC90065964D /* WebSocket.m */ = {isa = PBXFileReference; fileEncoding = 4; lastKnownFileType = sourcecode.c.objc; path = WebSocket.m; sourceTree = "<group>"; };
		275315A814ACF00B0065964D /* GCDAsyncSocket.h */ = {isa = PBXFileReference; fileEncoding = 4; lastKnownFileType = sourcecode.c.h; path = GCDAsyncSocket.h; sourceTree = "<group>"; };
		275315A914ACF00B0065964D /* GCDAsyncSocket.m */ = {isa = PBXFileReference; fileEncoding = 4; lastKnownFileType = sourcecode.c.objc; path = GCDAsyncSocket.m; sourceTree = "<group>"; };
		275315B014ACF0330065964D /* About.txt */ = {isa = PBXFileReference; fileEncoding = 4; lastKnownFileType = text; path = About.txt; sourceTree = "<group>"; };
		275315B114ACF0330065964D /* DDAbstractDatabaseLogger.h */ = {isa = PBXFileReference; fileEncoding = 4; lastKnownFileType = sourcecode.c.h; path = DDAbstractDatabaseLogger.h; sourceTree = "<group>"; };
		275315B214ACF0330065964D /* DDAbstractDatabaseLogger.m */ = {isa = PBXFileReference; fileEncoding = 4; lastKnownFileType = sourcecode.c.objc; path = DDAbstractDatabaseLogger.m; sourceTree = "<group>"; };
		275315B314ACF0330065964D /* DDASLLogger.h */ = {isa = PBXFileReference; fileEncoding = 4; lastKnownFileType = sourcecode.c.h; path = DDASLLogger.h; sourceTree = "<group>"; };
		275315B414ACF0330065964D /* DDASLLogger.m */ = {isa = PBXFileReference; fileEncoding = 4; lastKnownFileType = sourcecode.c.objc; path = DDASLLogger.m; sourceTree = "<group>"; };
		275315B514ACF0330065964D /* DDFileLogger.h */ = {isa = PBXFileReference; fileEncoding = 4; lastKnownFileType = sourcecode.c.h; path = DDFileLogger.h; sourceTree = "<group>"; };
		275315B614ACF0330065964D /* DDFileLogger.m */ = {isa = PBXFileReference; fileEncoding = 4; lastKnownFileType = sourcecode.c.objc; path = DDFileLogger.m; sourceTree = "<group>"; };
		275315B714ACF0330065964D /* DDLog.h */ = {isa = PBXFileReference; fileEncoding = 4; lastKnownFileType = sourcecode.c.h; path = DDLog.h; sourceTree = "<group>"; };
		275315B814ACF0330065964D /* DDLog.m */ = {isa = PBXFileReference; fileEncoding = 4; lastKnownFileType = sourcecode.c.objc; path = DDLog.m; sourceTree = "<group>"; };
		275315B914ACF0330065964D /* DDTTYLogger.h */ = {isa = PBXFileReference; fileEncoding = 4; lastKnownFileType = sourcecode.c.h; path = DDTTYLogger.h; sourceTree = "<group>"; };
		275315BA14ACF0330065964D /* DDTTYLogger.m */ = {isa = PBXFileReference; fileEncoding = 4; lastKnownFileType = sourcecode.c.objc; path = DDTTYLogger.m; sourceTree = "<group>"; };
		275315D514ACF0A10065964D /* TouchDBListener.framework */ = {isa = PBXFileReference; explicitFileType = wrapper.framework; includeInIndex = 0; path = TouchDBListener.framework; sourceTree = BUILT_PRODUCTS_DIR; };
		275315D914ACF0A20065964D /* TouchDBListener-Info.plist */ = {isa = PBXFileReference; lastKnownFileType = text.plist.xml; path = "TouchDBListener-Info.plist"; sourceTree = "<group>"; };
		275315DB14ACF0A20065964D /* en */ = {isa = PBXFileReference; lastKnownFileType = text.plist.strings; name = en; path = en.lproj/InfoPlist.strings; sourceTree = "<group>"; };
		275315DE14ACF0A20065964D /* TDListener.h */ = {isa = PBXFileReference; lastKnownFileType = sourcecode.c.h; path = TDListener.h; sourceTree = "<group>"; };
		275315DF14ACF0A20065964D /* TDListener.m */ = {isa = PBXFileReference; lastKnownFileType = sourcecode.c.objc; path = TDListener.m; sourceTree = "<group>"; };
		275315F414ACF1CC0065964D /* Security.framework */ = {isa = PBXFileReference; lastKnownFileType = wrapper.framework; name = Security.framework; path = System/Library/Frameworks/Security.framework; sourceTree = SDKROOT; };
		275315F714ACF2500065964D /* CoreServices.framework */ = {isa = PBXFileReference; lastKnownFileType = wrapper.framework; name = CoreServices.framework; path = System/Library/Frameworks/CoreServices.framework; sourceTree = SDKROOT; };
		275315FA14ACF7FF0065964D /* TouchDBListener.exp */ = {isa = PBXFileReference; fileEncoding = 4; lastKnownFileType = sourcecode.exports; path = TouchDBListener.exp; sourceTree = "<group>"; };
		2753160A14ACFC2A0065964D /* TDHTTPConnection.h */ = {isa = PBXFileReference; fileEncoding = 4; lastKnownFileType = sourcecode.c.h; path = TDHTTPConnection.h; sourceTree = "<group>"; };
		2753160B14ACFC2A0065964D /* TDHTTPConnection.m */ = {isa = PBXFileReference; fileEncoding = 4; lastKnownFileType = sourcecode.c.objc; path = TDHTTPConnection.m; sourceTree = "<group>"; };
		275F534E15C04F7B00BAF578 /* MYStreamUtils.h */ = {isa = PBXFileReference; fileEncoding = 4; lastKnownFileType = sourcecode.c.h; path = MYStreamUtils.h; sourceTree = "<group>"; };
		275F534F15C04F7B00BAF578 /* MYStreamUtils.m */ = {isa = PBXFileReference; fileEncoding = 4; lastKnownFileType = sourcecode.c.objc; path = MYStreamUtils.m; sourceTree = "<group>"; };
		2766EFF614DB7F9F009ECCA8 /* TDMultipartWriter.h */ = {isa = PBXFileReference; fileEncoding = 4; lastKnownFileType = sourcecode.c.h; path = TDMultipartWriter.h; sourceTree = "<group>"; };
		2766EFF714DB7F9F009ECCA8 /* TDMultipartWriter.m */ = {isa = PBXFileReference; fileEncoding = 4; lastKnownFileType = sourcecode.c.objc; path = TDMultipartWriter.m; sourceTree = "<group>"; };
		2766EFFB14DC7B37009ECCA8 /* TDMultiStreamWriter.h */ = {isa = PBXFileReference; fileEncoding = 4; lastKnownFileType = sourcecode.c.h; path = TDMultiStreamWriter.h; sourceTree = "<group>"; };
		2766EFFC14DC7B37009ECCA8 /* TDMultiStreamWriter.m */ = {isa = PBXFileReference; fileEncoding = 4; lastKnownFileType = sourcecode.c.objc; path = TDMultiStreamWriter.m; sourceTree = "<group>"; };
		27731EFD1493FA3100815D67 /* TDBlobStore.h */ = {isa = PBXFileReference; fileEncoding = 4; lastKnownFileType = sourcecode.c.h; path = TDBlobStore.h; sourceTree = "<group>"; };
		27731EFE1493FA3100815D67 /* TDBlobStore.m */ = {isa = PBXFileReference; fileEncoding = 4; lastKnownFileType = sourcecode.c.objc; path = TDBlobStore.m; sourceTree = "<group>"; };
		27731F2A1495CFEF00815D67 /* TouchDB Empty App.app */ = {isa = PBXFileReference; explicitFileType = wrapper.application; includeInIndex = 0; path = "TouchDB Empty App.app"; sourceTree = BUILT_PRODUCTS_DIR; };
		2773ADC514BD1EB80027A292 /* TDDatabase+LocalDocs.h */ = {isa = PBXFileReference; fileEncoding = 4; lastKnownFileType = sourcecode.c.h; lineEnding = 0; path = "TDDatabase+LocalDocs.h"; sourceTree = "<group>"; xcLanguageSpecificationIdentifier = xcode.lang.objcpp; };
		2773ADC614BD1EB80027A292 /* TDDatabase+LocalDocs.m */ = {isa = PBXFileReference; fileEncoding = 4; lastKnownFileType = sourcecode.c.objc; lineEnding = 0; path = "TDDatabase+LocalDocs.m"; sourceTree = "<group>"; xcLanguageSpecificationIdentifier = xcode.lang.objc; };
		27821BB5148E7D6F0099B373 /* TDReplicator.h */ = {isa = PBXFileReference; fileEncoding = 4; lastKnownFileType = sourcecode.c.h; path = TDReplicator.h; sourceTree = "<group>"; };
		27821BB6148E7D6F0099B373 /* TDReplicator.m */ = {isa = PBXFileReference; fileEncoding = 4; lastKnownFileType = sourcecode.c.objc; path = TDReplicator.m; sourceTree = "<group>"; };
		27821BB9148FF56C0099B373 /* TDDatabase_Tests.m */ = {isa = PBXFileReference; fileEncoding = 4; lastKnownFileType = sourcecode.c.objc; path = TDDatabase_Tests.m; sourceTree = "<group>"; };
		27821BBB149001B20099B373 /* TDReplicator_Tests.m */ = {isa = PBXFileReference; fileEncoding = 4; lastKnownFileType = sourcecode.c.objc; path = TDReplicator_Tests.m; sourceTree = "<group>"; };
		27821BBD14906FB50099B373 /* TouchDBPrefix.h */ = {isa = PBXFileReference; fileEncoding = 4; lastKnownFileType = sourcecode.c.h; path = TouchDBPrefix.h; sourceTree = "<group>"; };
		27821BBF149078C70099B373 /* TouchDB.exp */ = {isa = PBXFileReference; lastKnownFileType = sourcecode.exports; path = TouchDB.exp; sourceTree = "<group>"; };
		2783A00D156C39E300DC8692 /* NSMutableURLRequest+Parameters.h */ = {isa = PBXFileReference; fileEncoding = 4; lastKnownFileType = sourcecode.c.h; path = "NSMutableURLRequest+Parameters.h"; sourceTree = "<group>"; };
		2783A00E156C39E300DC8692 /* NSMutableURLRequest+Parameters.m */ = {isa = PBXFileReference; fileEncoding = 4; lastKnownFileType = sourcecode.c.objc; path = "NSMutableURLRequest+Parameters.m"; sourceTree = "<group>"; };
		2783A00F156C39E300DC8692 /* NSString+URLEncoding.h */ = {isa = PBXFileReference; fileEncoding = 4; lastKnownFileType = sourcecode.c.h; path = "NSString+URLEncoding.h"; sourceTree = "<group>"; };
		2783A010156C39E300DC8692 /* NSString+URLEncoding.m */ = {isa = PBXFileReference; fileEncoding = 4; lastKnownFileType = sourcecode.c.objc; path = "NSString+URLEncoding.m"; sourceTree = "<group>"; };
		2783A01E156C39E300DC8692 /* OAConsumer.h */ = {isa = PBXFileReference; fileEncoding = 4; lastKnownFileType = sourcecode.c.h; path = OAConsumer.h; sourceTree = "<group>"; };
		2783A01F156C39E300DC8692 /* OAConsumer.m */ = {isa = PBXFileReference; fileEncoding = 4; lastKnownFileType = sourcecode.c.objc; path = OAConsumer.m; sourceTree = "<group>"; };
		2783A024156C39E300DC8692 /* OAMutableURLRequest.h */ = {isa = PBXFileReference; fileEncoding = 4; lastKnownFileType = sourcecode.c.h; path = OAMutableURLRequest.h; sourceTree = "<group>"; };
		2783A025156C39E300DC8692 /* OAMutableURLRequest.m */ = {isa = PBXFileReference; fileEncoding = 4; lastKnownFileType = sourcecode.c.objc; path = OAMutableURLRequest.m; sourceTree = "<group>"; };
		2783A026156C39E300DC8692 /* OAPlaintextSignatureProvider.h */ = {isa = PBXFileReference; fileEncoding = 4; lastKnownFileType = sourcecode.c.h; path = OAPlaintextSignatureProvider.h; sourceTree = "<group>"; };
		2783A027156C39E300DC8692 /* OAPlaintextSignatureProvider.m */ = {isa = PBXFileReference; fileEncoding = 4; lastKnownFileType = sourcecode.c.objc; path = OAPlaintextSignatureProvider.m; sourceTree = "<group>"; };
		2783A02A156C39E300DC8692 /* OARequestParameter.h */ = {isa = PBXFileReference; fileEncoding = 4; lastKnownFileType = sourcecode.c.h; path = OARequestParameter.h; sourceTree = "<group>"; };
		2783A02B156C39E300DC8692 /* OARequestParameter.m */ = {isa = PBXFileReference; fileEncoding = 4; lastKnownFileType = sourcecode.c.objc; path = OARequestParameter.m; sourceTree = "<group>"; };
		2783A02E156C39E300DC8692 /* OASignatureProviding.h */ = {isa = PBXFileReference; fileEncoding = 4; lastKnownFileType = sourcecode.c.h; path = OASignatureProviding.h; sourceTree = "<group>"; };
		2783A030156C39E300DC8692 /* OAToken.h */ = {isa = PBXFileReference; fileEncoding = 4; lastKnownFileType = sourcecode.c.h; path = OAToken.h; sourceTree = "<group>"; };
		2783A031156C39E300DC8692 /* OAToken.m */ = {isa = PBXFileReference; fileEncoding = 4; lastKnownFileType = sourcecode.c.objc; path = OAToken.m; sourceTree = "<group>"; };
		2783A08B156C3A8300DC8692 /* TDAuthorizer.h */ = {isa = PBXFileReference; fileEncoding = 4; lastKnownFileType = sourcecode.c.h; path = TDAuthorizer.h; sourceTree = "<group>"; };
		2783A091156C3A9200DC8692 /* TDOAuth1Authorizer.h */ = {isa = PBXFileReference; fileEncoding = 4; lastKnownFileType = sourcecode.c.h; path = TDOAuth1Authorizer.h; sourceTree = "<group>"; };
		278E4DC2156194F000DDCEF9 /* TDChangeTracker_Tests.m */ = {isa = PBXFileReference; fileEncoding = 4; lastKnownFileType = sourcecode.c.objc; path = TDChangeTracker_Tests.m; sourceTree = "<group>"; };
		278E4DC615619FC400DDCEF9 /* CFNetwork.framework */ = {isa = PBXFileReference; lastKnownFileType = wrapper.framework; name = CFNetwork.framework; path = Platforms/iPhoneOS.platform/Developer/SDKs/iPhoneOS5.1.sdk/System/Library/Frameworks/CFNetwork.framework; sourceTree = DEVELOPER_DIR; };
		279906E1149A65B7003D4338 /* TDRemoteRequest.h */ = {isa = PBXFileReference; fileEncoding = 4; lastKnownFileType = sourcecode.c.h; path = TDRemoteRequest.h; sourceTree = "<group>"; };
		279906E2149A65B8003D4338 /* TDRemoteRequest.m */ = {isa = PBXFileReference; fileEncoding = 4; lastKnownFileType = sourcecode.c.objc; path = TDRemoteRequest.m; sourceTree = "<group>"; };
		279906EC149ABFC1003D4338 /* TDBatcher.h */ = {isa = PBXFileReference; fileEncoding = 4; lastKnownFileType = sourcecode.c.h; path = TDBatcher.h; sourceTree = "<group>"; };
		279906ED149ABFC2003D4338 /* TDBatcher.m */ = {isa = PBXFileReference; fileEncoding = 4; lastKnownFileType = sourcecode.c.objc; path = TDBatcher.m; sourceTree = "<group>"; };
		279C7E2C14F424090004A1E8 /* TDSequenceMap.h */ = {isa = PBXFileReference; fileEncoding = 4; lastKnownFileType = sourcecode.c.h; path = TDSequenceMap.h; sourceTree = "<group>"; };
		279C7E2D14F424090004A1E8 /* TDSequenceMap.m */ = {isa = PBXFileReference; fileEncoding = 4; lastKnownFileType = sourcecode.c.objc; path = TDSequenceMap.m; sourceTree = "<group>"; };
		279CE3B614D4A885009F3FA6 /* MYBlockUtils.h */ = {isa = PBXFileReference; fileEncoding = 4; lastKnownFileType = sourcecode.c.h; path = MYBlockUtils.h; sourceTree = "<group>"; };
		279CE3B714D4A885009F3FA6 /* MYBlockUtils.m */ = {isa = PBXFileReference; fileEncoding = 4; lastKnownFileType = sourcecode.c.objc; path = MYBlockUtils.m; sourceTree = "<group>"; };
		279CE3FE14D749A7009F3FA6 /* TDMultipartReader.h */ = {isa = PBXFileReference; fileEncoding = 4; lastKnownFileType = sourcecode.c.h; path = TDMultipartReader.h; sourceTree = "<group>"; };
		279CE3FF14D749A7009F3FA6 /* TDMultipartReader.m */ = {isa = PBXFileReference; fileEncoding = 4; lastKnownFileType = sourcecode.c.objc; path = TDMultipartReader.m; sourceTree = "<group>"; };
		279CE40414D88031009F3FA6 /* TDBlobStore_Tests.m */ = {isa = PBXFileReference; fileEncoding = 4; lastKnownFileType = sourcecode.c.objc; path = TDBlobStore_Tests.m; sourceTree = "<group>"; };
		279CE40814D8AA23009F3FA6 /* TDMultipartDownloader.h */ = {isa = PBXFileReference; fileEncoding = 4; lastKnownFileType = sourcecode.c.h; path = TDMultipartDownloader.h; sourceTree = "<group>"; };
		279CE40914D8AA23009F3FA6 /* TDMultipartDownloader.m */ = {isa = PBXFileReference; fileEncoding = 4; lastKnownFileType = sourcecode.c.objc; path = TDMultipartDownloader.m; sourceTree = "<group>"; };
		279EB2CC149140DE00E74185 /* TDView.h */ = {isa = PBXFileReference; fileEncoding = 4; lastKnownFileType = sourcecode.c.h; path = TDView.h; sourceTree = "<group>"; };
		279EB2CD149140DE00E74185 /* TDView.m */ = {isa = PBXFileReference; fileEncoding = 4; lastKnownFileType = sourcecode.c.objc; path = TDView.m; sourceTree = "<group>"; };
		279EB2D01491442500E74185 /* TDInternal.h */ = {isa = PBXFileReference; fileEncoding = 4; lastKnownFileType = sourcecode.c.h; path = TDInternal.h; sourceTree = "<group>"; };
		279EB2D91491C34300E74185 /* TDCollateJSON.h */ = {isa = PBXFileReference; fileEncoding = 4; lastKnownFileType = sourcecode.c.h; path = TDCollateJSON.h; sourceTree = "<group>"; };
		279EB2DA1491C34300E74185 /* TDCollateJSON.m */ = {isa = PBXFileReference; fileEncoding = 4; lastKnownFileType = sourcecode.c.objc; path = TDCollateJSON.m; sourceTree = "<group>"; };
		27A073EA14C0BB6200F52FE7 /* TDMisc.h */ = {isa = PBXFileReference; fileEncoding = 4; lastKnownFileType = sourcecode.c.h; path = TDMisc.h; sourceTree = "<group>"; };
		27A073EB14C0BB6200F52FE7 /* TDMisc.m */ = {isa = PBXFileReference; fileEncoding = 4; lastKnownFileType = sourcecode.c.objc; path = TDMisc.m; sourceTree = "<group>"; };
		27A82E3414A1145000C0B850 /* FMDatabaseAdditions.h */ = {isa = PBXFileReference; fileEncoding = 4; lastKnownFileType = sourcecode.c.h; path = FMDatabaseAdditions.h; sourceTree = "<group>"; };
		27A82E3514A1145000C0B850 /* FMDatabaseAdditions.m */ = {isa = PBXFileReference; fileEncoding = 4; lastKnownFileType = sourcecode.c.objc; path = FMDatabaseAdditions.m; sourceTree = "<group>"; };
		27AA409A14AA86AD00E2A5FF /* TDDatabase+Insertion.m */ = {isa = PBXFileReference; fileEncoding = 4; lastKnownFileType = sourcecode.c.objc; lineEnding = 0; path = "TDDatabase+Insertion.m"; sourceTree = "<group>"; xcLanguageSpecificationIdentifier = xcode.lang.objc; };
		27AA40A014AA8A6600E2A5FF /* TDDatabase+Replication.m */ = {isa = PBXFileReference; fileEncoding = 4; lastKnownFileType = sourcecode.c.objc; path = "TDDatabase+Replication.m"; sourceTree = "<group>"; };
		27ADC077152502EE001ABC1D /* TDMultipartDocumentReader.h */ = {isa = PBXFileReference; fileEncoding = 4; indentWidth = 4; lastKnownFileType = sourcecode.c.h; path = TDMultipartDocumentReader.h; sourceTree = "<group>"; tabWidth = 4; usesTabs = 0; wrapsLines = 1; };
		27ADC078152502EE001ABC1D /* TDMultipartDocumentReader.m */ = {isa = PBXFileReference; fileEncoding = 4; indentWidth = 4; lastKnownFileType = sourcecode.c.objc; path = TDMultipartDocumentReader.m; sourceTree = "<group>"; tabWidth = 4; usesTabs = 0; wrapsLines = 1; };
		27B0B77F1491E73400A817AD /* TDView_Tests.m */ = {isa = PBXFileReference; lastKnownFileType = sourcecode.c.objc; path = TDView_Tests.m; sourceTree = "<group>"; };
		27B0B790149290AB00A817AD /* TDChangeTracker.h */ = {isa = PBXFileReference; fileEncoding = 4; lastKnownFileType = sourcecode.c.h; path = TDChangeTracker.h; sourceTree = "<group>"; };
		27B0B791149290AB00A817AD /* TDChangeTracker.m */ = {isa = PBXFileReference; fileEncoding = 4; lastKnownFileType = sourcecode.c.objc; path = TDChangeTracker.m; sourceTree = "<group>"; };
		27B0B792149290AB00A817AD /* TDConnectionChangeTracker.h */ = {isa = PBXFileReference; fileEncoding = 4; lastKnownFileType = sourcecode.c.h; path = TDConnectionChangeTracker.h; sourceTree = "<group>"; };
		27B0B793149290AB00A817AD /* TDConnectionChangeTracker.m */ = {isa = PBXFileReference; fileEncoding = 4; lastKnownFileType = sourcecode.c.objc; path = TDConnectionChangeTracker.m; sourceTree = "<group>"; };
		27B0B79C1492932700A817AD /* TDBase64.h */ = {isa = PBXFileReference; fileEncoding = 4; lastKnownFileType = sourcecode.c.h; path = TDBase64.h; sourceTree = "<group>"; };
		27B0B79D1492932700A817AD /* TDBase64.m */ = {isa = PBXFileReference; fileEncoding = 4; lastKnownFileType = sourcecode.c.objc; path = TDBase64.m; sourceTree = "<group>"; };
		27B0B7A91492B83B00A817AD /* libTouchDB.a */ = {isa = PBXFileReference; explicitFileType = archive.ar; includeInIndex = 0; path = libTouchDB.a; sourceTree = BUILT_PRODUCTS_DIR; };
		27B0B7B61492B83B00A817AD /* TouchDBiOSTests.octest */ = {isa = PBXFileReference; explicitFileType = wrapper.cfbundle; includeInIndex = 0; path = TouchDBiOSTests.octest; sourceTree = BUILT_PRODUCTS_DIR; };
		27B0B7B81492B83C00A817AD /* UIKit.framework */ = {isa = PBXFileReference; lastKnownFileType = wrapper.framework; name = UIKit.framework; path = Library/Frameworks/UIKit.framework; sourceTree = DEVELOPER_DIR; };
		27B0B7E71492BB6B00A817AD /* TouchDB.framework */ = {isa = PBXFileReference; explicitFileType = wrapper.cfbundle; includeInIndex = 0; path = TouchDB.framework; sourceTree = BUILT_PRODUCTS_DIR; };
		27B0B7E81492BB6B00A817AD /* CoreFoundation.framework */ = {isa = PBXFileReference; lastKnownFileType = wrapper.framework; name = CoreFoundation.framework; path = System/Library/Frameworks/CoreFoundation.framework; sourceTree = SDKROOT; };
		27B0B7F61492BC7A00A817AD /* Foundation.framework */ = {isa = PBXFileReference; lastKnownFileType = wrapper.framework; name = Foundation.framework; path = Platforms/iPhoneOS.platform/Developer/SDKs/iPhoneOS5.0.sdk/System/Library/Frameworks/Foundation.framework; sourceTree = DEVELOPER_DIR; };
		27B0B7F81492BC8000A817AD /* libsqlite3.dylib */ = {isa = PBXFileReference; lastKnownFileType = "compiled.mach-o.dylib"; name = libsqlite3.dylib; path = Platforms/iPhoneOS.platform/Developer/SDKs/iPhoneOS5.0.sdk/usr/lib/libsqlite3.dylib; sourceTree = DEVELOPER_DIR; };
		27B0B80F1492C16300A817AD /* CoreGraphics.framework */ = {isa = PBXFileReference; lastKnownFileType = wrapper.framework; name = CoreGraphics.framework; path = Library/Frameworks/CoreGraphics.framework; sourceTree = DEVELOPER_DIR; };
		27C40C7714EC58BC00994283 /* TDReplicatorManager.h */ = {isa = PBXFileReference; fileEncoding = 4; lastKnownFileType = sourcecode.c.h; path = TDReplicatorManager.h; sourceTree = "<group>"; };
		27C40C7814EC58BC00994283 /* TDReplicatorManager.m */ = {isa = PBXFileReference; fileEncoding = 4; lastKnownFileType = sourcecode.c.objc; path = TDReplicatorManager.m; sourceTree = "<group>"; };
		27C5305214DF3A050078F886 /* TDMultipartUploader.h */ = {isa = PBXFileReference; fileEncoding = 4; lastKnownFileType = sourcecode.c.h; path = TDMultipartUploader.h; sourceTree = "<group>"; };
		27C5305314DF3A050078F886 /* TDMultipartUploader.m */ = {isa = PBXFileReference; fileEncoding = 4; lastKnownFileType = sourcecode.c.objc; path = TDMultipartUploader.m; sourceTree = "<group>"; };
		27C706401486BBD500F0F099 /* TDServer.h */ = {isa = PBXFileReference; fileEncoding = 4; lastKnownFileType = sourcecode.c.h; path = TDServer.h; sourceTree = "<group>"; };
		27C706411486BBD500F0F099 /* TDServer.m */ = {isa = PBXFileReference; fileEncoding = 4; lastKnownFileType = sourcecode.c.objc; path = TDServer.m; sourceTree = "<group>"; };
		27C706431486BE7100F0F099 /* TDRouter.h */ = {isa = PBXFileReference; fileEncoding = 4; lastKnownFileType = sourcecode.c.h; path = TDRouter.h; sourceTree = "<group>"; };
		27C706441486BE7100F0F099 /* TDRouter.m */ = {isa = PBXFileReference; fileEncoding = 4; lastKnownFileType = sourcecode.c.objc; path = TDRouter.m; sourceTree = "<group>"; };
		27C706461487584300F0F099 /* TDURLProtocol.h */ = {isa = PBXFileReference; fileEncoding = 4; lastKnownFileType = sourcecode.c.h; path = TDURLProtocol.h; sourceTree = "<group>"; };
		27C706471487584300F0F099 /* TDURLProtocol.m */ = {isa = PBXFileReference; fileEncoding = 4; lastKnownFileType = sourcecode.c.objc; path = TDURLProtocol.m; sourceTree = "<group>"; };
		27C7064A1488311100F0F099 /* TDRouter_Tests.m */ = {isa = PBXFileReference; fileEncoding = 4; lastKnownFileType = sourcecode.c.objc; path = TDRouter_Tests.m; sourceTree = "<group>"; };
		27C7066F1488634300F0F099 /* AppKit.framework */ = {isa = PBXFileReference; lastKnownFileType = wrapper.framework; name = AppKit.framework; path = System/Library/Frameworks/AppKit.framework; sourceTree = SDKROOT; };
		27C70697148864BA00F0F099 /* Cocoa.framework */ = {isa = PBXFileReference; lastKnownFileType = wrapper.framework; name = Cocoa.framework; path = System/Library/Frameworks/Cocoa.framework; sourceTree = SDKROOT; };
		27C7069A148864BA00F0F099 /* AppKit.framework */ = {isa = PBXFileReference; lastKnownFileType = wrapper.framework; name = AppKit.framework; path = System/Library/Frameworks/AppKit.framework; sourceTree = SDKROOT; };
		27C7069B148864BA00F0F099 /* CoreData.framework */ = {isa = PBXFileReference; lastKnownFileType = wrapper.framework; name = CoreData.framework; path = System/Library/Frameworks/CoreData.framework; sourceTree = SDKROOT; };
		27C7069C148864BA00F0F099 /* Foundation.framework */ = {isa = PBXFileReference; lastKnownFileType = wrapper.framework; name = Foundation.framework; path = System/Library/Frameworks/Foundation.framework; sourceTree = SDKROOT; };
		27C90FC714F5B90E007C5E58 /* libTouchDB.a */ = {isa = PBXFileReference; explicitFileType = archive.ar; includeInIndex = 0; path = libTouchDB.a; sourceTree = BUILT_PRODUCTS_DIR; };
		27C90FFC14F6C9AB007C5E58 /* TouchServ.m */ = {isa = PBXFileReference; fileEncoding = 4; lastKnownFileType = sourcecode.c.objc; path = TouchServ.m; sourceTree = "<group>"; };
		27DB90D514DB249700FC7118 /* GTMNSData+zlib.h */ = {isa = PBXFileReference; fileEncoding = 4; lastKnownFileType = sourcecode.c.h; path = "GTMNSData+zlib.h"; sourceTree = "<group>"; };
		27DB90D614DB249700FC7118 /* GTMNSData+zlib.m */ = {isa = PBXFileReference; fileEncoding = 4; lastKnownFileType = sourcecode.c.objc; path = "GTMNSData+zlib.m"; sourceTree = "<group>"; };
		27DB90DA14DB24E800FC7118 /* GTMDefines.h */ = {isa = PBXFileReference; fileEncoding = 4; lastKnownFileType = sourcecode.c.h; path = GTMDefines.h; sourceTree = "<group>"; };
		27DB90DC14DB250500FC7118 /* libz.dylib */ = {isa = PBXFileReference; lastKnownFileType = "compiled.mach-o.dylib"; name = libz.dylib; path = usr/lib/libz.dylib; sourceTree = SDKROOT; };
		27DB90DE14DB4B0100FC7118 /* libz.dylib */ = {isa = PBXFileReference; lastKnownFileType = "compiled.mach-o.dylib"; name = libz.dylib; path = Platforms/iPhoneOS.platform/Developer/SDKs/iPhoneOS5.0.sdk/usr/lib/libz.dylib; sourceTree = DEVELOPER_DIR; };
		27E00C8D14EC2C74004BCBA9 /* SystemConfiguration.framework */ = {isa = PBXFileReference; lastKnownFileType = wrapper.framework; name = SystemConfiguration.framework; path = Platforms/iPhoneOS.platform/Developer/SDKs/iPhoneOS5.0.sdk/System/Library/Frameworks/SystemConfiguration.framework; sourceTree = DEVELOPER_DIR; };
		27E11F0C14ACFFC60006B340 /* TDHTTPServer.h */ = {isa = PBXFileReference; fileEncoding = 4; lastKnownFileType = sourcecode.c.h; path = TDHTTPServer.h; sourceTree = "<group>"; };
		27E11F0E14AD15940006B340 /* TDHTTPResponse.h */ = {isa = PBXFileReference; fileEncoding = 4; lastKnownFileType = sourcecode.c.h; path = TDHTTPResponse.h; sourceTree = "<group>"; };
		27E11F0F14AD15940006B340 /* TDHTTPResponse.m */ = {isa = PBXFileReference; fileEncoding = 4; lastKnownFileType = sourcecode.c.objc; path = TDHTTPResponse.m; sourceTree = "<group>"; };
		27EA34C3159BBBEC008D5CE5 /* TDAuthorizer.h */ = {isa = PBXFileReference; fileEncoding = 4; lastKnownFileType = sourcecode.c.h; path = TDAuthorizer.h; sourceTree = "<group>"; };
		27EA34C4159BBBEC008D5CE5 /* TDAuthorizer.m */ = {isa = PBXFileReference; fileEncoding = 4; lastKnownFileType = sourcecode.c.objc; path = TDAuthorizer.m; sourceTree = "<group>"; };
		27EA34C5159BBBEC008D5CE5 /* TDOAuth1Authorizer.h */ = {isa = PBXFileReference; fileEncoding = 4; lastKnownFileType = sourcecode.c.h; path = TDOAuth1Authorizer.h; sourceTree = "<group>"; };
		27EA34C6159BBBEC008D5CE5 /* TDOAuth1Authorizer.m */ = {isa = PBXFileReference; fileEncoding = 4; lastKnownFileType = sourcecode.c.objc; path = TDOAuth1Authorizer.m; sourceTree = "<group>"; };
		27F0744611CD4B6D00E9A2AB /* TDDatabase.h */ = {isa = PBXFileReference; fileEncoding = 4; lastKnownFileType = sourcecode.c.h; lineEnding = 0; path = TDDatabase.h; sourceTree = "<group>"; xcLanguageSpecificationIdentifier = xcode.lang.objcpp; };
		27F0744711CD4B6D00E9A2AB /* TDDatabase.m */ = {isa = PBXFileReference; fileEncoding = 4; lastKnownFileType = sourcecode.c.objc; lineEnding = 0; path = TDDatabase.m; sourceTree = "<group>"; xcLanguageSpecificationIdentifier = xcode.lang.objc; };
		27F0744911CD4BA000E9A2AB /* libsqlite3.dylib */ = {isa = PBXFileReference; lastKnownFileType = "compiled.mach-o.dylib"; name = libsqlite3.dylib; path = usr/lib/libsqlite3.dylib; sourceTree = SDKROOT; };
		27F0745C11CD50A600E9A2AB /* Foundation.framework */ = {isa = PBXFileReference; lastKnownFileType = wrapper.framework; name = Foundation.framework; path = System/Library/Frameworks/Foundation.framework; sourceTree = SDKROOT; };
		27F0746F11CD51A200E9A2AB /* FMDatabase.h */ = {isa = PBXFileReference; fileEncoding = 4; lastKnownFileType = sourcecode.c.h; path = FMDatabase.h; sourceTree = "<group>"; };
		27F0747011CD51A200E9A2AB /* FMDatabase.m */ = {isa = PBXFileReference; fileEncoding = 4; lastKnownFileType = sourcecode.c.objc; path = FMDatabase.m; sourceTree = "<group>"; };
		27F0747111CD51A200E9A2AB /* FMResultSet.h */ = {isa = PBXFileReference; fileEncoding = 4; lastKnownFileType = sourcecode.c.h; path = FMResultSet.h; sourceTree = "<group>"; };
		27F0747211CD51A200E9A2AB /* FMResultSet.m */ = {isa = PBXFileReference; fileEncoding = 4; lastKnownFileType = sourcecode.c.objc; path = FMResultSet.m; sourceTree = "<group>"; };
		27F0749B11CD5B4F00E9A2AB /* CollectionUtils.h */ = {isa = PBXFileReference; fileEncoding = 4; lastKnownFileType = sourcecode.c.h; path = CollectionUtils.h; sourceTree = "<group>"; };
		27F0749C11CD5B4F00E9A2AB /* CollectionUtils.m */ = {isa = PBXFileReference; fileEncoding = 4; lastKnownFileType = sourcecode.c.objc; path = CollectionUtils.m; sourceTree = "<group>"; };
		27F0749D11CD5B4F00E9A2AB /* Test.h */ = {isa = PBXFileReference; fileEncoding = 4; lastKnownFileType = sourcecode.c.h; path = Test.h; sourceTree = "<group>"; };
		27F0749E11CD5B4F00E9A2AB /* Test.m */ = {isa = PBXFileReference; fileEncoding = 4; lastKnownFileType = sourcecode.c.objc; path = Test.m; sourceTree = "<group>"; };
		27F074A911CD5D7A00E9A2AB /* TDBody.h */ = {isa = PBXFileReference; fileEncoding = 4; lastKnownFileType = sourcecode.c.h; path = TDBody.h; sourceTree = "<group>"; };
		27F074AA11CD5D7A00E9A2AB /* TDBody.m */ = {isa = PBXFileReference; fileEncoding = 4; lastKnownFileType = sourcecode.c.objc; path = TDBody.m; sourceTree = "<group>"; };
		27F074F811CDC71800E9A2AB /* MYUtilities_Debug.xcconfig */ = {isa = PBXFileReference; fileEncoding = 4; lastKnownFileType = text.xcconfig; path = MYUtilities_Debug.xcconfig; sourceTree = "<group>"; };
		27F074F911CDC71800E9A2AB /* MYUtilities_Release.xcconfig */ = {isa = PBXFileReference; fileEncoding = 4; lastKnownFileType = text.xcconfig; path = MYUtilities_Release.xcconfig; sourceTree = "<group>"; };
		27F074FA11CDC71800E9A2AB /* MYUtilities.xcconfig */ = {isa = PBXFileReference; fileEncoding = 4; lastKnownFileType = text.xcconfig; path = MYUtilities.xcconfig; sourceTree = "<group>"; };
		27F0751111CDC7F900E9A2AB /* Logging.h */ = {isa = PBXFileReference; fileEncoding = 4; lastKnownFileType = sourcecode.c.h; path = Logging.h; sourceTree = "<group>"; };
		27F0751211CDC7F900E9A2AB /* Logging.m */ = {isa = PBXFileReference; fileEncoding = 4; lastKnownFileType = sourcecode.c.objc; path = Logging.m; sourceTree = "<group>"; };
		27F0751611CDC80A00E9A2AB /* ExceptionUtils.h */ = {isa = PBXFileReference; fileEncoding = 4; lastKnownFileType = sourcecode.c.h; path = ExceptionUtils.h; sourceTree = "<group>"; };
		27F0751711CDC80A00E9A2AB /* ExceptionUtils.m */ = {isa = PBXFileReference; fileEncoding = 4; lastKnownFileType = sourcecode.c.objc; path = ExceptionUtils.m; sourceTree = "<group>"; };
		27F0C7791533BDD8004EBA89 /* TDAttachment.h */ = {isa = PBXFileReference; fileEncoding = 4; lastKnownFileType = sourcecode.c.h; path = TDAttachment.h; sourceTree = "<group>"; };
		27F0C77A1533BDD8004EBA89 /* TDAttachment.m */ = {isa = PBXFileReference; fileEncoding = 4; lastKnownFileType = sourcecode.c.objc; path = TDAttachment.m; sourceTree = "<group>"; };
		27F0C77B1533BDD8004EBA89 /* TDCanonicalJSON.h */ = {isa = PBXFileReference; fileEncoding = 4; lastKnownFileType = sourcecode.c.h; path = TDCanonicalJSON.h; sourceTree = "<group>"; };
		27F0C77C1533BDD8004EBA89 /* TDCanonicalJSON.m */ = {isa = PBXFileReference; fileEncoding = 4; lastKnownFileType = sourcecode.c.objc; path = TDCanonicalJSON.m; sourceTree = "<group>"; };
		27F0C77D1533BDD8004EBA89 /* TDStatus.h */ = {isa = PBXFileReference; fileEncoding = 4; lastKnownFileType = sourcecode.c.h; path = TDStatus.h; sourceTree = "<group>"; };
		27F0C77E1533BDD8004EBA89 /* TDStatus.m */ = {isa = PBXFileReference; fileEncoding = 4; lastKnownFileType = sourcecode.c.objc; path = TDStatus.m; sourceTree = "<group>"; };
		8DD76F6C0486A84900D96B5E /* TouchDB */ = {isa = PBXFileReference; explicitFileType = "compiled.mach-o.executable"; includeInIndex = 0; path = TouchDB; sourceTree = BUILT_PRODUCTS_DIR; };
		DA023B6414BCA94C008184BB /* libTouchDBListener.a */ = {isa = PBXFileReference; explicitFileType = archive.ar; includeInIndex = 0; path = libTouchDBListener.a; sourceTree = BUILT_PRODUCTS_DIR; };
		DA147C3614BCAC3B0052DA4D /* TouchDBListener.framework */ = {isa = PBXFileReference; explicitFileType = wrapper.cfbundle; includeInIndex = 0; path = TouchDBListener.framework; sourceTree = BUILT_PRODUCTS_DIR; };
		DA147C3A14BCAC780052DA4D /* MobileCoreServices.framework */ = {isa = PBXFileReference; lastKnownFileType = wrapper.framework; name = MobileCoreServices.framework; path = Platforms/iPhoneOS.platform/Developer/SDKs/iPhoneOS5.0.sdk/System/Library/Frameworks/MobileCoreServices.framework; sourceTree = DEVELOPER_DIR; };
		DA147C3B14BCAC780052DA4D /* Security.framework */ = {isa = PBXFileReference; lastKnownFileType = wrapper.framework; name = Security.framework; path = Platforms/iPhoneOS.platform/Developer/SDKs/iPhoneOS5.0.sdk/System/Library/Frameworks/Security.framework; sourceTree = DEVELOPER_DIR; };
/* End PBXFileReference section */

/* Begin PBXFrameworksBuildPhase section */
		270B3DE61489359000E0A926 /* Frameworks */ = {
			isa = PBXFrameworksBuildPhase;
			buildActionMask = 2147483647;
			files = (
				278E4DC11561947500DDCEF9 /* CoreServices.framework in Frameworks */,
				27C90FC814F5BA06007C5E58 /* libTouchDB.a in Frameworks */,
				27103F8814EA076600DF7209 /* SystemConfiguration.framework in Frameworks */,
				27DB90DD14DB250500FC7118 /* libz.dylib in Frameworks */,
				270B3E1E1489385C00E0A926 /* Foundation.framework in Frameworks */,
				270B3E1D1489384700E0A926 /* libsqlite3.dylib in Frameworks */,
			);
			runOnlyForDeploymentPostprocessing = 0;
		};
		270B3DF71489359000E0A926 /* Frameworks */ = {
			isa = PBXFrameworksBuildPhase;
			buildActionMask = 2147483647;
			files = (
				270B3DFD1489359000E0A926 /* SenTestingKit.framework in Frameworks */,
				270B3DFE1489359000E0A926 /* Cocoa.framework in Frameworks */,
				270B3E011489359000E0A926 /* TouchDB.framework in Frameworks */,
			);
			runOnlyForDeploymentPostprocessing = 0;
		};
		270FE0C514C5008C005FF647 /* Frameworks */ = {
			isa = PBXFrameworksBuildPhase;
			buildActionMask = 2147483647;
			files = (
				270FE0D514C50134005FF647 /* TouchDB.framework in Frameworks */,
				270FE0D614C50134005FF647 /* TouchDBListener.framework in Frameworks */,
				270FE0CA14C5008C005FF647 /* Foundation.framework in Frameworks */,
			);
			runOnlyForDeploymentPostprocessing = 0;
		};
		275315D114ACF0A10065964D /* Frameworks */ = {
			isa = PBXFrameworksBuildPhase;
			buildActionMask = 2147483647;
			files = (
				275315FC14ACF83C0065964D /* TouchDB.framework in Frameworks */,
				275315F814ACF2500065964D /* CoreServices.framework in Frameworks */,
				275315F314ACF1C20065964D /* Foundation.framework in Frameworks */,
				275315F514ACF1CC0065964D /* Security.framework in Frameworks */,
			);
			runOnlyForDeploymentPostprocessing = 0;
		};
		27731F1D1495CFEF00815D67 /* Frameworks */ = {
			isa = PBXFrameworksBuildPhase;
			buildActionMask = 2147483647;
			files = (
				278E4DC715619FC400DDCEF9 /* CFNetwork.framework in Frameworks */,
				27E00C8F14EC2CAB004BCBA9 /* SystemConfiguration.framework in Frameworks */,
				27DB90E014DB4B0A00FC7118 /* libz.dylib in Frameworks */,
				27731F1E1495CFEF00815D67 /* libTouchDB.a in Frameworks */,
				27731F1F1495CFEF00815D67 /* libsqlite3.dylib in Frameworks */,
				27731F201495CFEF00815D67 /* UIKit.framework in Frameworks */,
				27731F211495CFEF00815D67 /* Foundation.framework in Frameworks */,
				27731F221495CFEF00815D67 /* CoreGraphics.framework in Frameworks */,
			);
			runOnlyForDeploymentPostprocessing = 0;
		};
		27B0B7A61492B83B00A817AD /* Frameworks */ = {
			isa = PBXFrameworksBuildPhase;
			buildActionMask = 2147483647;
			files = (
				27B0B7AA1492B83B00A817AD /* Foundation.framework in Frameworks */,
			);
			runOnlyForDeploymentPostprocessing = 0;
		};
		27B0B7B21492B83B00A817AD /* Frameworks */ = {
			isa = PBXFrameworksBuildPhase;
			buildActionMask = 2147483647;
			files = (
				27B0B7B71492B83C00A817AD /* SenTestingKit.framework in Frameworks */,
				27B0B7B91492B83C00A817AD /* UIKit.framework in Frameworks */,
				27B0B7BA1492B83C00A817AD /* Foundation.framework in Frameworks */,
				27B0B7BD1492B83C00A817AD /* libTouchDB.a in Frameworks */,
			);
			runOnlyForDeploymentPostprocessing = 0;
		};
		27B0B7E41492BB6B00A817AD /* Frameworks */ = {
			isa = PBXFrameworksBuildPhase;
			buildActionMask = 2147483647;
			files = (
				27B0B7F91492BC8100A817AD /* libsqlite3.dylib in Frameworks */,
				27B0B7F71492BC7A00A817AD /* Foundation.framework in Frameworks */,
			);
			runOnlyForDeploymentPostprocessing = 0;
		};
		27C90FC114F5B90E007C5E58 /* Frameworks */ = {
			isa = PBXFrameworksBuildPhase;
			buildActionMask = 2147483647;
			files = (
			);
			runOnlyForDeploymentPostprocessing = 0;
		};
		8DD76F660486A84900D96B5E /* Frameworks */ = {
			isa = PBXFrameworksBuildPhase;
			buildActionMask = 2147483647;
			files = (
				27F0744A11CD4BA000E9A2AB /* libsqlite3.dylib in Frameworks */,
				27F0745D11CD50A600E9A2AB /* Foundation.framework in Frameworks */,
				27C706701488634300F0F099 /* AppKit.framework in Frameworks */,
			);
			runOnlyForDeploymentPostprocessing = 0;
		};
		DA023B4514BCA94C008184BB /* Frameworks */ = {
			isa = PBXFrameworksBuildPhase;
			buildActionMask = 2147483647;
			files = (
				DA023B4614BCA94C008184BB /* Foundation.framework in Frameworks */,
			);
			runOnlyForDeploymentPostprocessing = 0;
		};
		DA147C2314BCAC3B0052DA4D /* Frameworks */ = {
			isa = PBXFrameworksBuildPhase;
			buildActionMask = 2147483647;
			files = (
				DA147C3C14BCAC780052DA4D /* MobileCoreServices.framework in Frameworks */,
				DA147C3D14BCAC780052DA4D /* Security.framework in Frameworks */,
				DA147C2514BCAC3B0052DA4D /* Foundation.framework in Frameworks */,
			);
			runOnlyForDeploymentPostprocessing = 0;
		};
/* End PBXFrameworksBuildPhase section */

/* Begin PBXGroup section */
		08FB7794FE84155DC02AAC07 /* CouchLite */ = {
			isa = PBXGroup;
			children = (
				270B3E28148940C000E0A926 /* README.md */,
				08FB7795FE84155DC02AAC07 /* Source */,
				275315D714ACF0A20065964D /* Listener */,
				2753154D14ACEF350065964D /* vendor */,
				27C70696148864BA00F0F099 /* Frameworks */,
				1AB674ADFE9D54B511CA2CBB /* Products */,
			);
			name = CouchLite;
			sourceTree = "<group>";
		};
		08FB7795FE84155DC02AAC07 /* Source */ = {
			isa = PBXGroup;
			children = (
				27F00E1A15B60952008CDA68 /* Database */,
				279EB2D7149192C700E74185 /* Router */,
				27821BB4148E7D590099B373 /* Replicator */,
				27E2E62E159A26A1005B9234 /* Networking */,
				279EB2D8149192DF00E74185 /* Support */,
				2713789014BCCA7B0058C5CD /* Tests */,
			);
			path = Source;
			sourceTree = "<group>";
		};
		1AB674ADFE9D54B511CA2CBB /* Products */ = {
			isa = PBXGroup;
			children = (
				8DD76F6C0486A84900D96B5E /* TouchDB */,
				270B3DEA1489359000E0A926 /* TouchDB.framework */,
				270B3DFB1489359000E0A926 /* TouchDBTests.octest */,
				27B0B7A91492B83B00A817AD /* libTouchDB.a */,
				27B0B7B61492B83B00A817AD /* TouchDBiOSTests.octest */,
				27B0B7E71492BB6B00A817AD /* TouchDB.framework */,
				27731F2A1495CFEF00815D67 /* TouchDB Empty App.app */,
				275315D514ACF0A10065964D /* TouchDBListener.framework */,
				DA023B6414BCA94C008184BB /* libTouchDBListener.a */,
				DA147C3614BCAC3B0052DA4D /* TouchDBListener.framework */,
				270FE0C814C5008C005FF647 /* TouchServ */,
				27C90FC714F5B90E007C5E58 /* libTouchDB.a */,
			);
			name = Products;
			sourceTree = "<group>";
		};
		2713789014BCCA7B0058C5CD /* Tests */ = {
			isa = PBXGroup;
			children = (
				27821BB9148FF56C0099B373 /* TDDatabase_Tests.m */,
				27B0B77F1491E73400A817AD /* TDView_Tests.m */,
				27C7064A1488311100F0F099 /* TDRouter_Tests.m */,
				27821BBB149001B20099B373 /* TDReplicator_Tests.m */,
				279CE40414D88031009F3FA6 /* TDBlobStore_Tests.m */,
				278E4DC2156194F000DDCEF9 /* TDChangeTracker_Tests.m */,
			);
			name = Tests;
			sourceTree = "<group>";
		};
		2753154D14ACEF350065964D /* vendor */ = {
			isa = PBXGroup;
			children = (
				27F0746C11CD51A200E9A2AB /* FMDB */,
				27F0749A11CD5B1200E9A2AB /* MYUtilities */,
				2753154E14ACEF5C0065964D /* CocoaHTTPServer */,
				27DB90D414DB249700FC7118 /* google-toolbox-for-mac */,
				2783A00B156C39E300DC8692 /* oauthconsumer */,
			);
			path = vendor;
			sourceTree = "<group>";
		};
		2753154E14ACEF5C0065964D /* CocoaHTTPServer */ = {
			isa = PBXGroup;
			children = (
				2753154F14ACEFC90065964D /* Core */,
			);
			path = CocoaHTTPServer;
			sourceTree = "<group>";
		};
		2753154F14ACEFC90065964D /* Core */ = {
			isa = PBXGroup;
			children = (
				2753155014ACEFC90065964D /* Categories */,
				2753155714ACEFC90065964D /* HTTPAuthenticationRequest.h */,
				2753155814ACEFC90065964D /* HTTPAuthenticationRequest.m */,
				2753155914ACEFC90065964D /* HTTPConnection.h */,
				2753155A14ACEFC90065964D /* HTTPConnection.m */,
				2753155B14ACEFC90065964D /* HTTPLogging.h */,
				2753155C14ACEFC90065964D /* HTTPMessage.h */,
				2753155D14ACEFC90065964D /* HTTPMessage.m */,
				2753155E14ACEFC90065964D /* HTTPResponse.h */,
				2753155F14ACEFC90065964D /* HTTPServer.h */,
				2753156014ACEFC90065964D /* HTTPServer.m */,
				2753156114ACEFC90065964D /* Responses */,
				2753156C14ACEFC90065964D /* WebSocket.h */,
				2753156D14ACEFC90065964D /* WebSocket.m */,
				275315A614ACF00B0065964D /* CocoaAsyncSocket */,
				275315AF14ACF0330065964D /* CocoaLumberjack */,
			);
			path = Core;
			sourceTree = "<group>";
		};
		2753155014ACEFC90065964D /* Categories */ = {
			isa = PBXGroup;
			children = (
				2753155114ACEFC90065964D /* DDData.h */,
				2753155214ACEFC90065964D /* DDData.m */,
				2753155314ACEFC90065964D /* DDNumber.h */,
				2753155414ACEFC90065964D /* DDNumber.m */,
				2753155514ACEFC90065964D /* DDRange.h */,
				2753155614ACEFC90065964D /* DDRange.m */,
			);
			path = Categories;
			sourceTree = "<group>";
		};
		2753156114ACEFC90065964D /* Responses */ = {
			isa = PBXGroup;
			children = (
				2753156214ACEFC90065964D /* HTTPAsyncFileResponse.h */,
				2753156314ACEFC90065964D /* HTTPAsyncFileResponse.m */,
				2753156414ACEFC90065964D /* HTTPDataResponse.h */,
				2753156514ACEFC90065964D /* HTTPDataResponse.m */,
				2753156614ACEFC90065964D /* HTTPDynamicFileResponse.h */,
				2753156714ACEFC90065964D /* HTTPDynamicFileResponse.m */,
				2753156814ACEFC90065964D /* HTTPFileResponse.h */,
				2753156914ACEFC90065964D /* HTTPFileResponse.m */,
				2753156A14ACEFC90065964D /* HTTPRedirectResponse.h */,
				2753156B14ACEFC90065964D /* HTTPRedirectResponse.m */,
			);
			path = Responses;
			sourceTree = "<group>";
		};
		275315A614ACF00B0065964D /* CocoaAsyncSocket */ = {
			isa = PBXGroup;
			children = (
				275315A814ACF00B0065964D /* GCDAsyncSocket.h */,
				275315A914ACF00B0065964D /* GCDAsyncSocket.m */,
			);
			name = CocoaAsyncSocket;
			path = vendor/CocoaHTTPServer/Vendor/CocoaAsyncSocket;
			sourceTree = SOURCE_ROOT;
		};
		275315AF14ACF0330065964D /* CocoaLumberjack */ = {
			isa = PBXGroup;
			children = (
				275315B014ACF0330065964D /* About.txt */,
				275315B114ACF0330065964D /* DDAbstractDatabaseLogger.h */,
				275315B214ACF0330065964D /* DDAbstractDatabaseLogger.m */,
				275315B314ACF0330065964D /* DDASLLogger.h */,
				275315B414ACF0330065964D /* DDASLLogger.m */,
				275315B514ACF0330065964D /* DDFileLogger.h */,
				275315B614ACF0330065964D /* DDFileLogger.m */,
				275315B714ACF0330065964D /* DDLog.h */,
				275315B814ACF0330065964D /* DDLog.m */,
				275315B914ACF0330065964D /* DDTTYLogger.h */,
				275315BA14ACF0330065964D /* DDTTYLogger.m */,
			);
			name = CocoaLumberjack;
			path = vendor/CocoaHTTPServer/Vendor/CocoaLumberjack;
			sourceTree = SOURCE_ROOT;
		};
		275315D714ACF0A20065964D /* Listener */ = {
			isa = PBXGroup;
			children = (
				275315DE14ACF0A20065964D /* TDListener.h */,
				275315DF14ACF0A20065964D /* TDListener.m */,
				27E11F0C14ACFFC60006B340 /* TDHTTPServer.h */,
				2753160A14ACFC2A0065964D /* TDHTTPConnection.h */,
				2753160B14ACFC2A0065964D /* TDHTTPConnection.m */,
				27E11F0E14AD15940006B340 /* TDHTTPResponse.h */,
				27E11F0F14AD15940006B340 /* TDHTTPResponse.m */,
				27C90FFC14F6C9AB007C5E58 /* TouchServ.m */,
				275315D814ACF0A20065964D /* Supporting Files */,
			);
			path = Listener;
			sourceTree = "<group>";
		};
		275315D814ACF0A20065964D /* Supporting Files */ = {
			isa = PBXGroup;
			children = (
				275315D914ACF0A20065964D /* TouchDBListener-Info.plist */,
				275315DA14ACF0A20065964D /* InfoPlist.strings */,
				275315FA14ACF7FF0065964D /* TouchDBListener.exp */,
			);
			name = "Supporting Files";
			sourceTree = "<group>";
		};
		27821BB4148E7D590099B373 /* Replicator */ = {
			isa = PBXGroup;
			children = (
				27821BB5148E7D6F0099B373 /* TDReplicator.h */,
				27821BB6148E7D6F0099B373 /* TDReplicator.m */,
				270B3E291489581E00E0A926 /* TDPuller.h */,
				270B3E2A1489581E00E0A926 /* TDPuller.m */,
				270B3E3C148D7F0000E0A926 /* TDPusher.h */,
				270B3E3D148D7F0000E0A926 /* TDPusher.m */,
				27ADC077152502EE001ABC1D /* TDMultipartDocumentReader.h */,
				27ADC078152502EE001ABC1D /* TDMultipartDocumentReader.m */,
				279CE40814D8AA23009F3FA6 /* TDMultipartDownloader.h */,
				279CE40914D8AA23009F3FA6 /* TDMultipartDownloader.m */,
				27C5305214DF3A050078F886 /* TDMultipartUploader.h */,
				27C5305314DF3A050078F886 /* TDMultipartUploader.m */,
				27C40C7714EC58BC00994283 /* TDReplicatorManager.h */,
				27C40C7814EC58BC00994283 /* TDReplicatorManager.m */,
				27B0B78F149290AB00A817AD /* ChangeTracker */,
			);
			name = Replicator;
			sourceTree = "<group>";
		};
		2783A00B156C39E300DC8692 /* oauthconsumer */ = {
			isa = PBXGroup;
			children = (
				2783A00C156C39E300DC8692 /* Categories */,
				2783A01E156C39E300DC8692 /* OAConsumer.h */,
				2783A01F156C39E300DC8692 /* OAConsumer.m */,
				2783A024156C39E300DC8692 /* OAMutableURLRequest.h */,
				2783A025156C39E300DC8692 /* OAMutableURLRequest.m */,
				2783A026156C39E300DC8692 /* OAPlaintextSignatureProvider.h */,
				2783A027156C39E300DC8692 /* OAPlaintextSignatureProvider.m */,
				2783A02A156C39E300DC8692 /* OARequestParameter.h */,
				2783A02B156C39E300DC8692 /* OARequestParameter.m */,
				2783A02E156C39E300DC8692 /* OASignatureProviding.h */,
				2783A030156C39E300DC8692 /* OAToken.h */,
				2783A031156C39E300DC8692 /* OAToken.m */,
			);
			path = oauthconsumer;
			sourceTree = "<group>";
		};
		2783A00C156C39E300DC8692 /* Categories */ = {
			isa = PBXGroup;
			children = (
				2783A00D156C39E300DC8692 /* NSMutableURLRequest+Parameters.h */,
				2783A00E156C39E300DC8692 /* NSMutableURLRequest+Parameters.m */,
				2783A00F156C39E300DC8692 /* NSString+URLEncoding.h */,
				2783A010156C39E300DC8692 /* NSString+URLEncoding.m */,
			);
			path = Categories;
			sourceTree = "<group>";
		};
		279EB2D7149192C700E74185 /* Router */ = {
			isa = PBXGroup;
			children = (
				27C706431486BE7100F0F099 /* TDRouter.h */,
				27C706441486BE7100F0F099 /* TDRouter.m */,
				2700BC5B14B64AA600B5B297 /* TDRouter+Handlers.m */,
				27C706461487584300F0F099 /* TDURLProtocol.h */,
				27C706471487584300F0F099 /* TDURLProtocol.m */,
			);
			name = Router;
			sourceTree = "<group>";
		};
		279EB2D8149192DF00E74185 /* Support */ = {
			isa = PBXGroup;
			children = (
				27F0C77D1533BDD8004EBA89 /* TDStatus.h */,
				27F0C77E1533BDD8004EBA89 /* TDStatus.m */,
				279EB2D01491442500E74185 /* TDInternal.h */,
				272B85121523691700A90CB2 /* TDJSON.h */,
				272B85131523691700A90CB2 /* TDJSON.m */,
				27F0C77B1533BDD8004EBA89 /* TDCanonicalJSON.h */,
				27F0C77C1533BDD8004EBA89 /* TDCanonicalJSON.m */,
				27B0B79C1492932700A817AD /* TDBase64.h */,
				27B0B79D1492932700A817AD /* TDBase64.m */,
				279EB2D91491C34300E74185 /* TDCollateJSON.h */,
				279EB2DA1491C34300E74185 /* TDCollateJSON.m */,
				279906EC149ABFC1003D4338 /* TDBatcher.h */,
				279906ED149ABFC2003D4338 /* TDBatcher.m */,
				27EA34C3159BBBEC008D5CE5 /* TDAuthorizer.h */,
				27EA34C4159BBBEC008D5CE5 /* TDAuthorizer.m */,
				27EA34C5159BBBEC008D5CE5 /* TDOAuth1Authorizer.h */,
				27EA34C6159BBBEC008D5CE5 /* TDOAuth1Authorizer.m */,
				279C7E2C14F424090004A1E8 /* TDSequenceMap.h */,
				279C7E2D14F424090004A1E8 /* TDSequenceMap.m */,
				27A073EA14C0BB6200F52FE7 /* TDMisc.h */,
				27A073EB14C0BB6200F52FE7 /* TDMisc.m */,
				270B3DEE1489359000E0A926 /* TouchDB-Info.plist */,
				270B3E1F148938D800E0A926 /* TouchDB.h */,
				27821BBD14906FB50099B373 /* TouchDBPrefix.h */,
				27821BBF149078C70099B373 /* TouchDB.exp */,
			);
			name = Support;
			sourceTree = "<group>";
		};
		27B0B78F149290AB00A817AD /* ChangeTracker */ = {
			isa = PBXGroup;
			children = (
				27B0B790149290AB00A817AD /* TDChangeTracker.h */,
				27B0B791149290AB00A817AD /* TDChangeTracker.m */,
				27B0B792149290AB00A817AD /* TDConnectionChangeTracker.h */,
				27B0B793149290AB00A817AD /* TDConnectionChangeTracker.m */,
			);
			path = ChangeTracker;
			sourceTree = "<group>";
		};
		27C70696148864BA00F0F099 /* Frameworks */ = {
			isa = PBXGroup;
			children = (
				278E4DC615619FC400DDCEF9 /* CFNetwork.framework */,
				27C7066F1488634300F0F099 /* AppKit.framework */,
				27F0745C11CD50A600E9A2AB /* Foundation.framework */,
				27C70697148864BA00F0F099 /* Cocoa.framework */,
				27F0744911CD4BA000E9A2AB /* libsqlite3.dylib */,
				270B3DFC1489359000E0A926 /* SenTestingKit.framework */,
				27B0B7B81492B83C00A817AD /* UIKit.framework */,
				27B0B7E81492BB6B00A817AD /* CoreFoundation.framework */,
				27B0B80F1492C16300A817AD /* CoreGraphics.framework */,
				27C70699148864BA00F0F099 /* Other Frameworks */,
				27B0B7F81492BC8000A817AD /* libsqlite3.dylib */,
				27DB90DC14DB250500FC7118 /* libz.dylib */,
				27DB90DE14DB4B0100FC7118 /* libz.dylib */,
				27B0B7F61492BC7A00A817AD /* Foundation.framework */,
				275315F714ACF2500065964D /* CoreServices.framework */,
				275315F414ACF1CC0065964D /* Security.framework */,
				DA147C3A14BCAC780052DA4D /* MobileCoreServices.framework */,
				DA147C3B14BCAC780052DA4D /* Security.framework */,
				275315F714ACF2500065964D /* CoreServices.framework */,
				275315F414ACF1CC0065964D /* Security.framework */,
				27103F8714EA076600DF7209 /* SystemConfiguration.framework */,
				27E00C8D14EC2C74004BCBA9 /* SystemConfiguration.framework */,
			);
			name = Frameworks;
			sourceTree = "<group>";
		};
		27C70699148864BA00F0F099 /* Other Frameworks */ = {
			isa = PBXGroup;
			children = (
				27C7069A148864BA00F0F099 /* AppKit.framework */,
				27C7069B148864BA00F0F099 /* CoreData.framework */,
				27C7069C148864BA00F0F099 /* Foundation.framework */,
			);
			name = "Other Frameworks";
			sourceTree = "<group>";
		};
		27DB90D414DB249700FC7118 /* google-toolbox-for-mac */ = {
			isa = PBXGroup;
			children = (
				27DB90DA14DB24E800FC7118 /* GTMDefines.h */,
				27DB90D514DB249700FC7118 /* GTMNSData+zlib.h */,
				27DB90D614DB249700FC7118 /* GTMNSData+zlib.m */,
			);
			path = "google-toolbox-for-mac";
			sourceTree = "<group>";
		};
		27E2E62E159A26A1005B9234 /* Networking */ = {
			isa = PBXGroup;
			children = (
				279906E1149A65B7003D4338 /* TDRemoteRequest.h */,
				279906E2149A65B8003D4338 /* TDRemoteRequest.m */,
				279CE3FE14D749A7009F3FA6 /* TDMultipartReader.h */,
				279CE3FF14D749A7009F3FA6 /* TDMultipartReader.m */,
				2766EFFB14DC7B37009ECCA8 /* TDMultiStreamWriter.h */,
				2766EFFC14DC7B37009ECCA8 /* TDMultiStreamWriter.m */,
				2766EFF614DB7F9F009ECCA8 /* TDMultipartWriter.h */,
				2766EFF714DB7F9F009ECCA8 /* TDMultipartWriter.m */,
				27103F8114E9CE4400DF7209 /* TDReachability.h */,
				27103F8214E9CE4400DF7209 /* TDReachability.m */,
			);
			name = Networking;
			sourceTree = "<group>";
		};
		27F00E1A15B60952008CDA68 /* Database */ = {
			isa = PBXGroup;
			children = (
				27F0744611CD4B6D00E9A2AB /* TDDatabase.h */,
				27F0744711CD4B6D00E9A2AB /* TDDatabase.m */,
				2711CDFC14C7590A00505D55 /* TDDatabase+Attachments.h */,
				274C391B149FAE0000A5E89B /* TDDatabase+Attachments.m */,
				2711CDFF14C7595900505D55 /* TDDatabase+Insertion.h */,
				27AA409A14AA86AD00E2A5FF /* TDDatabase+Insertion.m */,
				2711CE0214C759BD00505D55 /* TDDatabase+Replication.h */,
				27AA40A014AA8A6600E2A5FF /* TDDatabase+Replication.m */,
				2773ADC514BD1EB80027A292 /* TDDatabase+LocalDocs.h */,
				2773ADC614BD1EB80027A292 /* TDDatabase+LocalDocs.m */,
				2751D4E2151BAE7000F7FD57 /* TDDatabaseManager.h */,
				2751D4E3151BAE7000F7FD57 /* TDDatabaseManager.m */,
				279EB2CC149140DE00E74185 /* TDView.h */,
				279EB2CD149140DE00E74185 /* TDView.m */,
				27F0C7791533BDD8004EBA89 /* TDAttachment.h */,
				27F0C77A1533BDD8004EBA89 /* TDAttachment.m */,
				27F074A911CD5D7A00E9A2AB /* TDBody.h */,
				27F074AA11CD5D7A00E9A2AB /* TDBody.m */,
				270B3E3714898DF200E0A926 /* TDRevision.h */,
				270B3E3814898DF200E0A926 /* TDRevision.m */,
				27C706401486BBD500F0F099 /* TDServer.h */,
				27C706411486BBD500F0F099 /* TDServer.m */,
				27731EFD1493FA3100815D67 /* TDBlobStore.h */,
				27731EFE1493FA3100815D67 /* TDBlobStore.m */,
			);
			name = Database;
			sourceTree = "<group>";
		};
		27F0746C11CD51A200E9A2AB /* FMDB */ = {
			isa = PBXGroup;
			children = (
				27F0746F11CD51A200E9A2AB /* FMDatabase.h */,
				27F0747011CD51A200E9A2AB /* FMDatabase.m */,
				27A82E3414A1145000C0B850 /* FMDatabaseAdditions.h */,
				27A82E3514A1145000C0B850 /* FMDatabaseAdditions.m */,
				27F0747111CD51A200E9A2AB /* FMResultSet.h */,
				27F0747211CD51A200E9A2AB /* FMResultSet.m */,
			);
			name = FMDB;
			path = vendor/fmdb/src;
			sourceTree = SOURCE_ROOT;
		};
		27F0749A11CD5B1200E9A2AB /* MYUtilities */ = {
			isa = PBXGroup;
			children = (
				27F0751611CDC80A00E9A2AB /* ExceptionUtils.h */,
				27F0751711CDC80A00E9A2AB /* ExceptionUtils.m */,
				27F0751111CDC7F900E9A2AB /* Logging.h */,
				27F0751211CDC7F900E9A2AB /* Logging.m */,
				27F074F811CDC71800E9A2AB /* MYUtilities_Debug.xcconfig */,
				27F074F911CDC71800E9A2AB /* MYUtilities_Release.xcconfig */,
				27F074FA11CDC71800E9A2AB /* MYUtilities.xcconfig */,
				27F0749B11CD5B4F00E9A2AB /* CollectionUtils.h */,
				27F0749C11CD5B4F00E9A2AB /* CollectionUtils.m */,
				27F0749D11CD5B4F00E9A2AB /* Test.h */,
				27F0749E11CD5B4F00E9A2AB /* Test.m */,
				279CE3B614D4A885009F3FA6 /* MYBlockUtils.h */,
				279CE3B714D4A885009F3FA6 /* MYBlockUtils.m */,
<<<<<<< HEAD
				27108CDE15128EA500E5B92C /* MYURLHandler.h */,
				27108CDF15128EA500E5B92C /* MYURLHandler.m */,
				270BDD341563338B007D52F6 /* MYURLUtils.h */,
				270BDD351563338B007D52F6 /* MYURLUtils.m */,
=======
				275F534E15C04F7B00BAF578 /* MYStreamUtils.h */,
				275F534F15C04F7B00BAF578 /* MYStreamUtils.m */,
				27D90B1615601C2F0000735E /* MYErrorUtils.h */,
				27D90B1715601C2F0000735E /* MYErrorUtils.m */,
				278E4DD61562B40B00DDCEF9 /* MYURLUtils.h */,
				278E4DD71562B40B00DDCEF9 /* MYURLUtils.m */,
>>>>>>> 4a778121
			);
			path = MYUtilities;
			sourceTree = "<group>";
		};
/* End PBXGroup section */

/* Begin PBXHeadersBuildPhase section */
		270B3DE71489359000E0A926 /* Headers */ = {
			isa = PBXHeadersBuildPhase;
			buildActionMask = 2147483647;
			files = (
				270B3E231489392100E0A926 /* TDBody.h in Headers */,
				270B3E221489391E00E0A926 /* TDDatabase.h in Headers */,
				2711CDFD14C7590A00505D55 /* TDDatabase+Attachments.h in Headers */,
				2711CE0014C7595900505D55 /* TDDatabase+Insertion.h in Headers */,
				2773ADC714BD1EB80027A292 /* TDDatabase+LocalDocs.h in Headers */,
				2711CE0314C759BD00505D55 /* TDDatabase+Replication.h in Headers */,
				270B3E2B1489581E00E0A926 /* TDPuller.h in Headers */,
				270B3E3E148D7F0000E0A926 /* TDPusher.h in Headers */,
				27821BB7148E7D6F0099B373 /* TDReplicator.h in Headers */,
				270B3E3914898DF200E0A926 /* TDRevision.h in Headers */,
				270B3E251489392C00E0A926 /* TDRouter.h in Headers */,
				270B3E241489392600E0A926 /* TDServer.h in Headers */,
				270B3E211489390F00E0A926 /* TDURLProtocol.h in Headers */,
				279EB2CE149140DE00E74185 /* TDView.h in Headers */,
				270B3E201489390000E0A926 /* TouchDB.h in Headers */,
				27821BBE14906FB60099B373 /* TouchDBPrefix.h in Headers */,
				279EB2D11491442500E74185 /* TDInternal.h in Headers */,
				279EB2DB1491C34300E74185 /* TDCollateJSON.h in Headers */,
				27B0B796149290AB00A817AD /* TDChangeTracker.h in Headers */,
				27B0B798149290AB00A817AD /* TDConnectionChangeTracker.h in Headers */,
				27B0B79E1492932800A817AD /* TDBase64.h in Headers */,
				27731EFF1493FA3100815D67 /* TDBlobStore.h in Headers */,
				279906E3149A65B8003D4338 /* TDRemoteRequest.h in Headers */,
				279906EE149ABFC2003D4338 /* TDBatcher.h in Headers */,
				27A82E3614A1145000C0B850 /* FMDatabaseAdditions.h in Headers */,
				2753156E14ACEFC90065964D /* DDData.h in Headers */,
				2753157214ACEFC90065964D /* DDNumber.h in Headers */,
				2753157614ACEFC90065964D /* DDRange.h in Headers */,
				2753157A14ACEFC90065964D /* HTTPAuthenticationRequest.h in Headers */,
				2753157E14ACEFC90065964D /* HTTPConnection.h in Headers */,
				2753158214ACEFC90065964D /* HTTPLogging.h in Headers */,
				2753158414ACEFC90065964D /* HTTPMessage.h in Headers */,
				2753158814ACEFC90065964D /* HTTPResponse.h in Headers */,
				2753158A14ACEFC90065964D /* HTTPServer.h in Headers */,
				2753158E14ACEFC90065964D /* HTTPAsyncFileResponse.h in Headers */,
				2753159214ACEFC90065964D /* HTTPDataResponse.h in Headers */,
				2753159614ACEFC90065964D /* HTTPDynamicFileResponse.h in Headers */,
				2753159A14ACEFC90065964D /* HTTPFileResponse.h in Headers */,
				2753159E14ACEFC90065964D /* HTTPRedirectResponse.h in Headers */,
				275315A214ACEFC90065964D /* WebSocket.h in Headers */,
				275315AB14ACF00B0065964D /* GCDAsyncSocket.h in Headers */,
				275315BC14ACF0330065964D /* DDAbstractDatabaseLogger.h in Headers */,
				275315C014ACF0330065964D /* DDASLLogger.h in Headers */,
				275315C414ACF0330065964D /* DDFileLogger.h in Headers */,
				275315C814ACF0330065964D /* DDLog.h in Headers */,
				275315CC14ACF0330065964D /* DDTTYLogger.h in Headers */,
				27A073EC14C0BB6200F52FE7 /* TDMisc.h in Headers */,
				279CE3B814D4A885009F3FA6 /* MYBlockUtils.h in Headers */,
				279CE40014D749A7009F3FA6 /* TDMultipartReader.h in Headers */,
				279CE40A14D8AA23009F3FA6 /* TDMultipartDownloader.h in Headers */,
				27DB90D714DB249700FC7118 /* GTMNSData+zlib.h in Headers */,
				27DB90DB14DB24E800FC7118 /* GTMDefines.h in Headers */,
				2766EFF814DB7F9F009ECCA8 /* TDMultipartWriter.h in Headers */,
				2766EFFD14DC7B37009ECCA8 /* TDMultiStreamWriter.h in Headers */,
				27C5305414DF3A050078F886 /* TDMultipartUploader.h in Headers */,
				27103F8314E9CE4400DF7209 /* TDReachability.h in Headers */,
				27C40C7914EC58BC00994283 /* TDReplicatorManager.h in Headers */,
				279C7E2E14F424090004A1E8 /* TDSequenceMap.h in Headers */,
				2751D4E4151BAE7000F7FD57 /* TDDatabaseManager.h in Headers */,
				272B85141523691700A90CB2 /* TDJSON.h in Headers */,
				27ADC079152502EE001ABC1D /* TDMultipartDocumentReader.h in Headers */,
<<<<<<< HEAD
				27E4152F154F6E8500771FC5 /* (null) in Headers */,
				278E4DBB1561921100DDCEF9 /* TDStatus.h in Headers */,
=======
				278B0CA0152A8B1900577747 /* TDCanonicalJSON.h in Headers */,
				27A720A0152B959100C0A0E8 /* TDAttachment.h in Headers */,
				27E4152F154F6E8500771FC5 /* TDStatus.h in Headers */,
				278E4DD81562B40B00DDCEF9 /* MYURLUtils.h in Headers */,
				27F128AB156AC004008465C2 /* NSMutableURLRequest+Parameters.h in Headers */,
				27F128B1156AC1CA008465C2 /* TDOAuth1Authorizer.h in Headers */,
				270F5705156AE0BF000FEB8F /* TDAuthorizer.h in Headers */,
				275F535015C04F7B00BAF578 /* MYStreamUtils.h in Headers */,
>>>>>>> 4a778121
			);
			runOnlyForDeploymentPostprocessing = 0;
		};
		275315D214ACF0A10065964D /* Headers */ = {
			isa = PBXHeadersBuildPhase;
			buildActionMask = 2147483647;
			files = (
				275315F914ACF2D70065964D /* TDListener.h in Headers */,
				2753160C14ACFC2A0065964D /* TDHTTPConnection.h in Headers */,
				27E11F0D14ACFFC60006B340 /* TDHTTPServer.h in Headers */,
				27E11F1014AD15940006B340 /* TDHTTPResponse.h in Headers */,
			);
			runOnlyForDeploymentPostprocessing = 0;
		};
		27B0B7FA1492BC9600A817AD /* Headers */ = {
			isa = PBXHeadersBuildPhase;
			buildActionMask = 2147483647;
			files = (
				27B0B7FB1492BDE800A817AD /* TDDatabase.h in Headers */,
				2711CDFE14C7590A00505D55 /* TDDatabase+Attachments.h in Headers */,
				2711CE0114C7595900505D55 /* TDDatabase+Insertion.h in Headers */,
				2711CE1414C75B6E00505D55 /* TDDatabase+LocalDocs.h in Headers */,
				2711CE0414C759BD00505D55 /* TDDatabase+Replication.h in Headers */,
				27B0B7FC1492BDE800A817AD /* TDView.h in Headers */,
				27B0B7FD1492BDE800A817AD /* TDBody.h in Headers */,
				27B0B7FE1492BDE800A817AD /* TDRevision.h in Headers */,
				27B0B7FF1492BDE800A817AD /* TDServer.h in Headers */,
				27B0B8001492BDE800A817AD /* TDRouter.h in Headers */,
				27B0B8011492BDE800A817AD /* TDURLProtocol.h in Headers */,
				27B0B8021492BDE800A817AD /* TDReplicator.h in Headers */,
				27B0B8031492BDE800A817AD /* TDPuller.h in Headers */,
				27B0B8041492BDE800A817AD /* TDPusher.h in Headers */,
				27B0B8051492BDE800A817AD /* TouchDB.h in Headers */,
				27E41530154F6E9C00771FC5 /* (null) in Headers */,
				278E4DBC1561921F00DDCEF9 /* TDStatus.h in Headers */,
				27F08CA015A7B8EA003C3E2B /* TDDatabaseManager.h in Headers */,
			);
			runOnlyForDeploymentPostprocessing = 0;
		};
		27C90F0B14F588B2007C5E58 /* Headers */ = {
			isa = PBXHeadersBuildPhase;
			buildActionMask = 2147483647;
			files = (
				27C90F0C14F588D9007C5E58 /* TDDatabase.h in Headers */,
				27C90F0D14F588E5007C5E58 /* TDDatabase+Attachments.h in Headers */,
				27C90F0E14F588EB007C5E58 /* TDDatabase+Insertion.h in Headers */,
				27C90F0F14F588F1007C5E58 /* TDDatabase+Replication.h in Headers */,
				27C90F1014F588F7007C5E58 /* TDDatabase+LocalDocs.h in Headers */,
				27C90F1114F58904007C5E58 /* TDView.h in Headers */,
				27C90F1214F58904007C5E58 /* TDBody.h in Headers */,
				27C90F1314F58904007C5E58 /* TDRevision.h in Headers */,
				27C90F1414F58904007C5E58 /* TDServer.h in Headers */,
				27F0C7801533BDD8004EBA89 /* TDAttachment.h in Headers */,
				27F0C7841533BDD8004EBA89 /* TDCanonicalJSON.h in Headers */,
				27F0C7881533BDD8004EBA89 /* TDStatus.h in Headers */,
				270BDD371563338B007D52F6 /* MYURLUtils.h in Headers */,
				2783A037156C39E300DC8692 /* NSMutableURLRequest+Parameters.h in Headers */,
				2783A03B156C39E300DC8692 /* NSString+URLEncoding.h in Headers */,
				2783A057156C39E300DC8692 /* OAConsumer.h in Headers */,
				2783A063156C39E300DC8692 /* OAMutableURLRequest.h in Headers */,
				2783A067156C39E300DC8692 /* OAPlaintextSignatureProvider.h in Headers */,
				2783A06F156C39E300DC8692 /* OARequestParameter.h in Headers */,
				2783A077156C39E300DC8692 /* OASignatureProviding.h in Headers */,
				2783A079156C39E300DC8692 /* OAToken.h in Headers */,
				2783A08E156C3A8300DC8692 /* TDAuthorizer.h in Headers */,
				2783A094156C3A9200DC8692 /* TDOAuth1Authorizer.h in Headers */,
				27EA34C8159BBBED008D5CE5 /* TDAuthorizer.h in Headers */,
				27EA34CC159BBBED008D5CE5 /* TDOAuth1Authorizer.h in Headers */,
				27F08C9F15A7B8E8003C3E2B /* TDDatabaseManager.h in Headers */,
			);
			runOnlyForDeploymentPostprocessing = 0;
		};
		27C90FB714F5B90E007C5E58 /* Headers */ = {
			isa = PBXHeadersBuildPhase;
			buildActionMask = 2147483647;
			files = (
				27C90FB814F5B90E007C5E58 /* TDDatabase.h in Headers */,
				27C90FB914F5B90E007C5E58 /* TDDatabase+Attachments.h in Headers */,
				27C90FBA14F5B90E007C5E58 /* TDDatabase+Insertion.h in Headers */,
				27C90FBB14F5B90E007C5E58 /* TDDatabase+Replication.h in Headers */,
				27C90FBC14F5B90E007C5E58 /* TDDatabase+LocalDocs.h in Headers */,
				27C90FBD14F5B90E007C5E58 /* TDView.h in Headers */,
				27C90FBE14F5B90E007C5E58 /* TDBody.h in Headers */,
				27C90FBF14F5B90E007C5E58 /* TDRevision.h in Headers */,
				27C90FC014F5B90E007C5E58 /* TDServer.h in Headers */,
				27F0C77F1533BDD8004EBA89 /* TDAttachment.h in Headers */,
				27F0C7831533BDD8004EBA89 /* TDCanonicalJSON.h in Headers */,
				27F0C7871533BDD8004EBA89 /* TDStatus.h in Headers */,
				270BDD361563338B007D52F6 /* MYURLUtils.h in Headers */,
				2783A036156C39E300DC8692 /* NSMutableURLRequest+Parameters.h in Headers */,
				2783A03A156C39E300DC8692 /* NSString+URLEncoding.h in Headers */,
				2783A056156C39E300DC8692 /* OAConsumer.h in Headers */,
				2783A062156C39E300DC8692 /* OAMutableURLRequest.h in Headers */,
				2783A066156C39E300DC8692 /* OAPlaintextSignatureProvider.h in Headers */,
				2783A06E156C39E300DC8692 /* OARequestParameter.h in Headers */,
				2783A076156C39E300DC8692 /* OASignatureProviding.h in Headers */,
				2783A078156C39E300DC8692 /* OAToken.h in Headers */,
				2783A08D156C3A8300DC8692 /* TDAuthorizer.h in Headers */,
				2783A093156C3A9200DC8692 /* TDOAuth1Authorizer.h in Headers */,
				27EA34C7159BBBED008D5CE5 /* TDAuthorizer.h in Headers */,
				27EA34CB159BBBED008D5CE5 /* TDOAuth1Authorizer.h in Headers */,
				27F08C9E15A7B8E6003C3E2B /* TDDatabaseManager.h in Headers */,
			);
			runOnlyForDeploymentPostprocessing = 0;
		};
		DA147C2614BCAC3B0052DA4D /* Headers */ = {
			isa = PBXHeadersBuildPhase;
			buildActionMask = 2147483647;
			files = (
				DA147C3E14BCAC9D0052DA4D /* TDListener.h in Headers */,
			);
			runOnlyForDeploymentPostprocessing = 0;
		};
/* End PBXHeadersBuildPhase section */

/* Begin PBXNativeTarget section */
		270B3DE91489359000E0A926 /* TouchDB */ = {
			isa = PBXNativeTarget;
			buildConfigurationList = 270B3E0B1489359100E0A926 /* Build configuration list for PBXNativeTarget "TouchDB" */;
			buildPhases = (
				270B3DE51489359000E0A926 /* Sources */,
				270B3DE61489359000E0A926 /* Frameworks */,
				270B3DE71489359000E0A926 /* Headers */,
				270B3DE81489359000E0A926 /* Resources */,
			);
			buildRules = (
			);
			dependencies = (
				27C90FCA14F5BA14007C5E58 /* PBXTargetDependency */,
			);
			name = TouchDB;
			productName = ToyCouch;
			productReference = 270B3DEA1489359000E0A926 /* TouchDB.framework */;
			productType = "com.apple.product-type.framework";
		};
		270B3DFA1489359000E0A926 /* TouchDBTests */ = {
			isa = PBXNativeTarget;
			buildConfigurationList = 270B3E0E1489359100E0A926 /* Build configuration list for PBXNativeTarget "TouchDBTests" */;
			buildPhases = (
				270B3DF61489359000E0A926 /* Sources */,
				270B3DF71489359000E0A926 /* Frameworks */,
				270B3DF81489359000E0A926 /* Resources */,
				270B3DF91489359000E0A926 /* ShellScript */,
			);
			buildRules = (
			);
			dependencies = (
				270B3E001489359000E0A926 /* PBXTargetDependency */,
			);
			name = TouchDBTests;
			productName = ToyCouchTests;
			productReference = 270B3DFB1489359000E0A926 /* TouchDBTests.octest */;
			productType = "com.apple.product-type.bundle";
		};
		270FE0C714C5008C005FF647 /* TouchServ */ = {
			isa = PBXNativeTarget;
			buildConfigurationList = 270FE0D414C5008C005FF647 /* Build configuration list for PBXNativeTarget "TouchServ" */;
			buildPhases = (
				270FE0C414C5008C005FF647 /* Sources */,
				270FE0C514C5008C005FF647 /* Frameworks */,
			);
			buildRules = (
			);
			dependencies = (
			);
			name = TouchServ;
			productName = TouchServ;
			productReference = 270FE0C814C5008C005FF647 /* TouchServ */;
			productType = "com.apple.product-type.tool";
		};
		275315D414ACF0A10065964D /* TouchDBListener */ = {
			isa = PBXNativeTarget;
			buildConfigurationList = 275315E114ACF0A20065964D /* Build configuration list for PBXNativeTarget "TouchDBListener" */;
			buildPhases = (
				275315D014ACF0A10065964D /* Sources */,
				275315D114ACF0A10065964D /* Frameworks */,
				275315D214ACF0A10065964D /* Headers */,
				275315D314ACF0A10065964D /* Resources */,
			);
			buildRules = (
			);
			dependencies = (
				275315FE14ACF87F0065964D /* PBXTargetDependency */,
			);
			name = TouchDBListener;
			productName = TouchDBListener;
			productReference = 275315D514ACF0A10065964D /* TouchDBListener.framework */;
			productType = "com.apple.product-type.framework";
		};
		27731F131495CFEF00815D67 /* iOS Empty App */ = {
			isa = PBXNativeTarget;
			buildConfigurationList = 27731F271495CFEF00815D67 /* Build configuration list for PBXNativeTarget "iOS Empty App" */;
			buildPhases = (
				27731F141495CFEF00815D67 /* Sources */,
				27731F1D1495CFEF00815D67 /* Frameworks */,
				27731F231495CFEF00815D67 /* Resources */,
			);
			buildRules = (
			);
			dependencies = (
			);
			name = "iOS Empty App";
			productName = "iOS Demo";
			productReference = 27731F2A1495CFEF00815D67 /* TouchDB Empty App.app */;
			productType = "com.apple.product-type.application";
		};
		27B0B7A81492B83B00A817AD /* iOS Library */ = {
			isa = PBXNativeTarget;
			buildConfigurationList = 27B0B7C71492B83C00A817AD /* Build configuration list for PBXNativeTarget "iOS Library" */;
			buildPhases = (
				27B0B7A51492B83B00A817AD /* Sources */,
				27C90F0B14F588B2007C5E58 /* Headers */,
				27B0B7A61492B83B00A817AD /* Frameworks */,
				27B0B7E21492BA5900A817AD /* Build Fat Library */,
			);
			buildRules = (
			);
			dependencies = (
			);
			name = "iOS Library";
			productName = TouchDBiOS;
			productReference = 27B0B7A91492B83B00A817AD /* libTouchDB.a */;
			productType = "com.apple.product-type.library.static";
		};
		27B0B7B51492B83B00A817AD /* TouchDBiOSTests */ = {
			isa = PBXNativeTarget;
			buildConfigurationList = 27B0B7CA1492B83C00A817AD /* Build configuration list for PBXNativeTarget "TouchDBiOSTests" */;
			buildPhases = (
				27B0B7B11492B83B00A817AD /* Sources */,
				27B0B7B21492B83B00A817AD /* Frameworks */,
				27B0B7B31492B83B00A817AD /* Resources */,
				27B0B7B41492B83B00A817AD /* ShellScript */,
			);
			buildRules = (
			);
			dependencies = (
				27B0B7BC1492B83C00A817AD /* PBXTargetDependency */,
			);
			name = TouchDBiOSTests;
			productName = TouchDBiOSTests;
			productReference = 27B0B7B61492B83B00A817AD /* TouchDBiOSTests.octest */;
			productType = "com.apple.product-type.bundle";
		};
		27B0B7E61492BB6B00A817AD /* iOS Framework */ = {
			isa = PBXNativeTarget;
			buildConfigurationList = 27B0B7F11492BB6C00A817AD /* Build configuration list for PBXNativeTarget "iOS Framework" */;
			buildPhases = (
				27B0B7E31492BB6B00A817AD /* Sources */,
				27B0B7E41492BB6B00A817AD /* Frameworks */,
				27B0B7FA1492BC9600A817AD /* Headers */,
				27B0B8061492BE2100A817AD /* Copy Library */,
			);
			buildRules = (
			);
			dependencies = (
				27B0B7F51492BC5B00A817AD /* PBXTargetDependency */,
			);
			name = "iOS Framework";
			productName = iTouchDB;
			productReference = 27B0B7E71492BB6B00A817AD /* TouchDB.framework */;
			productType = "com.apple.product-type.bundle";
		};
		27C90F8C14F5B90E007C5E58 /* Mac static library */ = {
			isa = PBXNativeTarget;
			buildConfigurationList = 27C90FC414F5B90E007C5E58 /* Build configuration list for PBXNativeTarget "Mac static library" */;
			buildPhases = (
				27C90F8D14F5B90E007C5E58 /* Sources */,
				27C90FB714F5B90E007C5E58 /* Headers */,
				27C90FC114F5B90E007C5E58 /* Frameworks */,
			);
			buildRules = (
			);
			dependencies = (
			);
			name = "Mac static library";
			productName = TouchDBiOS;
			productReference = 27C90FC714F5B90E007C5E58 /* libTouchDB.a */;
			productType = "com.apple.product-type.library.static";
		};
		8DD76F620486A84900D96B5E /* Tests */ = {
			isa = PBXNativeTarget;
			buildConfigurationList = 1DEB923108733DC60010E9CD /* Build configuration list for PBXNativeTarget "Tests" */;
			buildPhases = (
				8DD76F640486A84900D96B5E /* Sources */,
				8DD76F660486A84900D96B5E /* Frameworks */,
				8DD76F690486A84900D96B5E /* CopyFiles */,
			);
			buildRules = (
			);
			dependencies = (
			);
			name = Tests;
			productInstallPath = "$(HOME)/bin";
			productName = CouchLite;
			productReference = 8DD76F6C0486A84900D96B5E /* TouchDB */;
			productType = "com.apple.product-type.tool";
		};
		DA023B2614BCA94C008184BB /* Listener iOS Library */ = {
			isa = PBXNativeTarget;
			buildConfigurationList = DA023B6114BCA94C008184BB /* Build configuration list for PBXNativeTarget "Listener iOS Library" */;
			buildPhases = (
				DA023B2714BCA94C008184BB /* Sources */,
				DA023B4514BCA94C008184BB /* Frameworks */,
				DA023B6014BCA94C008184BB /* Build Fat Library */,
			);
			buildRules = (
			);
			dependencies = (
			);
			name = "Listener iOS Library";
			productName = TouchDBiOS;
			productReference = DA023B6414BCA94C008184BB /* libTouchDBListener.a */;
			productType = "com.apple.product-type.library.static";
		};
		DA147C1F14BCAC3B0052DA4D /* Listener iOS Framework */ = {
			isa = PBXNativeTarget;
			buildConfigurationList = DA147C3314BCAC3B0052DA4D /* Build configuration list for PBXNativeTarget "Listener iOS Framework" */;
			buildPhases = (
				DA147C2214BCAC3B0052DA4D /* Sources */,
				DA147C2314BCAC3B0052DA4D /* Frameworks */,
				DA147C2614BCAC3B0052DA4D /* Headers */,
				DA147C3214BCAC3B0052DA4D /* Copy Library */,
			);
			buildRules = (
			);
			dependencies = (
				DA147C3914BCAC670052DA4D /* PBXTargetDependency */,
			);
			name = "Listener iOS Framework";
			productName = iTouchDB;
			productReference = DA147C3614BCAC3B0052DA4D /* TouchDBListener.framework */;
			productType = "com.apple.product-type.bundle";
		};
/* End PBXNativeTarget section */

/* Begin PBXProject section */
		08FB7793FE84155DC02AAC07 /* Project object */ = {
			isa = PBXProject;
			attributes = {
				LastUpgradeCheck = 0430;
			};
			buildConfigurationList = 1DEB923508733DC60010E9CD /* Build configuration list for PBXProject "TouchDB" */;
			compatibilityVersion = "Xcode 3.2";
			developmentRegion = English;
			hasScannedForEncodings = 1;
			knownRegions = (
				en,
			);
			mainGroup = 08FB7794FE84155DC02AAC07 /* CouchLite */;
			projectDirPath = "";
			projectRoot = "";
			targets = (
				270B3DE91489359000E0A926 /* TouchDB */,
				27C90F8C14F5B90E007C5E58 /* Mac static library */,
				275315D414ACF0A10065964D /* TouchDBListener */,
				270B3DFA1489359000E0A926 /* TouchDBTests */,
				8DD76F620486A84900D96B5E /* Tests */,
				27B0B7A81492B83B00A817AD /* iOS Library */,
				27B0B7B51492B83B00A817AD /* TouchDBiOSTests */,
				27B0B7E61492BB6B00A817AD /* iOS Framework */,
				27731F131495CFEF00815D67 /* iOS Empty App */,
				DA023B2614BCA94C008184BB /* Listener iOS Library */,
				DA147C1F14BCAC3B0052DA4D /* Listener iOS Framework */,
				270FE0C714C5008C005FF647 /* TouchServ */,
			);
		};
/* End PBXProject section */

/* Begin PBXResourcesBuildPhase section */
		270B3DE81489359000E0A926 /* Resources */ = {
			isa = PBXResourcesBuildPhase;
			buildActionMask = 2147483647;
			files = (
			);
			runOnlyForDeploymentPostprocessing = 0;
		};
		270B3DF81489359000E0A926 /* Resources */ = {
			isa = PBXResourcesBuildPhase;
			buildActionMask = 2147483647;
			files = (
			);
			runOnlyForDeploymentPostprocessing = 0;
		};
		275315D314ACF0A10065964D /* Resources */ = {
			isa = PBXResourcesBuildPhase;
			buildActionMask = 2147483647;
			files = (
				275315DC14ACF0A20065964D /* InfoPlist.strings in Resources */,
			);
			runOnlyForDeploymentPostprocessing = 0;
		};
		27731F231495CFEF00815D67 /* Resources */ = {
			isa = PBXResourcesBuildPhase;
			buildActionMask = 2147483647;
			files = (
			);
			runOnlyForDeploymentPostprocessing = 0;
		};
		27B0B7B31492B83B00A817AD /* Resources */ = {
			isa = PBXResourcesBuildPhase;
			buildActionMask = 2147483647;
			files = (
			);
			runOnlyForDeploymentPostprocessing = 0;
		};
/* End PBXResourcesBuildPhase section */

/* Begin PBXShellScriptBuildPhase section */
		270B3DF91489359000E0A926 /* ShellScript */ = {
			isa = PBXShellScriptBuildPhase;
			buildActionMask = 2147483647;
			files = (
			);
			inputPaths = (
			);
			outputPaths = (
			);
			runOnlyForDeploymentPostprocessing = 0;
			shellPath = /bin/sh;
			shellScript = "# Run the unit tests in this test bundle.\n\"${SYSTEM_DEVELOPER_DIR}/Tools/RunUnitTests\"\n";
		};
		27B0B7B41492B83B00A817AD /* ShellScript */ = {
			isa = PBXShellScriptBuildPhase;
			buildActionMask = 2147483647;
			files = (
			);
			inputPaths = (
			);
			outputPaths = (
			);
			runOnlyForDeploymentPostprocessing = 0;
			shellPath = /bin/sh;
			shellScript = "# Run the unit tests in this test bundle.\n\"${SYSTEM_DEVELOPER_DIR}/Tools/RunUnitTests\"\n";
		};
		27B0B7E21492BA5900A817AD /* Build Fat Library */ = {
			isa = PBXShellScriptBuildPhase;
			buildActionMask = 2147483647;
			files = (
			);
			inputPaths = (
			);
			name = "Build Fat Library";
			outputPaths = (
			);
			runOnlyForDeploymentPostprocessing = 0;
			shellPath = /bin/sh;
			shellScript = "# Version 2.0 (updated for Xcode 4, with some fixes)\n# Changes:\n#    - Works with xcode 4, even when running xcode 3 projects (Workarounds for apple bugs)\n#    - Faster / better: only runs lipo once, instead of once per recursion\n#    - Added some debugging statemetns that can be switched on/off by changing the DEBUG_THIS_SCRIPT variable to \"true\"\n#    - Fixed some typos\n# \n# Purpose:\n#   Create a static library for iPhone from within XCode\n#   Because Apple staff DELIBERATELY broke Xcode to make this impossible from the GUI (Xcode 3.2.3 specifically states this in the Release notes!)\n#   ...no, I don't understand why they did this!\n#\n# Author: Adam Martin - http://twitter.com/redglassesapps\n# Based on: original script from Eonil (main changes: Eonil's script WILL NOT WORK in Xcode GUI - it WILL CRASH YOUR COMPUTER)\n#\n# More info: see this Stack Overflow question: http://stackoverflow.com/questions/3520977/build-fat-static-library-device-simulator-using-xcode-and-sdk-4\n\n#################[ Tests: helps workaround any future bugs in Xcode ]########\n#\nDEBUG_THIS_SCRIPT=\"false\"\n\nif [ $DEBUG_THIS_SCRIPT = \"true\" ]\nthen\necho \"########### TESTS #############\"\necho \"Use the following variables when debugging this script; note that they may change on recursions\"\necho \"BUILD_DIR = $BUILD_DIR\"\necho \"BUILD_ROOT = $BUILD_ROOT\"\necho \"CONFIGURATION_BUILD_DIR = $CONFIGURATION_BUILD_DIR\"\necho \"BUILT_PRODUCTS_DIR = $BUILT_PRODUCTS_DIR\"\necho \"CONFIGURATION_TEMP_DIR = $CONFIGURATION_TEMP_DIR\"\necho \"TARGET_BUILD_DIR = $TARGET_BUILD_DIR\"\nfi\n\n#####################[ part 1 ]##################\n# First, work out the BASESDK version number (NB: Apple ought to report this, but they hide it)\n#    (incidental: searching for substrings in sh is a nightmare! Sob)\n\nSDK_VERSION=$(echo ${SDK_NAME} | grep -o '.\\{3\\}$')\n\n# Next, work out if we're in SIM or DEVICE\n\nif [ ${PLATFORM_NAME} = \"iphonesimulator\" ]\nthen\nOTHER_SDK_TO_BUILD=iphoneos${SDK_VERSION}\nelse\nOTHER_SDK_TO_BUILD=iphonesimulator${SDK_VERSION}\nfi\n\necho \"XCode has selected SDK: ${PLATFORM_NAME} with version: ${SDK_VERSION} (although back-targetting: ${IPHONEOS_DEPLOYMENT_TARGET})\"\necho \"...therefore, OTHER_SDK_TO_BUILD = ${OTHER_SDK_TO_BUILD}\"\n#\n#####################[ end of part 1 ]##################\n\n#####################[ part 2 ]##################\n#\n# IF this is the original invocation, invoke WHATEVER other builds are required\n#\n# Xcode is already building ONE target...\n#\n# ...but this is a LIBRARY, so Apple is wrong to set it to build just one.\n# ...we need to build ALL targets\n# ...we MUST NOT re-build the target that is ALREADY being built: Xcode WILL CRASH YOUR COMPUTER if you try this (infinite recursion!)\n#\n#\n# So: build ONLY the missing platforms/configurations.\n\nif [ \"true\" == ${ALREADYINVOKED:-false} ]\nthen\necho \"RECURSION: I am NOT the root invocation, so I'm NOT going to recurse\"\nelse\n# CRITICAL:\n# Prevent infinite recursion (Xcode sucks)\nexport ALREADYINVOKED=\"true\"\n\necho \"RECURSION: I am the root ... recursing all missing build targets NOW...\"\necho \"RECURSION: ...about to invoke: xcodebuild -configuration \\\"${CONFIGURATION}\\\" -target \\\"${TARGET_NAME}\\\" -sdk \\\"${OTHER_SDK_TO_BUILD}\\\" ${ACTION} RUN_CLANG_STATIC_ANALYZER=NO\"\nxcodebuild -configuration \"${CONFIGURATION}\" -target \"${TARGET_NAME}\" -sdk \"${OTHER_SDK_TO_BUILD}\" ${ACTION} RUN_CLANG_STATIC_ANALYZER=NO BUILD_DIR=\"${BUILD_DIR}\" BUILD_ROOT=\"${BUILD_ROOT}\" || exit 1\n\nACTION=\"build\"\n\n#Merge all platform binaries as a fat binary for each configurations.\n\n# Calculate where the (multiple) built files are coming from:\nCURRENTCONFIG_DEVICE_DIR=${SYMROOT}/${CONFIGURATION}-iphoneos\nCURRENTCONFIG_SIMULATOR_DIR=${SYMROOT}/${CONFIGURATION}-iphonesimulator\n\necho \"Taking device build from: ${CURRENTCONFIG_DEVICE_DIR}\"\necho \"Taking simulator build from: ${CURRENTCONFIG_SIMULATOR_DIR}\"\n\nCREATING_UNIVERSAL_DIR=${SYMROOT}/${CONFIGURATION}-${PRODUCT_NAME}-ios-universal\necho \"...I will output a universal build to: ${CREATING_UNIVERSAL_DIR}\"\n\n# ... remove the products of previous runs of this script\n#      NB: this directory is ONLY created by this script - it should be safe to delete!\n\nrm -rf \"${CREATING_UNIVERSAL_DIR}\"\nmkdir \"${CREATING_UNIVERSAL_DIR}\"\n\n#\necho \"lipo: for current configuration (${CONFIGURATION}) creating output file: ${CREATING_UNIVERSAL_DIR}/${EXECUTABLE_NAME}\"\nlipo -create -output \"${CREATING_UNIVERSAL_DIR}/${EXECUTABLE_NAME}\" \"${CURRENTCONFIG_DEVICE_DIR}/${EXECUTABLE_NAME}\" \"${CURRENTCONFIG_SIMULATOR_DIR}/${EXECUTABLE_NAME}\" || exit 1\n\n#########\n#\n# Added: StackOverflow suggestion to also copy \"include\" files\n#    (untested, but should work OK)\n#\nif [ -d \"${CURRENTCONFIG_DEVICE_DIR}/usr/local/include\" ]\nthen\nmkdir -p \"${CREATING_UNIVERSAL_DIR}/usr/local/include\"\n# * needs to be outside the double quotes?\ncp \"${CURRENTCONFIG_DEVICE_DIR}/usr/local/include/\"* \"${CREATING_UNIVERSAL_DIR}/usr/local/include\"\nfi\nfi\n";
			showEnvVarsInLog = 0;
		};
		27B0B8061492BE2100A817AD /* Copy Library */ = {
			isa = PBXShellScriptBuildPhase;
			buildActionMask = 2147483647;
			files = (
			);
			inputPaths = (
			);
			name = "Copy Library";
			outputPaths = (
			);
			runOnlyForDeploymentPostprocessing = 0;
			shellPath = /bin/sh;
			shellScript = "CREATING_UNIVERSAL_DIR=${SYMROOT}/${CONFIGURATION}-${PRODUCT_NAME}-ios-universal\ncp \"${CREATING_UNIVERSAL_DIR}/libTouchDB.a\" \"${CONFIGURATION_BUILD_DIR}/${EXECUTABLE_PATH}\"";
			showEnvVarsInLog = 0;
		};
		DA023B6014BCA94C008184BB /* Build Fat Library */ = {
			isa = PBXShellScriptBuildPhase;
			buildActionMask = 2147483647;
			files = (
			);
			inputPaths = (
			);
			name = "Build Fat Library";
			outputPaths = (
			);
			runOnlyForDeploymentPostprocessing = 0;
			shellPath = /bin/sh;
			shellScript = "# Version 2.0 (updated for Xcode 4, with some fixes)\n# Changes:\n#    - Works with xcode 4, even when running xcode 3 projects (Workarounds for apple bugs)\n#    - Faster / better: only runs lipo once, instead of once per recursion\n#    - Added some debugging statemetns that can be switched on/off by changing the DEBUG_THIS_SCRIPT variable to \"true\"\n#    - Fixed some typos\n# \n# Purpose:\n#   Create a static library for iPhone from within XCode\n#   Because Apple staff DELIBERATELY broke Xcode to make this impossible from the GUI (Xcode 3.2.3 specifically states this in the Release notes!)\n#   ...no, I don't understand why they did this!\n#\n# Author: Adam Martin - http://twitter.com/redglassesapps\n# Based on: original script from Eonil (main changes: Eonil's script WILL NOT WORK in Xcode GUI - it WILL CRASH YOUR COMPUTER)\n#\n# More info: see this Stack Overflow question: http://stackoverflow.com/questions/3520977/build-fat-static-library-device-simulator-using-xcode-and-sdk-4\n\n#################[ Tests: helps workaround any future bugs in Xcode ]########\n#\nDEBUG_THIS_SCRIPT=\"false\"\n\nif [ $DEBUG_THIS_SCRIPT = \"true\" ]\nthen\necho \"########### TESTS #############\"\necho \"Use the following variables when debugging this script; note that they may change on recursions\"\necho \"BUILD_DIR = $BUILD_DIR\"\necho \"BUILD_ROOT = $BUILD_ROOT\"\necho \"CONFIGURATION_BUILD_DIR = $CONFIGURATION_BUILD_DIR\"\necho \"BUILT_PRODUCTS_DIR = $BUILT_PRODUCTS_DIR\"\necho \"CONFIGURATION_TEMP_DIR = $CONFIGURATION_TEMP_DIR\"\necho \"TARGET_BUILD_DIR = $TARGET_BUILD_DIR\"\nfi\n\n#####################[ part 1 ]##################\n# First, work out the BASESDK version number (NB: Apple ought to report this, but they hide it)\n#    (incidental: searching for substrings in sh is a nightmare! Sob)\n\nSDK_VERSION=$(echo ${SDK_NAME} | grep -o '.\\{3\\}$')\n\n# Next, work out if we're in SIM or DEVICE\n\nif [ ${PLATFORM_NAME} = \"iphonesimulator\" ]\nthen\nOTHER_SDK_TO_BUILD=iphoneos${SDK_VERSION}\nelse\nOTHER_SDK_TO_BUILD=iphonesimulator${SDK_VERSION}\nfi\n\necho \"XCode has selected SDK: ${PLATFORM_NAME} with version: ${SDK_VERSION} (although back-targetting: ${IPHONEOS_DEPLOYMENT_TARGET})\"\necho \"...therefore, OTHER_SDK_TO_BUILD = ${OTHER_SDK_TO_BUILD}\"\n#\n#####################[ end of part 1 ]##################\n\n#####################[ part 2 ]##################\n#\n# IF this is the original invocation, invoke WHATEVER other builds are required\n#\n# Xcode is already building ONE target...\n#\n# ...but this is a LIBRARY, so Apple is wrong to set it to build just one.\n# ...we need to build ALL targets\n# ...we MUST NOT re-build the target that is ALREADY being built: Xcode WILL CRASH YOUR COMPUTER if you try this (infinite recursion!)\n#\n#\n# So: build ONLY the missing platforms/configurations.\n\nif [ \"true\" == ${ALREADYINVOKED:-false} ]\nthen\necho \"RECURSION: I am NOT the root invocation, so I'm NOT going to recurse\"\nelse\n# CRITICAL:\n# Prevent infinite recursion (Xcode sucks)\nexport ALREADYINVOKED=\"true\"\n\necho \"RECURSION: I am the root ... recursing all missing build targets NOW...\"\necho \"RECURSION: ...about to invoke: xcodebuild -configuration \\\"${CONFIGURATION}\\\" -target \\\"${TARGET_NAME}\\\" -sdk \\\"${OTHER_SDK_TO_BUILD}\\\" ${ACTION} RUN_CLANG_STATIC_ANALYZER=NO\"\nxcodebuild -configuration \"${CONFIGURATION}\" -target \"${TARGET_NAME}\" -sdk \"${OTHER_SDK_TO_BUILD}\" ${ACTION} RUN_CLANG_STATIC_ANALYZER=NO BUILD_DIR=\"${BUILD_DIR}\" BUILD_ROOT=\"${BUILD_ROOT}\" || exit 1\n\nACTION=\"build\"\n\n#Merge all platform binaries as a fat binary for each configurations.\n\n# Calculate where the (multiple) built files are coming from:\nCURRENTCONFIG_DEVICE_DIR=${SYMROOT}/${CONFIGURATION}-iphoneos\nCURRENTCONFIG_SIMULATOR_DIR=${SYMROOT}/${CONFIGURATION}-iphonesimulator\n\necho \"Taking device build from: ${CURRENTCONFIG_DEVICE_DIR}\"\necho \"Taking simulator build from: ${CURRENTCONFIG_SIMULATOR_DIR}\"\n\nCREATING_UNIVERSAL_DIR=${SYMROOT}/${CONFIGURATION}-ios-universal\necho \"...I will output a universal build to: ${CREATING_UNIVERSAL_DIR}\"\n\n# ... remove the products of previous runs of this script\n#      NB: this directory is ONLY created by this script - it should be safe to delete!\n\nrm -rf \"${CREATING_UNIVERSAL_DIR}\"\nmkdir \"${CREATING_UNIVERSAL_DIR}\"\n\n#\necho \"lipo: for current configuration (${CONFIGURATION}) creating output file: ${CREATING_UNIVERSAL_DIR}/${EXECUTABLE_NAME}\"\nlipo -create -output \"${CREATING_UNIVERSAL_DIR}/${EXECUTABLE_NAME}\" \"${CURRENTCONFIG_DEVICE_DIR}/${EXECUTABLE_NAME}\" \"${CURRENTCONFIG_SIMULATOR_DIR}/${EXECUTABLE_NAME}\" || exit 1\n\n#########\n#\n# Added: StackOverflow suggestion to also copy \"include\" files\n#    (untested, but should work OK)\n#\nif [ -d \"${CURRENTCONFIG_DEVICE_DIR}/usr/local/include\" ]\nthen\nmkdir -p \"${CREATING_UNIVERSAL_DIR}/usr/local/include\"\n# * needs to be outside the double quotes?\ncp \"${CURRENTCONFIG_DEVICE_DIR}/usr/local/include/\"* \"${CREATING_UNIVERSAL_DIR}/usr/local/include\"\nfi\nfi\n";
			showEnvVarsInLog = 0;
		};
		DA147C3214BCAC3B0052DA4D /* Copy Library */ = {
			isa = PBXShellScriptBuildPhase;
			buildActionMask = 2147483647;
			files = (
			);
			inputPaths = (
			);
			name = "Copy Library";
			outputPaths = (
			);
			runOnlyForDeploymentPostprocessing = 0;
			shellPath = /bin/sh;
			shellScript = "cp \"${CONFIGURATION_BUILD_DIR}/libTouchDBListener.a\" \"${CONFIGURATION_BUILD_DIR}/${EXECUTABLE_PATH}\"";
			showEnvVarsInLog = 0;
		};
/* End PBXShellScriptBuildPhase section */

/* Begin PBXSourcesBuildPhase section */
		270B3DE51489359000E0A926 /* Sources */ = {
			isa = PBXSourcesBuildPhase;
			buildActionMask = 2147483647;
			files = (
<<<<<<< HEAD
				278E4DC3156194F000DDCEF9 /* TDChangeTracker_Tests.m in Sources */,
=======
				270B3E161489382F00E0A926 /* FMDatabase.m in Sources */,
				27A82E3814A1145000C0B850 /* FMDatabaseAdditions.m in Sources */,
				270B3E181489382F00E0A926 /* FMResultSet.m in Sources */,
				270B3E111489382F00E0A926 /* TDDatabase.m in Sources */,
				270B3E121489382F00E0A926 /* TDBody.m in Sources */,
				270B3E131489382F00E0A926 /* TDServer.m in Sources */,
				270B3E141489382F00E0A926 /* TDRouter.m in Sources */,
				270B3E151489382F00E0A926 /* TDURLProtocol.m in Sources */,
				270B3E2C1489581E00E0A926 /* TDPuller.m in Sources */,
				270B3E3A14898DF200E0A926 /* TDRevision.m in Sources */,
				270B3E3F148D7F0000E0A926 /* TDPusher.m in Sources */,
				27821BB8148E7D6F0099B373 /* TDReplicator.m in Sources */,
				27821BBA148FF56D0099B373 /* TDDatabase_Tests.m in Sources */,
				27821BBC149001B30099B373 /* TDReplicator_Tests.m in Sources */,
				279EB2CB14913BBE00E74185 /* TDRouter_Tests.m in Sources */,
				279EB2CF149140DE00E74185 /* TDView.m in Sources */,
				279EB2DC1491C34300E74185 /* TDCollateJSON.m in Sources */,
				27B0B7801491E76200A817AD /* TDView_Tests.m in Sources */,
				27B0B797149290AB00A817AD /* TDChangeTracker.m in Sources */,
				27B0B799149290AB00A817AD /* TDConnectionChangeTracker.m in Sources */,
				27B0B79F1492932800A817AD /* TDBase64.m in Sources */,
				27731F001493FA3100815D67 /* TDBlobStore.m in Sources */,
				279906E5149A65B8003D4338 /* TDRemoteRequest.m in Sources */,
				279906F0149ABFC2003D4338 /* TDBatcher.m in Sources */,
				274C391E149FAE0000A5E89B /* TDDatabase+Attachments.m in Sources */,
				27AA409D14AA86AE00E2A5FF /* TDDatabase+Insertion.m in Sources */,
				27AA40A314AA8A6600E2A5FF /* TDDatabase+Replication.m in Sources */,
				275315FF14ACF9330065964D /* ExceptionUtils.m in Sources */,
				2753160014ACF9330065964D /* Logging.m in Sources */,
				2753160114ACF9330065964D /* CollectionUtils.m in Sources */,
				2753160214ACF9330065964D /* Test.m in Sources */,
				2700BC5E14B64AA600B5B297 /* TDRouter+Handlers.m in Sources */,
				2773ADC814BD1EB80027A292 /* TDDatabase+LocalDocs.m in Sources */,
				27A073ED14C0BB6200F52FE7 /* TDMisc.m in Sources */,
				279CE3B914D4A885009F3FA6 /* MYBlockUtils.m in Sources */,
				279CE40114D749A7009F3FA6 /* TDMultipartReader.m in Sources */,
				279CE40614D88032009F3FA6 /* TDBlobStore_Tests.m in Sources */,
				279CE40B14D8AA23009F3FA6 /* TDMultipartDownloader.m in Sources */,
				27DB90D814DB249700FC7118 /* GTMNSData+zlib.m in Sources */,
				2766EFF914DB7F9F009ECCA8 /* TDMultipartWriter.m in Sources */,
				2766EFFE14DC7B37009ECCA8 /* TDMultiStreamWriter.m in Sources */,
				27C5305514DF3A050078F886 /* TDMultipartUploader.m in Sources */,
				27103F8414E9CE4400DF7209 /* TDReachability.m in Sources */,
				27C40C7A14EC58BC00994283 /* TDReplicatorManager.m in Sources */,
				279C7E2F14F424090004A1E8 /* TDSequenceMap.m in Sources */,
				2751D4E5151BAE7000F7FD57 /* TDDatabaseManager.m in Sources */,
				272B85151523691700A90CB2 /* TDJSON.m in Sources */,
				27ADC07A152502EE001ABC1D /* TDMultipartDocumentReader.m in Sources */,
				278B0CA1152A8B1900577747 /* TDCanonicalJSON.m in Sources */,
				27A720A1152B959100C0A0E8 /* TDAttachment.m in Sources */,
				27CF5D2D152F514A0015D7A9 /* TDStatus.m in Sources */,
				27E7FAED155D78DA0025F93A /* TDChangeTracker_Tests.m in Sources */,
				27D90B1815601C340000735E /* MYErrorUtils.m in Sources */,
				278E4DD91562B40B00DDCEF9 /* MYURLUtils.m in Sources */,
				27F128A8156ABFE0008465C2 /* NSMutableURLRequest+Parameters.m in Sources */,
				27F128B2156AC1CA008465C2 /* TDOAuth1Authorizer.m in Sources */,
				27F128B5156AC8B7008465C2 /* OAToken.m in Sources */,
				27F128B7156AC8C5008465C2 /* OAPlaintextSignatureProvider.m in Sources */,
				27F128B8156AC8EC008465C2 /* OAConsumer.m in Sources */,
				27F128B9156AC8F0008465C2 /* OAMutableURLRequest.m in Sources */,
				270F5702156AD215000FEB8F /* OARequestParameter.m in Sources */,
				270F5706156AE0BF000FEB8F /* TDAuthorizer.m in Sources */,
				275F535115C04F7B00BAF578 /* MYStreamUtils.m in Sources */,
>>>>>>> 4a778121
			);
			runOnlyForDeploymentPostprocessing = 0;
		};
		270B3DF61489359000E0A926 /* Sources */ = {
			isa = PBXSourcesBuildPhase;
			buildActionMask = 2147483647;
			files = (
			);
			runOnlyForDeploymentPostprocessing = 0;
		};
		270FE0C414C5008C005FF647 /* Sources */ = {
			isa = PBXSourcesBuildPhase;
			buildActionMask = 2147483647;
			files = (
				27C90FFD14F6C9AB007C5E58 /* TouchServ.m in Sources */,
				27C9104E14F6EC81007C5E58 /* TDBlobStore_Tests.m in Sources */,
				27C9104F14F6ECB9007C5E58 /* TDDatabase_Tests.m in Sources */,
				27C9105014F6ECB9007C5E58 /* TDView_Tests.m in Sources */,
				27C9105114F6ECB9007C5E58 /* TDRouter_Tests.m in Sources */,
				27C9105214F6ECB9007C5E58 /* TDReplicator_Tests.m in Sources */,
				278E4DC41561950600DDCEF9 /* TDChangeTracker_Tests.m in Sources */,
			);
			runOnlyForDeploymentPostprocessing = 0;
		};
		275315D014ACF0A10065964D /* Sources */ = {
			isa = PBXSourcesBuildPhase;
			buildActionMask = 2147483647;
			files = (
				275315E014ACF0A20065964D /* TDListener.m in Sources */,
				2753160D14ACFC2A0065964D /* TDHTTPConnection.m in Sources */,
				27E11F1114AD15940006B340 /* TDHTTPResponse.m in Sources */,
				275315E414ACF1130065964D /* DDData.m in Sources */,
				275315F214ACF1130065964D /* DDLog.m in Sources */,
				275315E514ACF1130065964D /* DDNumber.m in Sources */,
				275315E614ACF1130065964D /* DDRange.m in Sources */,
				275315F114ACF1130065964D /* GCDAsyncSocket.m in Sources */,
				275315EA14ACF1130065964D /* HTTPServer.m in Sources */,
				275315E914ACF1130065964D /* HTTPMessage.m in Sources */,
				275315E714ACF1130065964D /* HTTPAuthenticationRequest.m in Sources */,
				275315E814ACF1130065964D /* HTTPConnection.m in Sources */,
				275315EC14ACF1130065964D /* HTTPDataResponse.m in Sources */,
				2700BC5114B3864B00B5B297 /* HTTPFileResponse.m in Sources */,
				275315F014ACF1130065964D /* WebSocket.m in Sources */,
				2767D7DF14C8D3E500ED0F26 /* Logging.m in Sources */,
				2767D7E014C8D3EA00ED0F26 /* CollectionUtils.m in Sources */,
				279CE39014D1EDA0009F3FA6 /* Test.m in Sources */,
			);
			runOnlyForDeploymentPostprocessing = 0;
		};
		27731F141495CFEF00815D67 /* Sources */ = {
			isa = PBXSourcesBuildPhase;
			buildActionMask = 2147483647;
			files = (
				27731F191495CFEF00815D67 /* TDRouter_Tests.m in Sources */,
				27731F1A1495CFEF00815D67 /* TDView_Tests.m in Sources */,
				27731F1B1495CFEF00815D67 /* TDDatabase_Tests.m in Sources */,
				27731F1C1495CFEF00815D67 /* TDReplicator_Tests.m in Sources */,
				27C5308514E09E2C0078F886 /* TDBlobStore_Tests.m in Sources */,
				278E4DC51561950700DDCEF9 /* TDChangeTracker_Tests.m in Sources */,
			);
			runOnlyForDeploymentPostprocessing = 0;
		};
		27B0B7A51492B83B00A817AD /* Sources */ = {
			isa = PBXSourcesBuildPhase;
			buildActionMask = 2147483647;
			files = (
				27B0B7CD1492B86C00A817AD /* TDDatabase.m in Sources */,
				27B0B7CE1492B86F00A817AD /* TDView.m in Sources */,
				27B0B7CF1492B87200A817AD /* TDBody.m in Sources */,
				27B0B7D01492B87500A817AD /* TDRevision.m in Sources */,
				27B0B7D11492B87800A817AD /* TDServer.m in Sources */,
				27B0B7D21492B87D00A817AD /* TDCollateJSON.m in Sources */,
				27B0B7D31492B88300A817AD /* TDRouter.m in Sources */,
				27B0B7D41492B88500A817AD /* TDURLProtocol.m in Sources */,
				27B0B7D51492B88F00A817AD /* TDReplicator.m in Sources */,
				27B0B7D61492B8A200A817AD /* TDPuller.m in Sources */,
				27B0B7D71492B8A200A817AD /* TDPusher.m in Sources */,
				27B0B7D81492B8A200A817AD /* TDChangeTracker.m in Sources */,
				27B0B7D91492B8A200A817AD /* TDConnectionChangeTracker.m in Sources */,
				27B0B7DB1492B8A200A817AD /* TDBase64.m in Sources */,
				27B0B7DC1492B8B200A817AD /* FMDatabase.m in Sources */,
				27B0B7DD1492B8B200A817AD /* FMResultSet.m in Sources */,
				27B0B7DE1492B8C100A817AD /* ExceptionUtils.m in Sources */,
				27B0B7DF1492B8C100A817AD /* Logging.m in Sources */,
				27B0B7E01492B8C100A817AD /* CollectionUtils.m in Sources */,
				27B0B7E11492B8C100A817AD /* Test.m in Sources */,
				27731F061495335B00815D67 /* TDBlobStore.m in Sources */,
				279906E6149A65B8003D4338 /* TDRemoteRequest.m in Sources */,
				279906F1149ABFC2003D4338 /* TDBatcher.m in Sources */,
				274C391F149FAE0000A5E89B /* TDDatabase+Attachments.m in Sources */,
				27A82E3914A1145000C0B850 /* FMDatabaseAdditions.m in Sources */,
				27AA409E14AA86AE00E2A5FF /* TDDatabase+Insertion.m in Sources */,
				27AA40A414AA8A6600E2A5FF /* TDDatabase+Replication.m in Sources */,
				2700BC5F14B64AA600B5B297 /* TDRouter+Handlers.m in Sources */,
				2773ADC914BD1EB80027A292 /* TDDatabase+LocalDocs.m in Sources */,
				27A073EE14C0BB6200F52FE7 /* TDMisc.m in Sources */,
				279CE3BA14D4A886009F3FA6 /* MYBlockUtils.m in Sources */,
				279CE40214D749A7009F3FA6 /* TDMultipartReader.m in Sources */,
				279CE40C14D8AA23009F3FA6 /* TDMultipartDownloader.m in Sources */,
				27DB90D914DB249700FC7118 /* GTMNSData+zlib.m in Sources */,
				2766EFFA14DB7F9F009ECCA8 /* TDMultipartWriter.m in Sources */,
				2766EFFF14DC7B37009ECCA8 /* TDMultiStreamWriter.m in Sources */,
				27C5305614DF3A050078F886 /* TDMultipartUploader.m in Sources */,
				27103F8514E9CE4400DF7209 /* TDReachability.m in Sources */,
				27C40C7B14EC58BC00994283 /* TDReplicatorManager.m in Sources */,
				279C7E3014F424090004A1E8 /* TDSequenceMap.m in Sources */,
				2751D4E6151BAE7000F7FD57 /* TDDatabaseManager.m in Sources */,
				272B85161523691700A90CB2 /* TDJSON.m in Sources */,
				27ADC07B152502EE001ABC1D /* TDMultipartDocumentReader.m in Sources */,
<<<<<<< HEAD
				27F0C7821533BDD8004EBA89 /* TDAttachment.m in Sources */,
				27F0C7861533BDD8004EBA89 /* TDCanonicalJSON.m in Sources */,
				27F0C78A1533BDD8004EBA89 /* TDStatus.m in Sources */,
				270BDD391563338B007D52F6 /* MYURLUtils.m in Sources */,
				2783A039156C39E300DC8692 /* NSMutableURLRequest+Parameters.m in Sources */,
				2783A03D156C39E300DC8692 /* NSString+URLEncoding.m in Sources */,
				2783A059156C39E300DC8692 /* OAConsumer.m in Sources */,
				2783A065156C39E300DC8692 /* OAMutableURLRequest.m in Sources */,
				2783A069156C39E300DC8692 /* OAPlaintextSignatureProvider.m in Sources */,
				2783A071156C39E300DC8692 /* OARequestParameter.m in Sources */,
				2783A07B156C39E300DC8692 /* OAToken.m in Sources */,
				27EA34CA159BBBED008D5CE5 /* TDAuthorizer.m in Sources */,
				27EA34CE159BBBED008D5CE5 /* TDOAuth1Authorizer.m in Sources */,
=======
				278B0CA2152A8B1900577747 /* TDCanonicalJSON.m in Sources */,
				27A720A2152B959100C0A0E8 /* TDAttachment.m in Sources */,
				27CF5D2E152F514A0015D7A9 /* TDStatus.m in Sources */,
				27D90B1915601C350000735E /* MYErrorUtils.m in Sources */,
				278E4DDA1562B40B00DDCEF9 /* MYURLUtils.m in Sources */,
				27F12887156ABE24008465C2 /* OAConsumer.m in Sources */,
				27F12890156ABE24008465C2 /* OAMutableURLRequest.m in Sources */,
				27F12893156ABE24008465C2 /* OAPlaintextSignatureProvider.m in Sources */,
				27F12899156ABE24008465C2 /* OARequestParameter.m in Sources */,
				27F128A1156ABE24008465C2 /* OAToken.m in Sources */,
				27F128A9156ABFE0008465C2 /* NSMutableURLRequest+Parameters.m in Sources */,
				27F128B3156AC1CA008465C2 /* TDOAuth1Authorizer.m in Sources */,
				270F5707156AE0BF000FEB8F /* TDAuthorizer.m in Sources */,
				275F535215C04F7B00BAF578 /* MYStreamUtils.m in Sources */,
>>>>>>> 4a778121
			);
			runOnlyForDeploymentPostprocessing = 0;
		};
		27B0B7B11492B83B00A817AD /* Sources */ = {
			isa = PBXSourcesBuildPhase;
			buildActionMask = 2147483647;
			files = (
			);
			runOnlyForDeploymentPostprocessing = 0;
		};
		27B0B7E31492BB6B00A817AD /* Sources */ = {
			isa = PBXSourcesBuildPhase;
			buildActionMask = 2147483647;
			files = (
			);
			runOnlyForDeploymentPostprocessing = 0;
		};
		27C90F8D14F5B90E007C5E58 /* Sources */ = {
			isa = PBXSourcesBuildPhase;
			buildActionMask = 2147483647;
			files = (
				27C90F8E14F5B90E007C5E58 /* TDDatabase.m in Sources */,
				27C90F8F14F5B90E007C5E58 /* TDView.m in Sources */,
				27C90F9014F5B90E007C5E58 /* TDBody.m in Sources */,
				27C90F9114F5B90E007C5E58 /* TDRevision.m in Sources */,
				27C90F9214F5B90E007C5E58 /* TDServer.m in Sources */,
				27C90F9314F5B90E007C5E58 /* TDCollateJSON.m in Sources */,
				27C90F9414F5B90E007C5E58 /* TDRouter.m in Sources */,
				27C90F9514F5B90E007C5E58 /* TDURLProtocol.m in Sources */,
				27C90F9614F5B90E007C5E58 /* TDReplicator.m in Sources */,
				27C90F9714F5B90E007C5E58 /* TDPuller.m in Sources */,
				27C90F9814F5B90E007C5E58 /* TDPusher.m in Sources */,
				27C90F9914F5B90E007C5E58 /* TDChangeTracker.m in Sources */,
				27C90F9A14F5B90E007C5E58 /* TDConnectionChangeTracker.m in Sources */,
				27C90F9C14F5B90E007C5E58 /* TDBase64.m in Sources */,
				27C90F9D14F5B90E007C5E58 /* FMDatabase.m in Sources */,
				27C90F9E14F5B90E007C5E58 /* FMResultSet.m in Sources */,
				27C90F9F14F5B90E007C5E58 /* ExceptionUtils.m in Sources */,
				27C90FA014F5B90E007C5E58 /* Logging.m in Sources */,
				27C90FA114F5B90E007C5E58 /* CollectionUtils.m in Sources */,
				27C90FA214F5B90E007C5E58 /* Test.m in Sources */,
				27C90FA314F5B90E007C5E58 /* TDBlobStore.m in Sources */,
				27C90FA414F5B90E007C5E58 /* TDRemoteRequest.m in Sources */,
				27C90FA514F5B90E007C5E58 /* TDBatcher.m in Sources */,
				27C90FA614F5B90E007C5E58 /* TDDatabase+Attachments.m in Sources */,
				27C90FA714F5B90E007C5E58 /* FMDatabaseAdditions.m in Sources */,
				27C90FA814F5B90E007C5E58 /* TDDatabase+Insertion.m in Sources */,
				27C90FA914F5B90E007C5E58 /* TDDatabase+Replication.m in Sources */,
				27C90FAA14F5B90E007C5E58 /* TDRouter+Handlers.m in Sources */,
				27C90FAB14F5B90E007C5E58 /* TDDatabase+LocalDocs.m in Sources */,
				27C90FAC14F5B90E007C5E58 /* TDMisc.m in Sources */,
				27C90FAD14F5B90E007C5E58 /* MYBlockUtils.m in Sources */,
				27C90FAE14F5B90E007C5E58 /* TDMultipartReader.m in Sources */,
				27C90FAF14F5B90E007C5E58 /* TDMultipartDownloader.m in Sources */,
				27C90FB014F5B90E007C5E58 /* GTMNSData+zlib.m in Sources */,
				27C90FB114F5B90E007C5E58 /* TDMultipartWriter.m in Sources */,
				27C90FB214F5B90E007C5E58 /* TDMultiStreamWriter.m in Sources */,
				27C90FB314F5B90E007C5E58 /* TDMultipartUploader.m in Sources */,
				27C90FB414F5B90E007C5E58 /* TDReachability.m in Sources */,
				27C90FB514F5B90E007C5E58 /* TDReplicatorManager.m in Sources */,
				27C90FB614F5B90E007C5E58 /* TDSequenceMap.m in Sources */,
				27D39559151CE13D00123F6F /* TDDatabaseManager.m in Sources */,
				278B0C8E152A7C1F00577747 /* TDMultipartDocumentReader.m in Sources */,
				278B0C8F152A7C2E00577747 /* TDJSON.m in Sources */,
				278B0C90152A7C6100577747 /* TDView_Tests.m in Sources */,
				27F0C7811533BDD8004EBA89 /* TDAttachment.m in Sources */,
				27F0C7851533BDD8004EBA89 /* TDCanonicalJSON.m in Sources */,
				27F0C7891533BDD8004EBA89 /* TDStatus.m in Sources */,
				270BDD381563338B007D52F6 /* MYURLUtils.m in Sources */,
				2783A038156C39E300DC8692 /* NSMutableURLRequest+Parameters.m in Sources */,
				2783A03C156C39E300DC8692 /* NSString+URLEncoding.m in Sources */,
				2783A058156C39E300DC8692 /* OAConsumer.m in Sources */,
				2783A064156C39E300DC8692 /* OAMutableURLRequest.m in Sources */,
				2783A068156C39E300DC8692 /* OAPlaintextSignatureProvider.m in Sources */,
				2783A070156C39E300DC8692 /* OARequestParameter.m in Sources */,
				2783A07A156C39E300DC8692 /* OAToken.m in Sources */,
				27EA34C9159BBBED008D5CE5 /* TDAuthorizer.m in Sources */,
				27EA34CD159BBBED008D5CE5 /* TDOAuth1Authorizer.m in Sources */,
			);
			runOnlyForDeploymentPostprocessing = 0;
		};
		8DD76F640486A84900D96B5E /* Sources */ = {
			isa = PBXSourcesBuildPhase;
			buildActionMask = 2147483647;
			files = (
				27F0747611CD51A200E9A2AB /* FMDatabase.m in Sources */,
				27F0747711CD51A200E9A2AB /* FMResultSet.m in Sources */,
				27F0749F11CD5B4F00E9A2AB /* CollectionUtils.m in Sources */,
				27F074A011CD5B4F00E9A2AB /* Test.m in Sources */,
				27F074AB11CD5D7A00E9A2AB /* TDBody.m in Sources */,
				27F0751311CDC7F900E9A2AB /* Logging.m in Sources */,
				27F0751811CDC80A00E9A2AB /* ExceptionUtils.m in Sources */,
				27C706421486BBD500F0F099 /* TDServer.m in Sources */,
				27C706481487584300F0F099 /* TDURLProtocol.m in Sources */,
			);
			runOnlyForDeploymentPostprocessing = 0;
		};
		DA023B2714BCA94C008184BB /* Sources */ = {
			isa = PBXSourcesBuildPhase;
			buildActionMask = 2147483647;
			files = (
				DA147C1C14BCAABE0052DA4D /* HTTPDataResponse.m in Sources */,
				DA147C1D14BCAABE0052DA4D /* HTTPFileResponse.m in Sources */,
				DA147C1E14BCAABE0052DA4D /* WebSocket.m in Sources */,
				DA147C1814BCAAAD0052DA4D /* HTTPAuthenticationRequest.m in Sources */,
				DA147C1914BCAAAD0052DA4D /* HTTPConnection.m in Sources */,
				DA147C1A14BCAAAD0052DA4D /* HTTPMessage.m in Sources */,
				DA147C1B14BCAAAD0052DA4D /* HTTPServer.m in Sources */,
				DA147C1714BCAA9C0052DA4D /* GCDAsyncSocket.m in Sources */,
				DA147C1614BCAA8F0052DA4D /* DDLog.m in Sources */,
				DA147C1314BCAA870052DA4D /* DDData.m in Sources */,
				DA147C1414BCAA870052DA4D /* DDNumber.m in Sources */,
				DA147C1514BCAA870052DA4D /* DDRange.m in Sources */,
				DA147C0C14BCA98A0052DA4D /* TDListener.m in Sources */,
				DA147C0D14BCA98A0052DA4D /* TDHTTPConnection.m in Sources */,
				DA147C0E14BCA98A0052DA4D /* TDHTTPResponse.m in Sources */,
			);
			runOnlyForDeploymentPostprocessing = 0;
		};
		DA147C2214BCAC3B0052DA4D /* Sources */ = {
			isa = PBXSourcesBuildPhase;
			buildActionMask = 2147483647;
			files = (
			);
			runOnlyForDeploymentPostprocessing = 0;
		};
/* End PBXSourcesBuildPhase section */

/* Begin PBXTargetDependency section */
		270B3E001489359000E0A926 /* PBXTargetDependency */ = {
			isa = PBXTargetDependency;
			target = 270B3DE91489359000E0A926 /* TouchDB */;
			targetProxy = 270B3DFF1489359000E0A926 /* PBXContainerItemProxy */;
		};
		275315FE14ACF87F0065964D /* PBXTargetDependency */ = {
			isa = PBXTargetDependency;
			target = 270B3DE91489359000E0A926 /* TouchDB */;
			targetProxy = 275315FD14ACF87F0065964D /* PBXContainerItemProxy */;
		};
		27B0B7BC1492B83C00A817AD /* PBXTargetDependency */ = {
			isa = PBXTargetDependency;
			target = 27B0B7A81492B83B00A817AD /* iOS Library */;
			targetProxy = 27B0B7BB1492B83C00A817AD /* PBXContainerItemProxy */;
		};
		27B0B7F51492BC5B00A817AD /* PBXTargetDependency */ = {
			isa = PBXTargetDependency;
			target = 27B0B7A81492B83B00A817AD /* iOS Library */;
			targetProxy = 27B0B7F41492BC5B00A817AD /* PBXContainerItemProxy */;
		};
		27C90FCA14F5BA14007C5E58 /* PBXTargetDependency */ = {
			isa = PBXTargetDependency;
			target = 27C90F8C14F5B90E007C5E58 /* Mac static library */;
			targetProxy = 27C90FC914F5BA14007C5E58 /* PBXContainerItemProxy */;
		};
		DA147C3914BCAC670052DA4D /* PBXTargetDependency */ = {
			isa = PBXTargetDependency;
			target = DA023B2614BCA94C008184BB /* Listener iOS Library */;
			targetProxy = DA147C3814BCAC670052DA4D /* PBXContainerItemProxy */;
		};
/* End PBXTargetDependency section */

/* Begin PBXVariantGroup section */
		275315DA14ACF0A20065964D /* InfoPlist.strings */ = {
			isa = PBXVariantGroup;
			children = (
				275315DB14ACF0A20065964D /* en */,
			);
			name = InfoPlist.strings;
			sourceTree = "<group>";
		};
/* End PBXVariantGroup section */

/* Begin XCBuildConfiguration section */
		1DEB923208733DC60010E9CD /* Debug */ = {
			isa = XCBuildConfiguration;
			buildSettings = {
				ALWAYS_SEARCH_USER_PATHS = NO;
				COPY_PHASE_STRIP = NO;
				FRAMEWORK_SEARCH_PATHS = (
					"$(inherited)",
					"\"$(SRCROOT)/../iOS-Couchbase-repo/CouchCocoa/build/CouchCocoa/Build/Products/Debug\"",
				);
				GCC_DYNAMIC_NO_PIC = NO;
				GCC_OPTIMIZATION_LEVEL = 0;
				GCC_PREFIX_HEADER = Source/TouchDBPrefix.h;
				INFOPLIST_FILE = "ShoppingDemo-Info.plist";
				INSTALL_PATH = /usr/local/bin;
				PRODUCT_NAME = TouchDB;
			};
			name = Debug;
		};
		1DEB923308733DC60010E9CD /* Release */ = {
			isa = XCBuildConfiguration;
			buildSettings = {
				ALWAYS_SEARCH_USER_PATHS = NO;
				DEBUG_INFORMATION_FORMAT = "dwarf-with-dsym";
				FRAMEWORK_SEARCH_PATHS = (
					"$(inherited)",
					"\"$(SRCROOT)/../iOS-Couchbase-repo/CouchCocoa/build/CouchCocoa/Build/Products/Debug\"",
				);
				GCC_PREFIX_HEADER = Source/TouchDBPrefix.h;
				INFOPLIST_FILE = "ShoppingDemo-Info.plist";
				INSTALL_PATH = /usr/local/bin;
				PRODUCT_NAME = TouchDB;
			};
			name = Release;
		};
		1DEB923608733DC60010E9CD /* Debug */ = {
			isa = XCBuildConfiguration;
			baseConfigurationReference = 27F074F811CDC71800E9A2AB /* MYUtilities_Debug.xcconfig */;
			buildSettings = {
				ARCHS = "$(ARCHS_STANDARD_32_64_BIT)";
				CLANG_WARN_SUSPICIOUS_IMPLICIT_CONVERSION = YES;
				CURRENT_PROJECT_VERSION = 0.93;
				GCC_C_LANGUAGE_STANDARD = c99;
				GCC_DYNAMIC_NO_PIC = NO;
				GCC_INCREASE_PRECOMPILED_HEADER_SHARING = NO;
				GCC_OPTIMIZATION_LEVEL = 0;
				GCC_VERSION = com.apple.compilers.llvm.clang.1_0;
				GCC_WARN_64_TO_32_BIT_CONVERSION = YES;
				GCC_WARN_ABOUT_RETURN_TYPE = YES;
				GCC_WARN_UNUSED_FUNCTION = YES;
				GCC_WARN_UNUSED_VARIABLE = YES;
				ONLY_ACTIVE_ARCH = YES;
				SDKROOT = macosx;
				VERSIONING_SYSTEM = "apple-generic";
				VERSION_INFO_FILE = "$(PRODUCT_NAME)_vers.c";
			};
			name = Debug;
		};
		1DEB923708733DC60010E9CD /* Release */ = {
			isa = XCBuildConfiguration;
			baseConfigurationReference = 27F074F911CDC71800E9A2AB /* MYUtilities_Release.xcconfig */;
			buildSettings = {
				ARCHS = "$(ARCHS_STANDARD_32_64_BIT)";
				CLANG_WARN_SUSPICIOUS_IMPLICIT_CONVERSION = YES;
				CURRENT_PROJECT_VERSION = 0.93;
				GCC_C_LANGUAGE_STANDARD = c99;
				GCC_DYNAMIC_NO_PIC = NO;
				GCC_INCREASE_PRECOMPILED_HEADER_SHARING = NO;
				GCC_VERSION = com.apple.compilers.llvm.clang.1_0;
				GCC_WARN_64_TO_32_BIT_CONVERSION = YES;
				GCC_WARN_ABOUT_RETURN_TYPE = YES;
				GCC_WARN_UNUSED_FUNCTION = YES;
				GCC_WARN_UNUSED_VARIABLE = YES;
				SDKROOT = macosx;
				VERSIONING_SYSTEM = "apple-generic";
				VERSION_INFO_FILE = "$(PRODUCT_NAME)_vers.c";
			};
			name = Release;
		};
		270B3E0C1489359100E0A926 /* Debug */ = {
			isa = XCBuildConfiguration;
			buildSettings = {
				ALWAYS_SEARCH_USER_PATHS = NO;
				DYLIB_COMPATIBILITY_VERSION = 1;
				DYLIB_CURRENT_VERSION = 1;
				FRAMEWORK_VERSION = A;
				GCC_DYNAMIC_NO_PIC = NO;
				GCC_PRECOMPILE_PREFIX_HEADER = YES;
				GCC_PREFIX_HEADER = Source/TouchDBPrefix.h;
				GCC_SYMBOLS_PRIVATE_EXTERN = NO;
				INFOPLIST_FILE = "Source/TouchDB-Info.plist";
				LD_DYLIB_INSTALL_NAME = "@rpath/$(EXECUTABLE_PATH)";
				MACOSX_DEPLOYMENT_TARGET = 10.7;
				OTHER_LDFLAGS = "-ObjC";
				PRODUCT_NAME = TouchDB;
				WRAPPER_EXTENSION = framework;
			};
			name = Debug;
		};
		270B3E0D1489359100E0A926 /* Release */ = {
			isa = XCBuildConfiguration;
			buildSettings = {
				ALWAYS_SEARCH_USER_PATHS = NO;
				DEPLOYMENT_POSTPROCESSING = YES;
				DYLIB_COMPATIBILITY_VERSION = 1;
				DYLIB_CURRENT_VERSION = 1;
				EXPORTED_SYMBOLS_FILE = Source/TouchDB.exp;
				FRAMEWORK_VERSION = A;
				GCC_DYNAMIC_NO_PIC = NO;
				GCC_PRECOMPILE_PREFIX_HEADER = YES;
				GCC_PREFIX_HEADER = Source/TouchDBPrefix.h;
				GCC_SYMBOLS_PRIVATE_EXTERN = NO;
				INFOPLIST_FILE = "Source/TouchDB-Info.plist";
				LD_DYLIB_INSTALL_NAME = "@rpath/$(EXECUTABLE_PATH)";
				MACOSX_DEPLOYMENT_TARGET = 10.7;
				OTHER_LDFLAGS = "-ObjC";
				PRODUCT_NAME = TouchDB;
				STRIP_INSTALLED_PRODUCT = YES;
				WRAPPER_EXTENSION = framework;
			};
			name = Release;
		};
		270B3E0F1489359100E0A926 /* Debug */ = {
			isa = XCBuildConfiguration;
			buildSettings = {
				ALWAYS_SEARCH_USER_PATHS = NO;
				ARCHS = "$(ARCHS_STANDARD_64_BIT)";
				COPY_PHASE_STRIP = NO;
				FRAMEWORK_SEARCH_PATHS = "$(DEVELOPER_LIBRARY_DIR)/Frameworks";
				GCC_DYNAMIC_NO_PIC = NO;
				GCC_ENABLE_OBJC_EXCEPTIONS = YES;
				GCC_PRECOMPILE_PREFIX_HEADER = YES;
				GCC_PREPROCESSOR_DEFINITIONS = (
					"DEBUG=1",
					"$(inherited)",
				);
				GCC_SYMBOLS_PRIVATE_EXTERN = NO;
				GCC_VERSION = com.apple.compilers.llvm.clang.1_0;
				GCC_WARN_64_TO_32_BIT_CONVERSION = YES;
				GCC_WARN_ABOUT_MISSING_PROTOTYPES = YES;
				INFOPLIST_FILE = "TouchDBTests/TouchDBTests-Info.plist";
				MACOSX_DEPLOYMENT_TARGET = 10.7;
				PRODUCT_NAME = TouchDBTests;
				WRAPPER_EXTENSION = octest;
			};
			name = Debug;
		};
		270B3E101489359100E0A926 /* Release */ = {
			isa = XCBuildConfiguration;
			buildSettings = {
				ALWAYS_SEARCH_USER_PATHS = NO;
				ARCHS = "$(ARCHS_STANDARD_64_BIT)";
				COPY_PHASE_STRIP = YES;
				DEBUG_INFORMATION_FORMAT = "dwarf-with-dsym";
				FRAMEWORK_SEARCH_PATHS = "$(DEVELOPER_LIBRARY_DIR)/Frameworks";
				GCC_ENABLE_OBJC_EXCEPTIONS = YES;
				GCC_PRECOMPILE_PREFIX_HEADER = YES;
				GCC_VERSION = com.apple.compilers.llvm.clang.1_0;
				GCC_WARN_64_TO_32_BIT_CONVERSION = YES;
				GCC_WARN_ABOUT_MISSING_PROTOTYPES = YES;
				INFOPLIST_FILE = "TouchDBTests/TouchDBTests-Info.plist";
				MACOSX_DEPLOYMENT_TARGET = 10.7;
				PRODUCT_NAME = TouchDBTests;
				WRAPPER_EXTENSION = octest;
			};
			name = Release;
		};
		270FE0D214C5008C005FF647 /* Debug */ = {
			isa = XCBuildConfiguration;
			buildSettings = {
				ALWAYS_SEARCH_USER_PATHS = NO;
				ARCHS = "$(ARCHS_STANDARD_64_BIT)";
				COPY_PHASE_STRIP = NO;
				GCC_C_LANGUAGE_STANDARD = gnu99;
				GCC_DYNAMIC_NO_PIC = NO;
				GCC_ENABLE_OBJC_EXCEPTIONS = YES;
				GCC_PREPROCESSOR_DEFINITIONS = (
					"DEBUG=1",
					"$(inherited)",
				);
				GCC_SYMBOLS_PRIVATE_EXTERN = NO;
				GCC_WARN_ABOUT_MISSING_PROTOTYPES = YES;
				LD_RUNPATH_SEARCH_PATHS = "@loader_path/";
				MACOSX_DEPLOYMENT_TARGET = 10.7;
				PRODUCT_NAME = "$(TARGET_NAME)";
			};
			name = Debug;
		};
		270FE0D314C5008C005FF647 /* Release */ = {
			isa = XCBuildConfiguration;
			buildSettings = {
				ALWAYS_SEARCH_USER_PATHS = NO;
				ARCHS = "$(ARCHS_STANDARD_64_BIT)";
				COPY_PHASE_STRIP = YES;
				DEBUG_INFORMATION_FORMAT = "dwarf-with-dsym";
				GCC_C_LANGUAGE_STANDARD = gnu99;
				GCC_ENABLE_OBJC_EXCEPTIONS = YES;
				GCC_WARN_ABOUT_MISSING_PROTOTYPES = YES;
				LD_RUNPATH_SEARCH_PATHS = "@loader_path/";
				MACOSX_DEPLOYMENT_TARGET = 10.7;
				PRODUCT_NAME = "$(TARGET_NAME)";
			};
			name = Release;
		};
		275315E214ACF0A20065964D /* Debug */ = {
			isa = XCBuildConfiguration;
			buildSettings = {
				ALWAYS_SEARCH_USER_PATHS = NO;
				ARCHS = "$(ARCHS_STANDARD_64_BIT)";
				CLANG_ENABLE_OBJC_ARC = YES;
				CLANG_WARN_SUSPICIOUS_IMPLICIT_CONVERSION = NO;
				COPY_PHASE_STRIP = NO;
				DYLIB_COMPATIBILITY_VERSION = 1;
				DYLIB_CURRENT_VERSION = 1;
				EXPORTED_SYMBOLS_FILE = Listener/TouchDBListener.exp;
				FRAMEWORK_VERSION = A;
				GCC_C_LANGUAGE_STANDARD = gnu99;
				GCC_DYNAMIC_NO_PIC = NO;
				GCC_ENABLE_OBJC_EXCEPTIONS = YES;
				GCC_PREPROCESSOR_DEFINITIONS = (
					"DEBUG=1",
					"$(inherited)",
				);
				GCC_SYMBOLS_PRIVATE_EXTERN = NO;
				GCC_WARN_SIGN_COMPARE = NO;
				GCC_WARN_UNINITIALIZED_AUTOS = YES;
				INFOPLIST_FILE = "Listener/TouchDBListener-Info.plist";
				LD_DYLIB_INSTALL_NAME = "@rpath/$(EXECUTABLE_PATH)";
				MACOSX_DEPLOYMENT_TARGET = 10.7;
				PRODUCT_NAME = "$(TARGET_NAME)";
				WRAPPER_EXTENSION = framework;
			};
			name = Debug;
		};
		275315E314ACF0A20065964D /* Release */ = {
			isa = XCBuildConfiguration;
			buildSettings = {
				ALWAYS_SEARCH_USER_PATHS = NO;
				ARCHS = "$(ARCHS_STANDARD_64_BIT)";
				CLANG_ENABLE_OBJC_ARC = YES;
				CLANG_WARN_SUSPICIOUS_IMPLICIT_CONVERSION = NO;
				COPY_PHASE_STRIP = YES;
				DEBUG_INFORMATION_FORMAT = "dwarf-with-dsym";
				DEPLOYMENT_POSTPROCESSING = YES;
				DYLIB_COMPATIBILITY_VERSION = 1;
				DYLIB_CURRENT_VERSION = 1;
				EXPORTED_SYMBOLS_FILE = Listener/TouchDBListener.exp;
				FRAMEWORK_VERSION = A;
				GCC_C_LANGUAGE_STANDARD = gnu99;
				GCC_DYNAMIC_NO_PIC = NO;
				GCC_ENABLE_OBJC_EXCEPTIONS = YES;
				GCC_SYMBOLS_PRIVATE_EXTERN = NO;
				GCC_WARN_SIGN_COMPARE = NO;
				GCC_WARN_UNINITIALIZED_AUTOS = YES;
				INFOPLIST_FILE = "Listener/TouchDBListener-Info.plist";
				LD_DYLIB_INSTALL_NAME = "@rpath/$(EXECUTABLE_PATH)";
				MACOSX_DEPLOYMENT_TARGET = 10.7;
				PRODUCT_NAME = "$(TARGET_NAME)";
				STRIP_INSTALLED_PRODUCT = YES;
				WRAPPER_EXTENSION = framework;
			};
			name = Release;
		};
		27731F281495CFEF00815D67 /* Debug */ = {
			isa = XCBuildConfiguration;
			buildSettings = {
				ALWAYS_SEARCH_USER_PATHS = NO;
				ARCHS = "$(ARCHS_STANDARD_32_BIT)";
				CODE_SIGN_IDENTITY = "";
				"CODE_SIGN_IDENTITY[sdk=iphoneos*]" = "iPhone Developer";
				COPY_PHASE_STRIP = NO;
				FRAMEWORK_SEARCH_PATHS = (
					"$(inherited)",
					"\"$(DEVELOPER_FRAMEWORKS_DIR)\"",
					"\"$(SRCROOT)/Demo-iOS/Frameworks\"",
				);
				GCC_C_LANGUAGE_STANDARD = gnu99;
				GCC_DYNAMIC_NO_PIC = NO;
				GCC_PRECOMPILE_PREFIX_HEADER = YES;
				GCC_PREPROCESSOR_DEFINITIONS = (
					"DEBUG=1",
					"$(inherited)",
				);
				GCC_SYMBOLS_PRIVATE_EXTERN = NO;
				GCC_WARN_ABOUT_MISSING_PROTOTYPES = YES;
				INFOPLIST_FILE = "Demo-iOS/iOS Empty App-Info.plist";
				IPHONEOS_DEPLOYMENT_TARGET = 5.0;
				OTHER_LDFLAGS = "-ObjC";
				PRODUCT_NAME = "TouchDB Empty App";
				SDKROOT = iphoneos;
				TARGETED_DEVICE_FAMILY = "1,2";
				WRAPPER_EXTENSION = app;
			};
			name = Debug;
		};
		27731F291495CFEF00815D67 /* Release */ = {
			isa = XCBuildConfiguration;
			buildSettings = {
				ALWAYS_SEARCH_USER_PATHS = NO;
				ARCHS = "$(ARCHS_STANDARD_32_BIT)";
				CODE_SIGN_IDENTITY = "";
				"CODE_SIGN_IDENTITY[sdk=iphoneos*]" = "iPhone Developer";
				COPY_PHASE_STRIP = YES;
				FRAMEWORK_SEARCH_PATHS = (
					"$(inherited)",
					"\"$(DEVELOPER_FRAMEWORKS_DIR)\"",
					"\"$(SRCROOT)/Demo-iOS/Frameworks\"",
				);
				GCC_C_LANGUAGE_STANDARD = gnu99;
				GCC_PRECOMPILE_PREFIX_HEADER = YES;
				GCC_WARN_ABOUT_MISSING_PROTOTYPES = YES;
				INFOPLIST_FILE = "Demo-iOS/iOS Empty App-Info.plist";
				IPHONEOS_DEPLOYMENT_TARGET = 5.0;
				OTHER_CFLAGS = "-DNS_BLOCK_ASSERTIONS=1";
				OTHER_LDFLAGS = "-ObjC";
				PRODUCT_NAME = "TouchDB Empty App";
				SDKROOT = iphoneos;
				TARGETED_DEVICE_FAMILY = "1,2";
				VALIDATE_PRODUCT = YES;
				WRAPPER_EXTENSION = app;
			};
			name = Release;
		};
		27B0B7C81492B83C00A817AD /* Debug */ = {
			isa = XCBuildConfiguration;
			buildSettings = {
				ALWAYS_SEARCH_USER_PATHS = NO;
				ARCHS = "$(ARCHS_STANDARD_32_BIT)";
				COPY_PHASE_STRIP = NO;
				DSTROOT = /tmp/TouchDBiOS.dst;
				GCC_C_LANGUAGE_STANDARD = gnu99;
				GCC_DYNAMIC_NO_PIC = NO;
				GCC_PRECOMPILE_PREFIX_HEADER = NO;
				GCC_PREFIX_HEADER = Source/TouchDBPrefix.h;
				GCC_SYMBOLS_PRIVATE_EXTERN = NO;
				GCC_WARN_ABOUT_MISSING_PROTOTYPES = YES;
				IPHONEOS_DEPLOYMENT_TARGET = 5.0;
				OTHER_LDFLAGS = "-ObjC";
				PRODUCT_NAME = TouchDB;
				PUBLIC_HEADERS_FOLDER_PATH = TouchDB;
				SDKROOT = iphoneos;
				SKIP_INSTALL = YES;
			};
			name = Debug;
		};
		27B0B7C91492B83C00A817AD /* Release */ = {
			isa = XCBuildConfiguration;
			buildSettings = {
				ALWAYS_SEARCH_USER_PATHS = NO;
				ARCHS = "$(ARCHS_STANDARD_32_BIT)";
				COPY_PHASE_STRIP = YES;
				DSTROOT = /tmp/TouchDBiOS.dst;
				GCC_C_LANGUAGE_STANDARD = gnu99;
				GCC_PRECOMPILE_PREFIX_HEADER = NO;
				GCC_PREFIX_HEADER = Source/TouchDBPrefix.h;
				GCC_WARN_ABOUT_MISSING_PROTOTYPES = YES;
				IPHONEOS_DEPLOYMENT_TARGET = 5.0;
				OTHER_LDFLAGS = "-ObjC";
				PRODUCT_NAME = TouchDB;
				PUBLIC_HEADERS_FOLDER_PATH = TouchDB;
				SDKROOT = iphoneos;
				SKIP_INSTALL = YES;
				VALIDATE_PRODUCT = YES;
			};
			name = Release;
		};
		27B0B7CB1492B83C00A817AD /* Debug */ = {
			isa = XCBuildConfiguration;
			buildSettings = {
				ALWAYS_SEARCH_USER_PATHS = NO;
				ARCHS = "$(ARCHS_STANDARD_32_BIT)";
				COPY_PHASE_STRIP = NO;
				FRAMEWORK_SEARCH_PATHS = (
					"$(SDKROOT)/Developer/Library/Frameworks",
					"$(DEVELOPER_LIBRARY_DIR)/Frameworks",
				);
				GCC_C_LANGUAGE_STANDARD = gnu99;
				GCC_DYNAMIC_NO_PIC = NO;
				GCC_PRECOMPILE_PREFIX_HEADER = YES;
				GCC_PREFIX_HEADER = "TouchDBiOS/TouchDBiOS-Prefix.pch";
				GCC_PREPROCESSOR_DEFINITIONS = (
					"DEBUG=1",
					"$(inherited)",
				);
				GCC_SYMBOLS_PRIVATE_EXTERN = NO;
				GCC_WARN_ABOUT_MISSING_PROTOTYPES = YES;
				INFOPLIST_FILE = "TouchDBiOSTests/TouchDBiOSTests-Info.plist";
				IPHONEOS_DEPLOYMENT_TARGET = 5.0;
				PRODUCT_NAME = "$(TARGET_NAME)";
				SDKROOT = iphoneos;
				WRAPPER_EXTENSION = octest;
			};
			name = Debug;
		};
		27B0B7CC1492B83C00A817AD /* Release */ = {
			isa = XCBuildConfiguration;
			buildSettings = {
				ALWAYS_SEARCH_USER_PATHS = NO;
				ARCHS = "$(ARCHS_STANDARD_32_BIT)";
				COPY_PHASE_STRIP = YES;
				FRAMEWORK_SEARCH_PATHS = (
					"$(SDKROOT)/Developer/Library/Frameworks",
					"$(DEVELOPER_LIBRARY_DIR)/Frameworks",
				);
				GCC_C_LANGUAGE_STANDARD = gnu99;
				GCC_PRECOMPILE_PREFIX_HEADER = YES;
				GCC_PREFIX_HEADER = "TouchDBiOS/TouchDBiOS-Prefix.pch";
				GCC_WARN_ABOUT_MISSING_PROTOTYPES = YES;
				INFOPLIST_FILE = "TouchDBiOSTests/TouchDBiOSTests-Info.plist";
				IPHONEOS_DEPLOYMENT_TARGET = 5.0;
				PRODUCT_NAME = "$(TARGET_NAME)";
				SDKROOT = iphoneos;
				VALIDATE_PRODUCT = YES;
				WRAPPER_EXTENSION = octest;
			};
			name = Release;
		};
		27B0B7F21492BB6C00A817AD /* Debug */ = {
			isa = XCBuildConfiguration;
			buildSettings = {
				ALWAYS_SEARCH_USER_PATHS = NO;
				ARCHS = "$(ARCHS_STANDARD_32_BIT)";
				CONFIGURATION_BUILD_DIR = "$(BUILD_DIR)/$(CONFIGURATION)-ios-universal";
				COPY_PHASE_STRIP = NO;
				GCC_C_LANGUAGE_STANDARD = gnu99;
				GCC_DYNAMIC_NO_PIC = NO;
				GCC_ENABLE_OBJC_EXCEPTIONS = YES;
				GCC_PRECOMPILE_PREFIX_HEADER = YES;
				GCC_PREFIX_HEADER = "iTouchDB/iTouchDB-Prefix.pch";
				GCC_PREPROCESSOR_DEFINITIONS = (
					"DEBUG=1",
					"$(inherited)",
				);
				GCC_SYMBOLS_PRIVATE_EXTERN = NO;
				GCC_WARN_ABOUT_MISSING_PROTOTYPES = YES;
				INFOPLIST_FILE = "Source/TouchDB-Info.plist";
				INSTALL_PATH = "$(LOCAL_LIBRARY_DIR)/Frameworks";
				MACH_O_TYPE = mh_dylib;
				ONLY_ACTIVE_ARCH = NO;
				PRODUCT_NAME = TouchDB;
				SDKROOT = iphoneos;
				TARGETED_DEVICE_FAMILY = "1,2";
				WRAPPER_EXTENSION = framework;
			};
			name = Debug;
		};
		27B0B7F31492BB6C00A817AD /* Release */ = {
			isa = XCBuildConfiguration;
			buildSettings = {
				ALWAYS_SEARCH_USER_PATHS = NO;
				ARCHS = "$(ARCHS_STANDARD_32_BIT)";
				CONFIGURATION_BUILD_DIR = "$(BUILD_DIR)/$(CONFIGURATION)-ios-universal";
				COPY_PHASE_STRIP = YES;
				DEBUG_INFORMATION_FORMAT = "dwarf-with-dsym";
				GCC_C_LANGUAGE_STANDARD = gnu99;
				GCC_ENABLE_OBJC_EXCEPTIONS = YES;
				GCC_PRECOMPILE_PREFIX_HEADER = YES;
				GCC_PREFIX_HEADER = "iTouchDB/iTouchDB-Prefix.pch";
				GCC_WARN_ABOUT_MISSING_PROTOTYPES = YES;
				INFOPLIST_FILE = "Source/TouchDB-Info.plist";
				INSTALL_PATH = "$(LOCAL_LIBRARY_DIR)/Frameworks";
				MACH_O_TYPE = mh_dylib;
				ONLY_ACTIVE_ARCH = NO;
				PRODUCT_NAME = TouchDB;
				SDKROOT = iphoneos;
				TARGETED_DEVICE_FAMILY = "1,2";
				WRAPPER_EXTENSION = framework;
			};
			name = Release;
		};
		27C90FC514F5B90E007C5E58 /* Debug */ = {
			isa = XCBuildConfiguration;
			buildSettings = {
				ALWAYS_SEARCH_USER_PATHS = NO;
				ARCHS = "$(ARCHS_STANDARD_32_64_BIT)";
				COPY_PHASE_STRIP = NO;
				GCC_C_LANGUAGE_STANDARD = gnu99;
				GCC_PRECOMPILE_PREFIX_HEADER = YES;
				GCC_PREFIX_HEADER = Source/TouchDBPrefix.h;
				GCC_PREPROCESSOR_DEFINITIONS = (
					"DEBUG=1",
					"$(inherited)",
				);
				GCC_SYMBOLS_PRIVATE_EXTERN = NO;
				GCC_TREAT_WARNINGS_AS_ERRORS = YES;
				GCC_WARN_ABOUT_MISSING_PROTOTYPES = YES;
				IPHONEOS_DEPLOYMENT_TARGET = 5.0;
				ONLY_ACTIVE_ARCH = NO;
				OTHER_LDFLAGS = "-ObjC";
				PRODUCT_NAME = TouchDB;
				PUBLIC_HEADERS_FOLDER_PATH = TouchDB;
				SDKROOT = macosx;
				SKIP_INSTALL = YES;
				WARNING_CFLAGS = "-Wall";
			};
			name = Debug;
		};
		27C90FC614F5B90E007C5E58 /* Release */ = {
			isa = XCBuildConfiguration;
			buildSettings = {
				ALWAYS_SEARCH_USER_PATHS = NO;
				ARCHS = "$(ARCHS_STANDARD_32_64_BIT)";
				COPY_PHASE_STRIP = YES;
				GCC_C_LANGUAGE_STANDARD = gnu99;
				GCC_PRECOMPILE_PREFIX_HEADER = YES;
				GCC_PREFIX_HEADER = Source/TouchDBPrefix.h;
				GCC_TREAT_WARNINGS_AS_ERRORS = YES;
				GCC_WARN_ABOUT_MISSING_PROTOTYPES = YES;
				IPHONEOS_DEPLOYMENT_TARGET = 5.0;
				ONLY_ACTIVE_ARCH = NO;
				OTHER_LDFLAGS = "-ObjC";
				PRODUCT_NAME = TouchDB;
				PUBLIC_HEADERS_FOLDER_PATH = TouchDB;
				SDKROOT = macosx;
				SKIP_INSTALL = YES;
				VALIDATE_PRODUCT = YES;
				WARNING_CFLAGS = "-Wall";
			};
			name = Release;
		};
		DA023B6214BCA94C008184BB /* Debug */ = {
			isa = XCBuildConfiguration;
			buildSettings = {
				ALWAYS_SEARCH_USER_PATHS = NO;
				ARCHS = "$(ARCHS_STANDARD_32_BIT)";
				CLANG_WARN_SUSPICIOUS_IMPLICIT_CONVERSION = NO;
				COPY_PHASE_STRIP = NO;
				DSTROOT = /tmp/TouchDBiOS.dst;
				GCC_C_LANGUAGE_STANDARD = gnu99;
				GCC_DYNAMIC_NO_PIC = NO;
				GCC_PRECOMPILE_PREFIX_HEADER = YES;
				GCC_PREFIX_HEADER = Source/TouchDBPrefix.h;
				GCC_SYMBOLS_PRIVATE_EXTERN = NO;
				GCC_WARN_ABOUT_MISSING_PROTOTYPES = YES;
				GCC_WARN_ABOUT_POINTER_SIGNEDNESS = YES;
				GCC_WARN_SIGN_COMPARE = NO;
				IPHONEOS_DEPLOYMENT_TARGET = 5.0;
				OTHER_LDFLAGS = "-ObjC";
				PRODUCT_NAME = TouchDBListener;
				SDKROOT = iphoneos;
				SKIP_INSTALL = YES;
			};
			name = Debug;
		};
		DA023B6314BCA94C008184BB /* Release */ = {
			isa = XCBuildConfiguration;
			buildSettings = {
				ALWAYS_SEARCH_USER_PATHS = NO;
				ARCHS = "$(ARCHS_STANDARD_32_BIT)";
				CLANG_WARN_SUSPICIOUS_IMPLICIT_CONVERSION = NO;
				COPY_PHASE_STRIP = YES;
				DSTROOT = /tmp/TouchDBiOS.dst;
				GCC_C_LANGUAGE_STANDARD = gnu99;
				GCC_PRECOMPILE_PREFIX_HEADER = YES;
				GCC_PREFIX_HEADER = Source/TouchDBPrefix.h;
				GCC_WARN_ABOUT_MISSING_PROTOTYPES = YES;
				GCC_WARN_ABOUT_POINTER_SIGNEDNESS = YES;
				GCC_WARN_SIGN_COMPARE = NO;
				IPHONEOS_DEPLOYMENT_TARGET = 5.0;
				OTHER_LDFLAGS = "-ObjC";
				PRODUCT_NAME = TouchDBListener;
				SDKROOT = iphoneos;
				SKIP_INSTALL = YES;
				VALIDATE_PRODUCT = YES;
			};
			name = Release;
		};
		DA147C3414BCAC3B0052DA4D /* Debug */ = {
			isa = XCBuildConfiguration;
			buildSettings = {
				ALWAYS_SEARCH_USER_PATHS = NO;
				ARCHS = "$(ARCHS_STANDARD_32_BIT)";
				CONFIGURATION_BUILD_DIR = "$(BUILD_DIR)/$(CONFIGURATION)-ios-universal";
				COPY_PHASE_STRIP = NO;
				GCC_C_LANGUAGE_STANDARD = gnu99;
				GCC_DYNAMIC_NO_PIC = NO;
				GCC_ENABLE_OBJC_EXCEPTIONS = YES;
				GCC_PRECOMPILE_PREFIX_HEADER = YES;
				GCC_PREFIX_HEADER = "iTouchDB/iTouchDB-Prefix.pch";
				GCC_PREPROCESSOR_DEFINITIONS = (
					"DEBUG=1",
					"$(inherited)",
				);
				GCC_SYMBOLS_PRIVATE_EXTERN = NO;
				GCC_WARN_ABOUT_MISSING_PROTOTYPES = YES;
				INSTALL_PATH = "$(LOCAL_LIBRARY_DIR)/Frameworks";
				MACH_O_TYPE = mh_dylib;
				ONLY_ACTIVE_ARCH = NO;
				PRODUCT_NAME = TouchDBListener;
				SDKROOT = iphoneos;
				TARGETED_DEVICE_FAMILY = "1,2";
				WRAPPER_EXTENSION = framework;
			};
			name = Debug;
		};
		DA147C3514BCAC3B0052DA4D /* Release */ = {
			isa = XCBuildConfiguration;
			buildSettings = {
				ALWAYS_SEARCH_USER_PATHS = NO;
				ARCHS = "$(ARCHS_STANDARD_32_BIT)";
				CONFIGURATION_BUILD_DIR = "$(BUILD_DIR)/$(CONFIGURATION)-ios-universal";
				COPY_PHASE_STRIP = YES;
				DEBUG_INFORMATION_FORMAT = "dwarf-with-dsym";
				GCC_C_LANGUAGE_STANDARD = gnu99;
				GCC_ENABLE_OBJC_EXCEPTIONS = YES;
				GCC_PRECOMPILE_PREFIX_HEADER = YES;
				GCC_PREFIX_HEADER = "iTouchDB/iTouchDB-Prefix.pch";
				GCC_WARN_ABOUT_MISSING_PROTOTYPES = YES;
				INSTALL_PATH = "$(LOCAL_LIBRARY_DIR)/Frameworks";
				MACH_O_TYPE = mh_dylib;
				ONLY_ACTIVE_ARCH = NO;
				PRODUCT_NAME = TouchDBListener;
				SDKROOT = iphoneos;
				TARGETED_DEVICE_FAMILY = "1,2";
				WRAPPER_EXTENSION = framework;
			};
			name = Release;
		};
/* End XCBuildConfiguration section */

/* Begin XCConfigurationList section */
		1DEB923108733DC60010E9CD /* Build configuration list for PBXNativeTarget "Tests" */ = {
			isa = XCConfigurationList;
			buildConfigurations = (
				1DEB923208733DC60010E9CD /* Debug */,
				1DEB923308733DC60010E9CD /* Release */,
			);
			defaultConfigurationIsVisible = 0;
			defaultConfigurationName = Release;
		};
		1DEB923508733DC60010E9CD /* Build configuration list for PBXProject "TouchDB" */ = {
			isa = XCConfigurationList;
			buildConfigurations = (
				1DEB923608733DC60010E9CD /* Debug */,
				1DEB923708733DC60010E9CD /* Release */,
			);
			defaultConfigurationIsVisible = 0;
			defaultConfigurationName = Release;
		};
		270B3E0B1489359100E0A926 /* Build configuration list for PBXNativeTarget "TouchDB" */ = {
			isa = XCConfigurationList;
			buildConfigurations = (
				270B3E0C1489359100E0A926 /* Debug */,
				270B3E0D1489359100E0A926 /* Release */,
			);
			defaultConfigurationIsVisible = 0;
			defaultConfigurationName = Release;
		};
		270B3E0E1489359100E0A926 /* Build configuration list for PBXNativeTarget "TouchDBTests" */ = {
			isa = XCConfigurationList;
			buildConfigurations = (
				270B3E0F1489359100E0A926 /* Debug */,
				270B3E101489359100E0A926 /* Release */,
			);
			defaultConfigurationIsVisible = 0;
			defaultConfigurationName = Release;
		};
		270FE0D414C5008C005FF647 /* Build configuration list for PBXNativeTarget "TouchServ" */ = {
			isa = XCConfigurationList;
			buildConfigurations = (
				270FE0D214C5008C005FF647 /* Debug */,
				270FE0D314C5008C005FF647 /* Release */,
			);
			defaultConfigurationIsVisible = 0;
			defaultConfigurationName = Release;
		};
		275315E114ACF0A20065964D /* Build configuration list for PBXNativeTarget "TouchDBListener" */ = {
			isa = XCConfigurationList;
			buildConfigurations = (
				275315E214ACF0A20065964D /* Debug */,
				275315E314ACF0A20065964D /* Release */,
			);
			defaultConfigurationIsVisible = 0;
			defaultConfigurationName = Release;
		};
		27731F271495CFEF00815D67 /* Build configuration list for PBXNativeTarget "iOS Empty App" */ = {
			isa = XCConfigurationList;
			buildConfigurations = (
				27731F281495CFEF00815D67 /* Debug */,
				27731F291495CFEF00815D67 /* Release */,
			);
			defaultConfigurationIsVisible = 0;
			defaultConfigurationName = Release;
		};
		27B0B7C71492B83C00A817AD /* Build configuration list for PBXNativeTarget "iOS Library" */ = {
			isa = XCConfigurationList;
			buildConfigurations = (
				27B0B7C81492B83C00A817AD /* Debug */,
				27B0B7C91492B83C00A817AD /* Release */,
			);
			defaultConfigurationIsVisible = 0;
			defaultConfigurationName = Release;
		};
		27B0B7CA1492B83C00A817AD /* Build configuration list for PBXNativeTarget "TouchDBiOSTests" */ = {
			isa = XCConfigurationList;
			buildConfigurations = (
				27B0B7CB1492B83C00A817AD /* Debug */,
				27B0B7CC1492B83C00A817AD /* Release */,
			);
			defaultConfigurationIsVisible = 0;
			defaultConfigurationName = Release;
		};
		27B0B7F11492BB6C00A817AD /* Build configuration list for PBXNativeTarget "iOS Framework" */ = {
			isa = XCConfigurationList;
			buildConfigurations = (
				27B0B7F21492BB6C00A817AD /* Debug */,
				27B0B7F31492BB6C00A817AD /* Release */,
			);
			defaultConfigurationIsVisible = 0;
			defaultConfigurationName = Release;
		};
		27C90FC414F5B90E007C5E58 /* Build configuration list for PBXNativeTarget "Mac static library" */ = {
			isa = XCConfigurationList;
			buildConfigurations = (
				27C90FC514F5B90E007C5E58 /* Debug */,
				27C90FC614F5B90E007C5E58 /* Release */,
			);
			defaultConfigurationIsVisible = 0;
			defaultConfigurationName = Release;
		};
		DA023B6114BCA94C008184BB /* Build configuration list for PBXNativeTarget "Listener iOS Library" */ = {
			isa = XCConfigurationList;
			buildConfigurations = (
				DA023B6214BCA94C008184BB /* Debug */,
				DA023B6314BCA94C008184BB /* Release */,
			);
			defaultConfigurationIsVisible = 0;
			defaultConfigurationName = Release;
		};
		DA147C3314BCAC3B0052DA4D /* Build configuration list for PBXNativeTarget "Listener iOS Framework" */ = {
			isa = XCConfigurationList;
			buildConfigurations = (
				DA147C3414BCAC3B0052DA4D /* Debug */,
				DA147C3514BCAC3B0052DA4D /* Release */,
			);
			defaultConfigurationIsVisible = 0;
			defaultConfigurationName = Release;
		};
/* End XCConfigurationList section */
	};
	rootObject = 08FB7793FE84155DC02AAC07 /* Project object */;
}<|MERGE_RESOLUTION|>--- conflicted
+++ resolved
@@ -85,14 +85,11 @@
 		275315F914ACF2D70065964D /* TDListener.h in Headers */ = {isa = PBXBuildFile; fileRef = 275315DE14ACF0A20065964D /* TDListener.h */; settings = {ATTRIBUTES = (Public, ); }; };
 		275315FC14ACF83C0065964D /* TouchDB.framework in Frameworks */ = {isa = PBXBuildFile; fileRef = 270B3DEA1489359000E0A926 /* TouchDB.framework */; };
 		2753160C14ACFC2A0065964D /* TDHTTPConnection.h in Headers */ = {isa = PBXBuildFile; fileRef = 2753160A14ACFC2A0065964D /* TDHTTPConnection.h */; };
-<<<<<<< HEAD
 		2753160D14ACFC2A0065964D /* TDHTTPConnection.m in Sources */ = {isa = PBXBuildFile; fileRef = 2753160B14ACFC2A0065964D /* TDHTTPConnection.m */; settings = {COMPILER_FLAGS = "-fno-objc-arc"; }; };
-=======
-		2753160D14ACFC2A0065964D /* TDHTTPConnection.m in Sources */ = {isa = PBXBuildFile; fileRef = 2753160B14ACFC2A0065964D /* TDHTTPConnection.m */; };
-		275F535015C04F7B00BAF578 /* MYStreamUtils.h in Headers */ = {isa = PBXBuildFile; fileRef = 275F534E15C04F7B00BAF578 /* MYStreamUtils.h */; };
-		275F535115C04F7B00BAF578 /* MYStreamUtils.m in Sources */ = {isa = PBXBuildFile; fileRef = 275F534F15C04F7B00BAF578 /* MYStreamUtils.m */; };
-		275F535215C04F7B00BAF578 /* MYStreamUtils.m in Sources */ = {isa = PBXBuildFile; fileRef = 275F534F15C04F7B00BAF578 /* MYStreamUtils.m */; };
->>>>>>> 4a778121
+		2755813F15C0A10100933CB2 /* MYStreamUtils.h in Headers */ = {isa = PBXBuildFile; fileRef = 2755813D15C0A10100933CB2 /* MYStreamUtils.h */; };
+		2755814015C0A10100933CB2 /* MYStreamUtils.h in Headers */ = {isa = PBXBuildFile; fileRef = 2755813D15C0A10100933CB2 /* MYStreamUtils.h */; };
+		2755814115C0A10100933CB2 /* MYStreamUtils.m in Sources */ = {isa = PBXBuildFile; fileRef = 2755813E15C0A10100933CB2 /* MYStreamUtils.m */; };
+		2755814215C0A10100933CB2 /* MYStreamUtils.m in Sources */ = {isa = PBXBuildFile; fileRef = 2755813E15C0A10100933CB2 /* MYStreamUtils.m */; };
 		2766EFF814DB7F9F009ECCA8 /* TDMultipartWriter.h in Headers */ = {isa = PBXBuildFile; fileRef = 2766EFF614DB7F9F009ECCA8 /* TDMultipartWriter.h */; };
 		2766EFFA14DB7F9F009ECCA8 /* TDMultipartWriter.m in Sources */ = {isa = PBXBuildFile; fileRef = 2766EFF714DB7F9F009ECCA8 /* TDMultipartWriter.m */; };
 		2766EFFD14DC7B37009ECCA8 /* TDMultiStreamWriter.h in Headers */ = {isa = PBXBuildFile; fileRef = 2766EFFB14DC7B37009ECCA8 /* TDMultiStreamWriter.h */; };
@@ -500,8 +497,8 @@
 		275315FA14ACF7FF0065964D /* TouchDBListener.exp */ = {isa = PBXFileReference; fileEncoding = 4; lastKnownFileType = sourcecode.exports; path = TouchDBListener.exp; sourceTree = "<group>"; };
 		2753160A14ACFC2A0065964D /* TDHTTPConnection.h */ = {isa = PBXFileReference; fileEncoding = 4; lastKnownFileType = sourcecode.c.h; path = TDHTTPConnection.h; sourceTree = "<group>"; };
 		2753160B14ACFC2A0065964D /* TDHTTPConnection.m */ = {isa = PBXFileReference; fileEncoding = 4; lastKnownFileType = sourcecode.c.objc; path = TDHTTPConnection.m; sourceTree = "<group>"; };
-		275F534E15C04F7B00BAF578 /* MYStreamUtils.h */ = {isa = PBXFileReference; fileEncoding = 4; lastKnownFileType = sourcecode.c.h; path = MYStreamUtils.h; sourceTree = "<group>"; };
-		275F534F15C04F7B00BAF578 /* MYStreamUtils.m */ = {isa = PBXFileReference; fileEncoding = 4; lastKnownFileType = sourcecode.c.objc; path = MYStreamUtils.m; sourceTree = "<group>"; };
+		2755813D15C0A10100933CB2 /* MYStreamUtils.h */ = {isa = PBXFileReference; fileEncoding = 4; lastKnownFileType = sourcecode.c.h; path = MYStreamUtils.h; sourceTree = "<group>"; };
+		2755813E15C0A10100933CB2 /* MYStreamUtils.m */ = {isa = PBXFileReference; fileEncoding = 4; lastKnownFileType = sourcecode.c.objc; path = MYStreamUtils.m; sourceTree = "<group>"; };
 		2766EFF614DB7F9F009ECCA8 /* TDMultipartWriter.h */ = {isa = PBXFileReference; fileEncoding = 4; lastKnownFileType = sourcecode.c.h; path = TDMultipartWriter.h; sourceTree = "<group>"; };
 		2766EFF714DB7F9F009ECCA8 /* TDMultipartWriter.m */ = {isa = PBXFileReference; fileEncoding = 4; lastKnownFileType = sourcecode.c.objc; path = TDMultipartWriter.m; sourceTree = "<group>"; };
 		2766EFFB14DC7B37009ECCA8 /* TDMultiStreamWriter.h */ = {isa = PBXFileReference; fileEncoding = 4; lastKnownFileType = sourcecode.c.h; path = TDMultiStreamWriter.h; sourceTree = "<group>"; };
@@ -1188,19 +1185,12 @@
 				27F0749E11CD5B4F00E9A2AB /* Test.m */,
 				279CE3B614D4A885009F3FA6 /* MYBlockUtils.h */,
 				279CE3B714D4A885009F3FA6 /* MYBlockUtils.m */,
-<<<<<<< HEAD
+				2755813D15C0A10100933CB2 /* MYStreamUtils.h */,
+				2755813E15C0A10100933CB2 /* MYStreamUtils.m */,
 				27108CDE15128EA500E5B92C /* MYURLHandler.h */,
 				27108CDF15128EA500E5B92C /* MYURLHandler.m */,
 				270BDD341563338B007D52F6 /* MYURLUtils.h */,
 				270BDD351563338B007D52F6 /* MYURLUtils.m */,
-=======
-				275F534E15C04F7B00BAF578 /* MYStreamUtils.h */,
-				275F534F15C04F7B00BAF578 /* MYStreamUtils.m */,
-				27D90B1615601C2F0000735E /* MYErrorUtils.h */,
-				27D90B1715601C2F0000735E /* MYErrorUtils.m */,
-				278E4DD61562B40B00DDCEF9 /* MYURLUtils.h */,
-				278E4DD71562B40B00DDCEF9 /* MYURLUtils.m */,
->>>>>>> 4a778121
 			);
 			path = MYUtilities;
 			sourceTree = "<group>";
@@ -1273,19 +1263,8 @@
 				2751D4E4151BAE7000F7FD57 /* TDDatabaseManager.h in Headers */,
 				272B85141523691700A90CB2 /* TDJSON.h in Headers */,
 				27ADC079152502EE001ABC1D /* TDMultipartDocumentReader.h in Headers */,
-<<<<<<< HEAD
 				27E4152F154F6E8500771FC5 /* (null) in Headers */,
 				278E4DBB1561921100DDCEF9 /* TDStatus.h in Headers */,
-=======
-				278B0CA0152A8B1900577747 /* TDCanonicalJSON.h in Headers */,
-				27A720A0152B959100C0A0E8 /* TDAttachment.h in Headers */,
-				27E4152F154F6E8500771FC5 /* TDStatus.h in Headers */,
-				278E4DD81562B40B00DDCEF9 /* MYURLUtils.h in Headers */,
-				27F128AB156AC004008465C2 /* NSMutableURLRequest+Parameters.h in Headers */,
-				27F128B1156AC1CA008465C2 /* TDOAuth1Authorizer.h in Headers */,
-				270F5705156AE0BF000FEB8F /* TDAuthorizer.h in Headers */,
-				275F535015C04F7B00BAF578 /* MYStreamUtils.h in Headers */,
->>>>>>> 4a778121
 			);
 			runOnlyForDeploymentPostprocessing = 0;
 		};
@@ -1355,6 +1334,7 @@
 				27EA34C8159BBBED008D5CE5 /* TDAuthorizer.h in Headers */,
 				27EA34CC159BBBED008D5CE5 /* TDOAuth1Authorizer.h in Headers */,
 				27F08C9F15A7B8E8003C3E2B /* TDDatabaseManager.h in Headers */,
+				2755814015C0A10100933CB2 /* MYStreamUtils.h in Headers */,
 			);
 			runOnlyForDeploymentPostprocessing = 0;
 		};
@@ -1388,6 +1368,7 @@
 				27EA34C7159BBBED008D5CE5 /* TDAuthorizer.h in Headers */,
 				27EA34CB159BBBED008D5CE5 /* TDOAuth1Authorizer.h in Headers */,
 				27F08C9E15A7B8E6003C3E2B /* TDDatabaseManager.h in Headers */,
+				2755813F15C0A10100933CB2 /* MYStreamUtils.h in Headers */,
 			);
 			runOnlyForDeploymentPostprocessing = 0;
 		};
@@ -1787,73 +1768,7 @@
 			isa = PBXSourcesBuildPhase;
 			buildActionMask = 2147483647;
 			files = (
-<<<<<<< HEAD
 				278E4DC3156194F000DDCEF9 /* TDChangeTracker_Tests.m in Sources */,
-=======
-				270B3E161489382F00E0A926 /* FMDatabase.m in Sources */,
-				27A82E3814A1145000C0B850 /* FMDatabaseAdditions.m in Sources */,
-				270B3E181489382F00E0A926 /* FMResultSet.m in Sources */,
-				270B3E111489382F00E0A926 /* TDDatabase.m in Sources */,
-				270B3E121489382F00E0A926 /* TDBody.m in Sources */,
-				270B3E131489382F00E0A926 /* TDServer.m in Sources */,
-				270B3E141489382F00E0A926 /* TDRouter.m in Sources */,
-				270B3E151489382F00E0A926 /* TDURLProtocol.m in Sources */,
-				270B3E2C1489581E00E0A926 /* TDPuller.m in Sources */,
-				270B3E3A14898DF200E0A926 /* TDRevision.m in Sources */,
-				270B3E3F148D7F0000E0A926 /* TDPusher.m in Sources */,
-				27821BB8148E7D6F0099B373 /* TDReplicator.m in Sources */,
-				27821BBA148FF56D0099B373 /* TDDatabase_Tests.m in Sources */,
-				27821BBC149001B30099B373 /* TDReplicator_Tests.m in Sources */,
-				279EB2CB14913BBE00E74185 /* TDRouter_Tests.m in Sources */,
-				279EB2CF149140DE00E74185 /* TDView.m in Sources */,
-				279EB2DC1491C34300E74185 /* TDCollateJSON.m in Sources */,
-				27B0B7801491E76200A817AD /* TDView_Tests.m in Sources */,
-				27B0B797149290AB00A817AD /* TDChangeTracker.m in Sources */,
-				27B0B799149290AB00A817AD /* TDConnectionChangeTracker.m in Sources */,
-				27B0B79F1492932800A817AD /* TDBase64.m in Sources */,
-				27731F001493FA3100815D67 /* TDBlobStore.m in Sources */,
-				279906E5149A65B8003D4338 /* TDRemoteRequest.m in Sources */,
-				279906F0149ABFC2003D4338 /* TDBatcher.m in Sources */,
-				274C391E149FAE0000A5E89B /* TDDatabase+Attachments.m in Sources */,
-				27AA409D14AA86AE00E2A5FF /* TDDatabase+Insertion.m in Sources */,
-				27AA40A314AA8A6600E2A5FF /* TDDatabase+Replication.m in Sources */,
-				275315FF14ACF9330065964D /* ExceptionUtils.m in Sources */,
-				2753160014ACF9330065964D /* Logging.m in Sources */,
-				2753160114ACF9330065964D /* CollectionUtils.m in Sources */,
-				2753160214ACF9330065964D /* Test.m in Sources */,
-				2700BC5E14B64AA600B5B297 /* TDRouter+Handlers.m in Sources */,
-				2773ADC814BD1EB80027A292 /* TDDatabase+LocalDocs.m in Sources */,
-				27A073ED14C0BB6200F52FE7 /* TDMisc.m in Sources */,
-				279CE3B914D4A885009F3FA6 /* MYBlockUtils.m in Sources */,
-				279CE40114D749A7009F3FA6 /* TDMultipartReader.m in Sources */,
-				279CE40614D88032009F3FA6 /* TDBlobStore_Tests.m in Sources */,
-				279CE40B14D8AA23009F3FA6 /* TDMultipartDownloader.m in Sources */,
-				27DB90D814DB249700FC7118 /* GTMNSData+zlib.m in Sources */,
-				2766EFF914DB7F9F009ECCA8 /* TDMultipartWriter.m in Sources */,
-				2766EFFE14DC7B37009ECCA8 /* TDMultiStreamWriter.m in Sources */,
-				27C5305514DF3A050078F886 /* TDMultipartUploader.m in Sources */,
-				27103F8414E9CE4400DF7209 /* TDReachability.m in Sources */,
-				27C40C7A14EC58BC00994283 /* TDReplicatorManager.m in Sources */,
-				279C7E2F14F424090004A1E8 /* TDSequenceMap.m in Sources */,
-				2751D4E5151BAE7000F7FD57 /* TDDatabaseManager.m in Sources */,
-				272B85151523691700A90CB2 /* TDJSON.m in Sources */,
-				27ADC07A152502EE001ABC1D /* TDMultipartDocumentReader.m in Sources */,
-				278B0CA1152A8B1900577747 /* TDCanonicalJSON.m in Sources */,
-				27A720A1152B959100C0A0E8 /* TDAttachment.m in Sources */,
-				27CF5D2D152F514A0015D7A9 /* TDStatus.m in Sources */,
-				27E7FAED155D78DA0025F93A /* TDChangeTracker_Tests.m in Sources */,
-				27D90B1815601C340000735E /* MYErrorUtils.m in Sources */,
-				278E4DD91562B40B00DDCEF9 /* MYURLUtils.m in Sources */,
-				27F128A8156ABFE0008465C2 /* NSMutableURLRequest+Parameters.m in Sources */,
-				27F128B2156AC1CA008465C2 /* TDOAuth1Authorizer.m in Sources */,
-				27F128B5156AC8B7008465C2 /* OAToken.m in Sources */,
-				27F128B7156AC8C5008465C2 /* OAPlaintextSignatureProvider.m in Sources */,
-				27F128B8156AC8EC008465C2 /* OAConsumer.m in Sources */,
-				27F128B9156AC8F0008465C2 /* OAMutableURLRequest.m in Sources */,
-				270F5702156AD215000FEB8F /* OARequestParameter.m in Sources */,
-				270F5706156AE0BF000FEB8F /* TDAuthorizer.m in Sources */,
-				275F535115C04F7B00BAF578 /* MYStreamUtils.m in Sources */,
->>>>>>> 4a778121
 			);
 			runOnlyForDeploymentPostprocessing = 0;
 		};
@@ -1963,7 +1878,6 @@
 				2751D4E6151BAE7000F7FD57 /* TDDatabaseManager.m in Sources */,
 				272B85161523691700A90CB2 /* TDJSON.m in Sources */,
 				27ADC07B152502EE001ABC1D /* TDMultipartDocumentReader.m in Sources */,
-<<<<<<< HEAD
 				27F0C7821533BDD8004EBA89 /* TDAttachment.m in Sources */,
 				27F0C7861533BDD8004EBA89 /* TDCanonicalJSON.m in Sources */,
 				27F0C78A1533BDD8004EBA89 /* TDStatus.m in Sources */,
@@ -1977,22 +1891,7 @@
 				2783A07B156C39E300DC8692 /* OAToken.m in Sources */,
 				27EA34CA159BBBED008D5CE5 /* TDAuthorizer.m in Sources */,
 				27EA34CE159BBBED008D5CE5 /* TDOAuth1Authorizer.m in Sources */,
-=======
-				278B0CA2152A8B1900577747 /* TDCanonicalJSON.m in Sources */,
-				27A720A2152B959100C0A0E8 /* TDAttachment.m in Sources */,
-				27CF5D2E152F514A0015D7A9 /* TDStatus.m in Sources */,
-				27D90B1915601C350000735E /* MYErrorUtils.m in Sources */,
-				278E4DDA1562B40B00DDCEF9 /* MYURLUtils.m in Sources */,
-				27F12887156ABE24008465C2 /* OAConsumer.m in Sources */,
-				27F12890156ABE24008465C2 /* OAMutableURLRequest.m in Sources */,
-				27F12893156ABE24008465C2 /* OAPlaintextSignatureProvider.m in Sources */,
-				27F12899156ABE24008465C2 /* OARequestParameter.m in Sources */,
-				27F128A1156ABE24008465C2 /* OAToken.m in Sources */,
-				27F128A9156ABFE0008465C2 /* NSMutableURLRequest+Parameters.m in Sources */,
-				27F128B3156AC1CA008465C2 /* TDOAuth1Authorizer.m in Sources */,
-				270F5707156AE0BF000FEB8F /* TDAuthorizer.m in Sources */,
-				275F535215C04F7B00BAF578 /* MYStreamUtils.m in Sources */,
->>>>>>> 4a778121
+				2755814215C0A10100933CB2 /* MYStreamUtils.m in Sources */,
 			);
 			runOnlyForDeploymentPostprocessing = 0;
 		};
@@ -2071,6 +1970,7 @@
 				2783A07A156C39E300DC8692 /* OAToken.m in Sources */,
 				27EA34C9159BBBED008D5CE5 /* TDAuthorizer.m in Sources */,
 				27EA34CD159BBBED008D5CE5 /* TDOAuth1Authorizer.m in Sources */,
+				2755814115C0A10100933CB2 /* MYStreamUtils.m in Sources */,
 			);
 			runOnlyForDeploymentPostprocessing = 0;
 		};
@@ -2206,10 +2106,9 @@
 			buildSettings = {
 				ARCHS = "$(ARCHS_STANDARD_32_64_BIT)";
 				CLANG_WARN_SUSPICIOUS_IMPLICIT_CONVERSION = YES;
-				CURRENT_PROJECT_VERSION = 0.93;
+				CURRENT_PROJECT_VERSION = 0.92;
 				GCC_C_LANGUAGE_STANDARD = c99;
 				GCC_DYNAMIC_NO_PIC = NO;
-				GCC_INCREASE_PRECOMPILED_HEADER_SHARING = NO;
 				GCC_OPTIMIZATION_LEVEL = 0;
 				GCC_VERSION = com.apple.compilers.llvm.clang.1_0;
 				GCC_WARN_64_TO_32_BIT_CONVERSION = YES;
@@ -2229,10 +2128,9 @@
 			buildSettings = {
 				ARCHS = "$(ARCHS_STANDARD_32_64_BIT)";
 				CLANG_WARN_SUSPICIOUS_IMPLICIT_CONVERSION = YES;
-				CURRENT_PROJECT_VERSION = 0.93;
+				CURRENT_PROJECT_VERSION = 0.92;
 				GCC_C_LANGUAGE_STANDARD = c99;
 				GCC_DYNAMIC_NO_PIC = NO;
-				GCC_INCREASE_PRECOMPILED_HEADER_SHARING = NO;
 				GCC_VERSION = com.apple.compilers.llvm.clang.1_0;
 				GCC_WARN_64_TO_32_BIT_CONVERSION = YES;
 				GCC_WARN_ABOUT_RETURN_TYPE = YES;
