// !$*UTF8*$!
{
	archiveVersion = 1;
	classes = {
	};
	objectVersion = 46;
	objects = {

/* Begin PBXBuildFile section */
		2700BC5114B3864B00B5B297 /* HTTPFileResponse.m in Sources */ = {isa = PBXBuildFile; fileRef = 2753156914ACEFC90065964D /* HTTPFileResponse.m */; };
		2700BC5F14B64AA600B5B297 /* TDRouter+Handlers.m in Sources */ = {isa = PBXBuildFile; fileRef = 2700BC5B14B64AA600B5B297 /* TDRouter+Handlers.m */; };
		270B3DFD1489359000E0A926 /* SenTestingKit.framework in Frameworks */ = {isa = PBXBuildFile; fileRef = 270B3DFC1489359000E0A926 /* SenTestingKit.framework */; };
		270B3DFE1489359000E0A926 /* Cocoa.framework in Frameworks */ = {isa = PBXBuildFile; fileRef = 27C70697148864BA00F0F099 /* Cocoa.framework */; };
		270B3E011489359000E0A926 /* TouchDB.framework in Frameworks */ = {isa = PBXBuildFile; fileRef = 270B3DEA1489359000E0A926 /* TouchDB.framework */; };
		270B3E1D1489384700E0A926 /* libsqlite3.dylib in Frameworks */ = {isa = PBXBuildFile; fileRef = 27F0744911CD4BA000E9A2AB /* libsqlite3.dylib */; };
		270B3E1E1489385C00E0A926 /* Foundation.framework in Frameworks */ = {isa = PBXBuildFile; fileRef = 27F0745C11CD50A600E9A2AB /* Foundation.framework */; };
		270B3E201489390000E0A926 /* TouchDB.h in Headers */ = {isa = PBXBuildFile; fileRef = 270B3E1F148938D800E0A926 /* TouchDB.h */; settings = {ATTRIBUTES = (Public, ); }; };
		270B3E211489390F00E0A926 /* TDURLProtocol.h in Headers */ = {isa = PBXBuildFile; fileRef = 27C706461487584300F0F099 /* TDURLProtocol.h */; settings = {ATTRIBUTES = (Public, ); }; };
		270B3E221489391E00E0A926 /* TDDatabase.h in Headers */ = {isa = PBXBuildFile; fileRef = 27F0744611CD4B6D00E9A2AB /* TDDatabase.h */; settings = {ATTRIBUTES = (Public, ); }; };
		270B3E231489392100E0A926 /* TDBody.h in Headers */ = {isa = PBXBuildFile; fileRef = 27F074A911CD5D7A00E9A2AB /* TDBody.h */; settings = {ATTRIBUTES = (Public, ); }; };
		270B3E241489392600E0A926 /* TDServer.h in Headers */ = {isa = PBXBuildFile; fileRef = 27C706401486BBD500F0F099 /* TDServer.h */; settings = {ATTRIBUTES = (Public, ); }; };
		270B3E251489392C00E0A926 /* TDRouter.h in Headers */ = {isa = PBXBuildFile; fileRef = 27C706431486BE7100F0F099 /* TDRouter.h */; settings = {ATTRIBUTES = (Public, ); }; };
		270B3E2B1489581E00E0A926 /* TDPuller.h in Headers */ = {isa = PBXBuildFile; fileRef = 270B3E291489581E00E0A926 /* TDPuller.h */; settings = {ATTRIBUTES = (Public, ); }; };
		270B3E3914898DF200E0A926 /* TDRevision.h in Headers */ = {isa = PBXBuildFile; fileRef = 270B3E3714898DF200E0A926 /* TDRevision.h */; settings = {ATTRIBUTES = (Public, ); }; };
		270B3E3E148D7F0000E0A926 /* TDPusher.h in Headers */ = {isa = PBXBuildFile; fileRef = 270B3E3C148D7F0000E0A926 /* TDPusher.h */; settings = {ATTRIBUTES = (Public, ); }; };
		270BDD361563338B007D52F6 /* MYURLUtils.h in Headers */ = {isa = PBXBuildFile; fileRef = 270BDD341563338B007D52F6 /* MYURLUtils.h */; };
		270BDD371563338B007D52F6 /* MYURLUtils.h in Headers */ = {isa = PBXBuildFile; fileRef = 270BDD341563338B007D52F6 /* MYURLUtils.h */; };
		270BDD381563338B007D52F6 /* MYURLUtils.m in Sources */ = {isa = PBXBuildFile; fileRef = 270BDD351563338B007D52F6 /* MYURLUtils.m */; };
		270BDD391563338B007D52F6 /* MYURLUtils.m in Sources */ = {isa = PBXBuildFile; fileRef = 270BDD351563338B007D52F6 /* MYURLUtils.m */; };
		270FE0CA14C5008C005FF647 /* Foundation.framework in Frameworks */ = {isa = PBXBuildFile; fileRef = 27F0745C11CD50A600E9A2AB /* Foundation.framework */; };
		270FE0D514C50134005FF647 /* TouchDB.framework in Frameworks */ = {isa = PBXBuildFile; fileRef = 270B3DEA1489359000E0A926 /* TouchDB.framework */; };
		270FE0D614C50134005FF647 /* TouchDBListener.framework in Frameworks */ = {isa = PBXBuildFile; fileRef = 275315D514ACF0A10065964D /* TouchDBListener.framework */; };
		27103F8314E9CE4400DF7209 /* TDReachability.h in Headers */ = {isa = PBXBuildFile; fileRef = 27103F8114E9CE4400DF7209 /* TDReachability.h */; };
		27103F8514E9CE4400DF7209 /* TDReachability.m in Sources */ = {isa = PBXBuildFile; fileRef = 27103F8214E9CE4400DF7209 /* TDReachability.m */; };
		27103F8814EA076600DF7209 /* SystemConfiguration.framework in Frameworks */ = {isa = PBXBuildFile; fileRef = 27103F8714EA076600DF7209 /* SystemConfiguration.framework */; };
		2711CDFD14C7590A00505D55 /* TDDatabase+Attachments.h in Headers */ = {isa = PBXBuildFile; fileRef = 2711CDFC14C7590A00505D55 /* TDDatabase+Attachments.h */; settings = {ATTRIBUTES = (Public, ); }; };
		2711CDFE14C7590A00505D55 /* TDDatabase+Attachments.h in Headers */ = {isa = PBXBuildFile; fileRef = 2711CDFC14C7590A00505D55 /* TDDatabase+Attachments.h */; settings = {ATTRIBUTES = (Public, ); }; };
		2711CE0014C7595900505D55 /* TDDatabase+Insertion.h in Headers */ = {isa = PBXBuildFile; fileRef = 2711CDFF14C7595900505D55 /* TDDatabase+Insertion.h */; settings = {ATTRIBUTES = (Public, ); }; };
		2711CE0114C7595900505D55 /* TDDatabase+Insertion.h in Headers */ = {isa = PBXBuildFile; fileRef = 2711CDFF14C7595900505D55 /* TDDatabase+Insertion.h */; settings = {ATTRIBUTES = (Public, ); }; };
		2711CE0314C759BD00505D55 /* TDDatabase+Replication.h in Headers */ = {isa = PBXBuildFile; fileRef = 2711CE0214C759BD00505D55 /* TDDatabase+Replication.h */; settings = {ATTRIBUTES = (Public, ); }; };
		2711CE0414C759BD00505D55 /* TDDatabase+Replication.h in Headers */ = {isa = PBXBuildFile; fileRef = 2711CE0214C759BD00505D55 /* TDDatabase+Replication.h */; settings = {ATTRIBUTES = (Public, ); }; };
		2711CE1414C75B6E00505D55 /* TDDatabase+LocalDocs.h in Headers */ = {isa = PBXBuildFile; fileRef = 2773ADC514BD1EB80027A292 /* TDDatabase+LocalDocs.h */; settings = {ATTRIBUTES = (Public, ); }; };
		272B85141523691700A90CB2 /* TDJSON.h in Headers */ = {isa = PBXBuildFile; fileRef = 272B85121523691700A90CB2 /* TDJSON.h */; };
		272B85161523691700A90CB2 /* TDJSON.m in Sources */ = {isa = PBXBuildFile; fileRef = 272B85131523691700A90CB2 /* TDJSON.m */; };
		274C391F149FAE0000A5E89B /* TDDatabase+Attachments.m in Sources */ = {isa = PBXBuildFile; fileRef = 274C391B149FAE0000A5E89B /* TDDatabase+Attachments.m */; };
<<<<<<< HEAD
		2751D4E4151BAE7000F7FD57 /* TDDatabaseManager.h in Headers */ = {isa = PBXBuildFile; fileRef = 2751D4E2151BAE7000F7FD57 /* TDDatabaseManager.h */; };
=======
		2751D4E4151BAE7000F7FD57 /* TDDatabaseManager.h in Headers */ = {isa = PBXBuildFile; fileRef = 2751D4E2151BAE7000F7FD57 /* TDDatabaseManager.h */; settings = {ATTRIBUTES = (Public, ); }; };
		2751D4E5151BAE7000F7FD57 /* TDDatabaseManager.m in Sources */ = {isa = PBXBuildFile; fileRef = 2751D4E3151BAE7000F7FD57 /* TDDatabaseManager.m */; };
>>>>>>> c8cff2db
		2751D4E6151BAE7000F7FD57 /* TDDatabaseManager.m in Sources */ = {isa = PBXBuildFile; fileRef = 2751D4E3151BAE7000F7FD57 /* TDDatabaseManager.m */; };
		2753156E14ACEFC90065964D /* DDData.h in Headers */ = {isa = PBXBuildFile; fileRef = 2753155114ACEFC90065964D /* DDData.h */; };
		2753157214ACEFC90065964D /* DDNumber.h in Headers */ = {isa = PBXBuildFile; fileRef = 2753155314ACEFC90065964D /* DDNumber.h */; };
		2753157614ACEFC90065964D /* DDRange.h in Headers */ = {isa = PBXBuildFile; fileRef = 2753155514ACEFC90065964D /* DDRange.h */; };
		2753157A14ACEFC90065964D /* HTTPAuthenticationRequest.h in Headers */ = {isa = PBXBuildFile; fileRef = 2753155714ACEFC90065964D /* HTTPAuthenticationRequest.h */; };
		2753157E14ACEFC90065964D /* HTTPConnection.h in Headers */ = {isa = PBXBuildFile; fileRef = 2753155914ACEFC90065964D /* HTTPConnection.h */; };
		2753158214ACEFC90065964D /* HTTPLogging.h in Headers */ = {isa = PBXBuildFile; fileRef = 2753155B14ACEFC90065964D /* HTTPLogging.h */; };
		2753158414ACEFC90065964D /* HTTPMessage.h in Headers */ = {isa = PBXBuildFile; fileRef = 2753155C14ACEFC90065964D /* HTTPMessage.h */; };
		2753158814ACEFC90065964D /* HTTPResponse.h in Headers */ = {isa = PBXBuildFile; fileRef = 2753155E14ACEFC90065964D /* HTTPResponse.h */; };
		2753158A14ACEFC90065964D /* HTTPServer.h in Headers */ = {isa = PBXBuildFile; fileRef = 2753155F14ACEFC90065964D /* HTTPServer.h */; };
		2753158E14ACEFC90065964D /* HTTPAsyncFileResponse.h in Headers */ = {isa = PBXBuildFile; fileRef = 2753156214ACEFC90065964D /* HTTPAsyncFileResponse.h */; };
		2753159214ACEFC90065964D /* HTTPDataResponse.h in Headers */ = {isa = PBXBuildFile; fileRef = 2753156414ACEFC90065964D /* HTTPDataResponse.h */; };
		2753159614ACEFC90065964D /* HTTPDynamicFileResponse.h in Headers */ = {isa = PBXBuildFile; fileRef = 2753156614ACEFC90065964D /* HTTPDynamicFileResponse.h */; };
		2753159A14ACEFC90065964D /* HTTPFileResponse.h in Headers */ = {isa = PBXBuildFile; fileRef = 2753156814ACEFC90065964D /* HTTPFileResponse.h */; };
		2753159E14ACEFC90065964D /* HTTPRedirectResponse.h in Headers */ = {isa = PBXBuildFile; fileRef = 2753156A14ACEFC90065964D /* HTTPRedirectResponse.h */; };
		275315A214ACEFC90065964D /* WebSocket.h in Headers */ = {isa = PBXBuildFile; fileRef = 2753156C14ACEFC90065964D /* WebSocket.h */; };
		275315AB14ACF00B0065964D /* GCDAsyncSocket.h in Headers */ = {isa = PBXBuildFile; fileRef = 275315A814ACF00B0065964D /* GCDAsyncSocket.h */; };
		275315BC14ACF0330065964D /* DDAbstractDatabaseLogger.h in Headers */ = {isa = PBXBuildFile; fileRef = 275315B114ACF0330065964D /* DDAbstractDatabaseLogger.h */; };
		275315C014ACF0330065964D /* DDASLLogger.h in Headers */ = {isa = PBXBuildFile; fileRef = 275315B314ACF0330065964D /* DDASLLogger.h */; };
		275315C414ACF0330065964D /* DDFileLogger.h in Headers */ = {isa = PBXBuildFile; fileRef = 275315B514ACF0330065964D /* DDFileLogger.h */; };
		275315C814ACF0330065964D /* DDLog.h in Headers */ = {isa = PBXBuildFile; fileRef = 275315B714ACF0330065964D /* DDLog.h */; };
		275315CC14ACF0330065964D /* DDTTYLogger.h in Headers */ = {isa = PBXBuildFile; fileRef = 275315B914ACF0330065964D /* DDTTYLogger.h */; };
		275315DC14ACF0A20065964D /* InfoPlist.strings in Resources */ = {isa = PBXBuildFile; fileRef = 275315DA14ACF0A20065964D /* InfoPlist.strings */; };
		275315E014ACF0A20065964D /* TDListener.m in Sources */ = {isa = PBXBuildFile; fileRef = 275315DF14ACF0A20065964D /* TDListener.m */; settings = {COMPILER_FLAGS = "-fno-objc-arc"; }; };
		275315E414ACF1130065964D /* DDData.m in Sources */ = {isa = PBXBuildFile; fileRef = 2753155214ACEFC90065964D /* DDData.m */; };
		275315E514ACF1130065964D /* DDNumber.m in Sources */ = {isa = PBXBuildFile; fileRef = 2753155414ACEFC90065964D /* DDNumber.m */; };
		275315E614ACF1130065964D /* DDRange.m in Sources */ = {isa = PBXBuildFile; fileRef = 2753155614ACEFC90065964D /* DDRange.m */; };
		275315E714ACF1130065964D /* HTTPAuthenticationRequest.m in Sources */ = {isa = PBXBuildFile; fileRef = 2753155814ACEFC90065964D /* HTTPAuthenticationRequest.m */; };
		275315E814ACF1130065964D /* HTTPConnection.m in Sources */ = {isa = PBXBuildFile; fileRef = 2753155A14ACEFC90065964D /* HTTPConnection.m */; };
		275315E914ACF1130065964D /* HTTPMessage.m in Sources */ = {isa = PBXBuildFile; fileRef = 2753155D14ACEFC90065964D /* HTTPMessage.m */; };
		275315EA14ACF1130065964D /* HTTPServer.m in Sources */ = {isa = PBXBuildFile; fileRef = 2753156014ACEFC90065964D /* HTTPServer.m */; };
		275315EC14ACF1130065964D /* HTTPDataResponse.m in Sources */ = {isa = PBXBuildFile; fileRef = 2753156514ACEFC90065964D /* HTTPDataResponse.m */; };
		275315F014ACF1130065964D /* WebSocket.m in Sources */ = {isa = PBXBuildFile; fileRef = 2753156D14ACEFC90065964D /* WebSocket.m */; };
		275315F114ACF1130065964D /* GCDAsyncSocket.m in Sources */ = {isa = PBXBuildFile; fileRef = 275315A914ACF00B0065964D /* GCDAsyncSocket.m */; };
		275315F214ACF1130065964D /* DDLog.m in Sources */ = {isa = PBXBuildFile; fileRef = 275315B814ACF0330065964D /* DDLog.m */; };
		275315F314ACF1C20065964D /* Foundation.framework in Frameworks */ = {isa = PBXBuildFile; fileRef = 27C7069C148864BA00F0F099 /* Foundation.framework */; };
		275315F514ACF1CC0065964D /* Security.framework in Frameworks */ = {isa = PBXBuildFile; fileRef = 275315F414ACF1CC0065964D /* Security.framework */; };
		275315F814ACF2500065964D /* CoreServices.framework in Frameworks */ = {isa = PBXBuildFile; fileRef = 275315F714ACF2500065964D /* CoreServices.framework */; };
		275315F914ACF2D70065964D /* TDListener.h in Headers */ = {isa = PBXBuildFile; fileRef = 275315DE14ACF0A20065964D /* TDListener.h */; settings = {ATTRIBUTES = (Public, ); }; };
		275315FC14ACF83C0065964D /* TouchDB.framework in Frameworks */ = {isa = PBXBuildFile; fileRef = 270B3DEA1489359000E0A926 /* TouchDB.framework */; };
		2753160C14ACFC2A0065964D /* TDHTTPConnection.h in Headers */ = {isa = PBXBuildFile; fileRef = 2753160A14ACFC2A0065964D /* TDHTTPConnection.h */; };
		2753160D14ACFC2A0065964D /* TDHTTPConnection.m in Sources */ = {isa = PBXBuildFile; fileRef = 2753160B14ACFC2A0065964D /* TDHTTPConnection.m */; settings = {COMPILER_FLAGS = "-fno-objc-arc"; }; };
		2766EFF814DB7F9F009ECCA8 /* TDMultipartWriter.h in Headers */ = {isa = PBXBuildFile; fileRef = 2766EFF614DB7F9F009ECCA8 /* TDMultipartWriter.h */; };
		2766EFFA14DB7F9F009ECCA8 /* TDMultipartWriter.m in Sources */ = {isa = PBXBuildFile; fileRef = 2766EFF714DB7F9F009ECCA8 /* TDMultipartWriter.m */; };
		2766EFFD14DC7B37009ECCA8 /* TDMultiStreamWriter.h in Headers */ = {isa = PBXBuildFile; fileRef = 2766EFFB14DC7B37009ECCA8 /* TDMultiStreamWriter.h */; };
		2766EFFF14DC7B37009ECCA8 /* TDMultiStreamWriter.m in Sources */ = {isa = PBXBuildFile; fileRef = 2766EFFC14DC7B37009ECCA8 /* TDMultiStreamWriter.m */; };
		2767D7DF14C8D3E500ED0F26 /* Logging.m in Sources */ = {isa = PBXBuildFile; fileRef = 27F0751211CDC7F900E9A2AB /* Logging.m */; settings = {COMPILER_FLAGS = "-fno-objc-arc"; }; };
		2767D7E014C8D3EA00ED0F26 /* CollectionUtils.m in Sources */ = {isa = PBXBuildFile; fileRef = 27F0749C11CD5B4F00E9A2AB /* CollectionUtils.m */; settings = {COMPILER_FLAGS = "-fno-objc-arc"; }; };
		27731EFF1493FA3100815D67 /* TDBlobStore.h in Headers */ = {isa = PBXBuildFile; fileRef = 27731EFD1493FA3100815D67 /* TDBlobStore.h */; };
		27731F061495335B00815D67 /* TDBlobStore.m in Sources */ = {isa = PBXBuildFile; fileRef = 27731EFE1493FA3100815D67 /* TDBlobStore.m */; };
		27731F191495CFEF00815D67 /* TDRouter_Tests.m in Sources */ = {isa = PBXBuildFile; fileRef = 27C7064A1488311100F0F099 /* TDRouter_Tests.m */; };
		27731F1A1495CFEF00815D67 /* TDView_Tests.m in Sources */ = {isa = PBXBuildFile; fileRef = 27B0B77F1491E73400A817AD /* TDView_Tests.m */; };
		27731F1B1495CFEF00815D67 /* TDDatabase_Tests.m in Sources */ = {isa = PBXBuildFile; fileRef = 27821BB9148FF56C0099B373 /* TDDatabase_Tests.m */; };
		27731F1C1495CFEF00815D67 /* TDReplicator_Tests.m in Sources */ = {isa = PBXBuildFile; fileRef = 27821BBB149001B20099B373 /* TDReplicator_Tests.m */; };
		27731F1E1495CFEF00815D67 /* libTouchDB.a in Frameworks */ = {isa = PBXBuildFile; fileRef = 27B0B7A91492B83B00A817AD /* libTouchDB.a */; };
		27731F1F1495CFEF00815D67 /* libsqlite3.dylib in Frameworks */ = {isa = PBXBuildFile; fileRef = 27B0B7F81492BC8000A817AD /* libsqlite3.dylib */; };
		27731F201495CFEF00815D67 /* UIKit.framework in Frameworks */ = {isa = PBXBuildFile; fileRef = 27B0B7B81492B83C00A817AD /* UIKit.framework */; };
		27731F211495CFEF00815D67 /* Foundation.framework in Frameworks */ = {isa = PBXBuildFile; fileRef = 27F0745C11CD50A600E9A2AB /* Foundation.framework */; };
		27731F221495CFEF00815D67 /* CoreGraphics.framework in Frameworks */ = {isa = PBXBuildFile; fileRef = 27B0B80F1492C16300A817AD /* CoreGraphics.framework */; };
		2773ADC714BD1EB80027A292 /* TDDatabase+LocalDocs.h in Headers */ = {isa = PBXBuildFile; fileRef = 2773ADC514BD1EB80027A292 /* TDDatabase+LocalDocs.h */; settings = {ATTRIBUTES = (Public, ); }; };
		2773ADC914BD1EB80027A292 /* TDDatabase+LocalDocs.m in Sources */ = {isa = PBXBuildFile; fileRef = 2773ADC614BD1EB80027A292 /* TDDatabase+LocalDocs.m */; };
		27821BB7148E7D6F0099B373 /* TDReplicator.h in Headers */ = {isa = PBXBuildFile; fileRef = 27821BB5148E7D6F0099B373 /* TDReplicator.h */; settings = {ATTRIBUTES = (Public, ); }; };
		27821BBE14906FB60099B373 /* TouchDBPrefix.h in Headers */ = {isa = PBXBuildFile; fileRef = 27821BBD14906FB50099B373 /* TouchDBPrefix.h */; };
		2783A036156C39E300DC8692 /* NSMutableURLRequest+Parameters.h in Headers */ = {isa = PBXBuildFile; fileRef = 2783A00D156C39E300DC8692 /* NSMutableURLRequest+Parameters.h */; };
		2783A037156C39E300DC8692 /* NSMutableURLRequest+Parameters.h in Headers */ = {isa = PBXBuildFile; fileRef = 2783A00D156C39E300DC8692 /* NSMutableURLRequest+Parameters.h */; };
		2783A038156C39E300DC8692 /* NSMutableURLRequest+Parameters.m in Sources */ = {isa = PBXBuildFile; fileRef = 2783A00E156C39E300DC8692 /* NSMutableURLRequest+Parameters.m */; };
		2783A039156C39E300DC8692 /* NSMutableURLRequest+Parameters.m in Sources */ = {isa = PBXBuildFile; fileRef = 2783A00E156C39E300DC8692 /* NSMutableURLRequest+Parameters.m */; };
		2783A03A156C39E300DC8692 /* NSString+URLEncoding.h in Headers */ = {isa = PBXBuildFile; fileRef = 2783A00F156C39E300DC8692 /* NSString+URLEncoding.h */; };
		2783A03B156C39E300DC8692 /* NSString+URLEncoding.h in Headers */ = {isa = PBXBuildFile; fileRef = 2783A00F156C39E300DC8692 /* NSString+URLEncoding.h */; };
		2783A03C156C39E300DC8692 /* NSString+URLEncoding.m in Sources */ = {isa = PBXBuildFile; fileRef = 2783A010156C39E300DC8692 /* NSString+URLEncoding.m */; };
		2783A03D156C39E300DC8692 /* NSString+URLEncoding.m in Sources */ = {isa = PBXBuildFile; fileRef = 2783A010156C39E300DC8692 /* NSString+URLEncoding.m */; };
		2783A056156C39E300DC8692 /* OAConsumer.h in Headers */ = {isa = PBXBuildFile; fileRef = 2783A01E156C39E300DC8692 /* OAConsumer.h */; };
		2783A057156C39E300DC8692 /* OAConsumer.h in Headers */ = {isa = PBXBuildFile; fileRef = 2783A01E156C39E300DC8692 /* OAConsumer.h */; };
		2783A058156C39E300DC8692 /* OAConsumer.m in Sources */ = {isa = PBXBuildFile; fileRef = 2783A01F156C39E300DC8692 /* OAConsumer.m */; };
		2783A059156C39E300DC8692 /* OAConsumer.m in Sources */ = {isa = PBXBuildFile; fileRef = 2783A01F156C39E300DC8692 /* OAConsumer.m */; };
		2783A062156C39E300DC8692 /* OAMutableURLRequest.h in Headers */ = {isa = PBXBuildFile; fileRef = 2783A024156C39E300DC8692 /* OAMutableURLRequest.h */; };
		2783A063156C39E300DC8692 /* OAMutableURLRequest.h in Headers */ = {isa = PBXBuildFile; fileRef = 2783A024156C39E300DC8692 /* OAMutableURLRequest.h */; };
		2783A064156C39E300DC8692 /* OAMutableURLRequest.m in Sources */ = {isa = PBXBuildFile; fileRef = 2783A025156C39E300DC8692 /* OAMutableURLRequest.m */; };
		2783A065156C39E300DC8692 /* OAMutableURLRequest.m in Sources */ = {isa = PBXBuildFile; fileRef = 2783A025156C39E300DC8692 /* OAMutableURLRequest.m */; };
		2783A066156C39E300DC8692 /* OAPlaintextSignatureProvider.h in Headers */ = {isa = PBXBuildFile; fileRef = 2783A026156C39E300DC8692 /* OAPlaintextSignatureProvider.h */; };
		2783A067156C39E300DC8692 /* OAPlaintextSignatureProvider.h in Headers */ = {isa = PBXBuildFile; fileRef = 2783A026156C39E300DC8692 /* OAPlaintextSignatureProvider.h */; };
		2783A068156C39E300DC8692 /* OAPlaintextSignatureProvider.m in Sources */ = {isa = PBXBuildFile; fileRef = 2783A027156C39E300DC8692 /* OAPlaintextSignatureProvider.m */; };
		2783A069156C39E300DC8692 /* OAPlaintextSignatureProvider.m in Sources */ = {isa = PBXBuildFile; fileRef = 2783A027156C39E300DC8692 /* OAPlaintextSignatureProvider.m */; };
		2783A06E156C39E300DC8692 /* OARequestParameter.h in Headers */ = {isa = PBXBuildFile; fileRef = 2783A02A156C39E300DC8692 /* OARequestParameter.h */; };
		2783A06F156C39E300DC8692 /* OARequestParameter.h in Headers */ = {isa = PBXBuildFile; fileRef = 2783A02A156C39E300DC8692 /* OARequestParameter.h */; };
		2783A070156C39E300DC8692 /* OARequestParameter.m in Sources */ = {isa = PBXBuildFile; fileRef = 2783A02B156C39E300DC8692 /* OARequestParameter.m */; };
		2783A071156C39E300DC8692 /* OARequestParameter.m in Sources */ = {isa = PBXBuildFile; fileRef = 2783A02B156C39E300DC8692 /* OARequestParameter.m */; };
		2783A076156C39E300DC8692 /* OASignatureProviding.h in Headers */ = {isa = PBXBuildFile; fileRef = 2783A02E156C39E300DC8692 /* OASignatureProviding.h */; };
		2783A077156C39E300DC8692 /* OASignatureProviding.h in Headers */ = {isa = PBXBuildFile; fileRef = 2783A02E156C39E300DC8692 /* OASignatureProviding.h */; };
		2783A078156C39E300DC8692 /* OAToken.h in Headers */ = {isa = PBXBuildFile; fileRef = 2783A030156C39E300DC8692 /* OAToken.h */; };
		2783A079156C39E300DC8692 /* OAToken.h in Headers */ = {isa = PBXBuildFile; fileRef = 2783A030156C39E300DC8692 /* OAToken.h */; };
		2783A07A156C39E300DC8692 /* OAToken.m in Sources */ = {isa = PBXBuildFile; fileRef = 2783A031156C39E300DC8692 /* OAToken.m */; };
		2783A07B156C39E300DC8692 /* OAToken.m in Sources */ = {isa = PBXBuildFile; fileRef = 2783A031156C39E300DC8692 /* OAToken.m */; };
		2783A08D156C3A8300DC8692 /* TDAuthorizer.h in Headers */ = {isa = PBXBuildFile; fileRef = 2783A08B156C3A8300DC8692 /* TDAuthorizer.h */; };
		2783A08E156C3A8300DC8692 /* TDAuthorizer.h in Headers */ = {isa = PBXBuildFile; fileRef = 2783A08B156C3A8300DC8692 /* TDAuthorizer.h */; };
		2783A093156C3A9200DC8692 /* TDOAuth1Authorizer.h in Headers */ = {isa = PBXBuildFile; fileRef = 2783A091156C3A9200DC8692 /* TDOAuth1Authorizer.h */; };
		2783A094156C3A9200DC8692 /* TDOAuth1Authorizer.h in Headers */ = {isa = PBXBuildFile; fileRef = 2783A091156C3A9200DC8692 /* TDOAuth1Authorizer.h */; };
		278B0C8E152A7C1F00577747 /* TDMultipartDocumentReader.m in Sources */ = {isa = PBXBuildFile; fileRef = 27ADC078152502EE001ABC1D /* TDMultipartDocumentReader.m */; };
		278B0C8F152A7C2E00577747 /* TDJSON.m in Sources */ = {isa = PBXBuildFile; fileRef = 272B85131523691700A90CB2 /* TDJSON.m */; };
		278B0C90152A7C6100577747 /* TDView_Tests.m in Sources */ = {isa = PBXBuildFile; fileRef = 27B0B77F1491E73400A817AD /* TDView_Tests.m */; };
		278E4DBB1561921100DDCEF9 /* TDStatus.h in Headers */ = {isa = PBXBuildFile; fileRef = 27F0C77D1533BDD8004EBA89 /* TDStatus.h */; settings = {ATTRIBUTES = (Public, ); }; };
		278E4DBC1561921F00DDCEF9 /* TDStatus.h in Headers */ = {isa = PBXBuildFile; fileRef = 27F0C77D1533BDD8004EBA89 /* TDStatus.h */; settings = {ATTRIBUTES = (Public, ); }; };
		278E4DC11561947500DDCEF9 /* CoreServices.framework in Frameworks */ = {isa = PBXBuildFile; fileRef = 275315F714ACF2500065964D /* CoreServices.framework */; };
		278E4DC3156194F000DDCEF9 /* TDChangeTracker_Tests.m in Sources */ = {isa = PBXBuildFile; fileRef = 278E4DC2156194F000DDCEF9 /* TDChangeTracker_Tests.m */; };
		278E4DC41561950600DDCEF9 /* TDChangeTracker_Tests.m in Sources */ = {isa = PBXBuildFile; fileRef = 278E4DC2156194F000DDCEF9 /* TDChangeTracker_Tests.m */; };
		278E4DC51561950700DDCEF9 /* TDChangeTracker_Tests.m in Sources */ = {isa = PBXBuildFile; fileRef = 278E4DC2156194F000DDCEF9 /* TDChangeTracker_Tests.m */; };
		278E4DC715619FC400DDCEF9 /* CFNetwork.framework in Frameworks */ = {isa = PBXBuildFile; fileRef = 278E4DC615619FC400DDCEF9 /* CFNetwork.framework */; };
		279906E3149A65B8003D4338 /* TDRemoteRequest.h in Headers */ = {isa = PBXBuildFile; fileRef = 279906E1149A65B7003D4338 /* TDRemoteRequest.h */; };
		279906E6149A65B8003D4338 /* TDRemoteRequest.m in Sources */ = {isa = PBXBuildFile; fileRef = 279906E2149A65B8003D4338 /* TDRemoteRequest.m */; };
		279906EE149ABFC2003D4338 /* TDBatcher.h in Headers */ = {isa = PBXBuildFile; fileRef = 279906EC149ABFC1003D4338 /* TDBatcher.h */; };
		279906F1149ABFC2003D4338 /* TDBatcher.m in Sources */ = {isa = PBXBuildFile; fileRef = 279906ED149ABFC2003D4338 /* TDBatcher.m */; };
		279C7E2E14F424090004A1E8 /* TDSequenceMap.h in Headers */ = {isa = PBXBuildFile; fileRef = 279C7E2C14F424090004A1E8 /* TDSequenceMap.h */; };
		279C7E3014F424090004A1E8 /* TDSequenceMap.m in Sources */ = {isa = PBXBuildFile; fileRef = 279C7E2D14F424090004A1E8 /* TDSequenceMap.m */; };
		279CE39014D1EDA0009F3FA6 /* Test.m in Sources */ = {isa = PBXBuildFile; fileRef = 27F0749E11CD5B4F00E9A2AB /* Test.m */; settings = {COMPILER_FLAGS = "-fno-objc-arc"; }; };
		279CE3B814D4A885009F3FA6 /* MYBlockUtils.h in Headers */ = {isa = PBXBuildFile; fileRef = 279CE3B614D4A885009F3FA6 /* MYBlockUtils.h */; };
		279CE3BA14D4A886009F3FA6 /* MYBlockUtils.m in Sources */ = {isa = PBXBuildFile; fileRef = 279CE3B714D4A885009F3FA6 /* MYBlockUtils.m */; };
		279CE40014D749A7009F3FA6 /* TDMultipartReader.h in Headers */ = {isa = PBXBuildFile; fileRef = 279CE3FE14D749A7009F3FA6 /* TDMultipartReader.h */; };
		279CE40214D749A7009F3FA6 /* TDMultipartReader.m in Sources */ = {isa = PBXBuildFile; fileRef = 279CE3FF14D749A7009F3FA6 /* TDMultipartReader.m */; };
		279CE40A14D8AA23009F3FA6 /* TDMultipartDownloader.h in Headers */ = {isa = PBXBuildFile; fileRef = 279CE40814D8AA23009F3FA6 /* TDMultipartDownloader.h */; };
		279CE40C14D8AA23009F3FA6 /* TDMultipartDownloader.m in Sources */ = {isa = PBXBuildFile; fileRef = 279CE40914D8AA23009F3FA6 /* TDMultipartDownloader.m */; };
		279EB2CE149140DE00E74185 /* TDView.h in Headers */ = {isa = PBXBuildFile; fileRef = 279EB2CC149140DE00E74185 /* TDView.h */; settings = {ATTRIBUTES = (Public, ); }; };
		279EB2D11491442500E74185 /* TDInternal.h in Headers */ = {isa = PBXBuildFile; fileRef = 279EB2D01491442500E74185 /* TDInternal.h */; };
		279EB2DB1491C34300E74185 /* TDCollateJSON.h in Headers */ = {isa = PBXBuildFile; fileRef = 279EB2D91491C34300E74185 /* TDCollateJSON.h */; };
		27A073EC14C0BB6200F52FE7 /* TDMisc.h in Headers */ = {isa = PBXBuildFile; fileRef = 27A073EA14C0BB6200F52FE7 /* TDMisc.h */; };
		27A073EE14C0BB6200F52FE7 /* TDMisc.m in Sources */ = {isa = PBXBuildFile; fileRef = 27A073EB14C0BB6200F52FE7 /* TDMisc.m */; };
<<<<<<< HEAD
=======
		27A720A0152B959100C0A0E8 /* TDAttachment.h in Headers */ = {isa = PBXBuildFile; fileRef = 27A7209E152B959100C0A0E8 /* TDAttachment.h */; settings = {ATTRIBUTES = (Public, ); }; };
		27A720A1152B959100C0A0E8 /* TDAttachment.m in Sources */ = {isa = PBXBuildFile; fileRef = 27A7209F152B959100C0A0E8 /* TDAttachment.m */; };
		27A720A2152B959100C0A0E8 /* TDAttachment.m in Sources */ = {isa = PBXBuildFile; fileRef = 27A7209F152B959100C0A0E8 /* TDAttachment.m */; };
>>>>>>> c8cff2db
		27A82E3614A1145000C0B850 /* FMDatabaseAdditions.h in Headers */ = {isa = PBXBuildFile; fileRef = 27A82E3414A1145000C0B850 /* FMDatabaseAdditions.h */; };
		27A82E3914A1145000C0B850 /* FMDatabaseAdditions.m in Sources */ = {isa = PBXBuildFile; fileRef = 27A82E3514A1145000C0B850 /* FMDatabaseAdditions.m */; };
		27AA409E14AA86AE00E2A5FF /* TDDatabase+Insertion.m in Sources */ = {isa = PBXBuildFile; fileRef = 27AA409A14AA86AD00E2A5FF /* TDDatabase+Insertion.m */; };
		27AA40A414AA8A6600E2A5FF /* TDDatabase+Replication.m in Sources */ = {isa = PBXBuildFile; fileRef = 27AA40A014AA8A6600E2A5FF /* TDDatabase+Replication.m */; };
		27ADC079152502EE001ABC1D /* TDMultipartDocumentReader.h in Headers */ = {isa = PBXBuildFile; fileRef = 27ADC077152502EE001ABC1D /* TDMultipartDocumentReader.h */; };
		27ADC07B152502EE001ABC1D /* TDMultipartDocumentReader.m in Sources */ = {isa = PBXBuildFile; fileRef = 27ADC078152502EE001ABC1D /* TDMultipartDocumentReader.m */; };
		27B0B796149290AB00A817AD /* TDChangeTracker.h in Headers */ = {isa = PBXBuildFile; fileRef = 27B0B790149290AB00A817AD /* TDChangeTracker.h */; };
		27B0B798149290AB00A817AD /* TDConnectionChangeTracker.h in Headers */ = {isa = PBXBuildFile; fileRef = 27B0B792149290AB00A817AD /* TDConnectionChangeTracker.h */; };
		27B0B79E1492932800A817AD /* TDBase64.h in Headers */ = {isa = PBXBuildFile; fileRef = 27B0B79C1492932700A817AD /* TDBase64.h */; };
		27B0B7AA1492B83B00A817AD /* Foundation.framework in Frameworks */ = {isa = PBXBuildFile; fileRef = 27F0745C11CD50A600E9A2AB /* Foundation.framework */; };
		27B0B7B71492B83C00A817AD /* SenTestingKit.framework in Frameworks */ = {isa = PBXBuildFile; fileRef = 270B3DFC1489359000E0A926 /* SenTestingKit.framework */; };
		27B0B7B91492B83C00A817AD /* UIKit.framework in Frameworks */ = {isa = PBXBuildFile; fileRef = 27B0B7B81492B83C00A817AD /* UIKit.framework */; };
		27B0B7BA1492B83C00A817AD /* Foundation.framework in Frameworks */ = {isa = PBXBuildFile; fileRef = 27F0745C11CD50A600E9A2AB /* Foundation.framework */; };
		27B0B7BD1492B83C00A817AD /* libTouchDB.a in Frameworks */ = {isa = PBXBuildFile; fileRef = 27B0B7A91492B83B00A817AD /* libTouchDB.a */; };
		27B0B7CD1492B86C00A817AD /* TDDatabase.m in Sources */ = {isa = PBXBuildFile; fileRef = 27F0744711CD4B6D00E9A2AB /* TDDatabase.m */; };
		27B0B7CE1492B86F00A817AD /* TDView.m in Sources */ = {isa = PBXBuildFile; fileRef = 279EB2CD149140DE00E74185 /* TDView.m */; };
		27B0B7CF1492B87200A817AD /* TDBody.m in Sources */ = {isa = PBXBuildFile; fileRef = 27F074AA11CD5D7A00E9A2AB /* TDBody.m */; };
		27B0B7D01492B87500A817AD /* TDRevision.m in Sources */ = {isa = PBXBuildFile; fileRef = 270B3E3814898DF200E0A926 /* TDRevision.m */; };
		27B0B7D11492B87800A817AD /* TDServer.m in Sources */ = {isa = PBXBuildFile; fileRef = 27C706411486BBD500F0F099 /* TDServer.m */; };
		27B0B7D21492B87D00A817AD /* TDCollateJSON.m in Sources */ = {isa = PBXBuildFile; fileRef = 279EB2DA1491C34300E74185 /* TDCollateJSON.m */; };
		27B0B7D31492B88300A817AD /* TDRouter.m in Sources */ = {isa = PBXBuildFile; fileRef = 27C706441486BE7100F0F099 /* TDRouter.m */; };
		27B0B7D41492B88500A817AD /* TDURLProtocol.m in Sources */ = {isa = PBXBuildFile; fileRef = 27C706471487584300F0F099 /* TDURLProtocol.m */; };
		27B0B7D51492B88F00A817AD /* TDReplicator.m in Sources */ = {isa = PBXBuildFile; fileRef = 27821BB6148E7D6F0099B373 /* TDReplicator.m */; };
		27B0B7D61492B8A200A817AD /* TDPuller.m in Sources */ = {isa = PBXBuildFile; fileRef = 270B3E2A1489581E00E0A926 /* TDPuller.m */; };
		27B0B7D71492B8A200A817AD /* TDPusher.m in Sources */ = {isa = PBXBuildFile; fileRef = 270B3E3D148D7F0000E0A926 /* TDPusher.m */; };
		27B0B7D81492B8A200A817AD /* TDChangeTracker.m in Sources */ = {isa = PBXBuildFile; fileRef = 27B0B791149290AB00A817AD /* TDChangeTracker.m */; };
		27B0B7D91492B8A200A817AD /* TDConnectionChangeTracker.m in Sources */ = {isa = PBXBuildFile; fileRef = 27B0B793149290AB00A817AD /* TDConnectionChangeTracker.m */; };
		27B0B7DB1492B8A200A817AD /* TDBase64.m in Sources */ = {isa = PBXBuildFile; fileRef = 27B0B79D1492932700A817AD /* TDBase64.m */; };
		27B0B7DC1492B8B200A817AD /* FMDatabase.m in Sources */ = {isa = PBXBuildFile; fileRef = 27F0747011CD51A200E9A2AB /* FMDatabase.m */; };
		27B0B7DD1492B8B200A817AD /* FMResultSet.m in Sources */ = {isa = PBXBuildFile; fileRef = 27F0747211CD51A200E9A2AB /* FMResultSet.m */; };
		27B0B7DE1492B8C100A817AD /* ExceptionUtils.m in Sources */ = {isa = PBXBuildFile; fileRef = 27F0751711CDC80A00E9A2AB /* ExceptionUtils.m */; };
		27B0B7DF1492B8C100A817AD /* Logging.m in Sources */ = {isa = PBXBuildFile; fileRef = 27F0751211CDC7F900E9A2AB /* Logging.m */; };
		27B0B7E01492B8C100A817AD /* CollectionUtils.m in Sources */ = {isa = PBXBuildFile; fileRef = 27F0749C11CD5B4F00E9A2AB /* CollectionUtils.m */; };
		27B0B7E11492B8C100A817AD /* Test.m in Sources */ = {isa = PBXBuildFile; fileRef = 27F0749E11CD5B4F00E9A2AB /* Test.m */; };
		27B0B7F71492BC7A00A817AD /* Foundation.framework in Frameworks */ = {isa = PBXBuildFile; fileRef = 27B0B7F61492BC7A00A817AD /* Foundation.framework */; };
		27B0B7F91492BC8100A817AD /* libsqlite3.dylib in Frameworks */ = {isa = PBXBuildFile; fileRef = 27B0B7F81492BC8000A817AD /* libsqlite3.dylib */; };
		27B0B7FB1492BDE800A817AD /* TDDatabase.h in Headers */ = {isa = PBXBuildFile; fileRef = 27F0744611CD4B6D00E9A2AB /* TDDatabase.h */; settings = {ATTRIBUTES = (Public, ); }; };
		27B0B7FC1492BDE800A817AD /* TDView.h in Headers */ = {isa = PBXBuildFile; fileRef = 279EB2CC149140DE00E74185 /* TDView.h */; settings = {ATTRIBUTES = (Public, ); }; };
		27B0B7FD1492BDE800A817AD /* TDBody.h in Headers */ = {isa = PBXBuildFile; fileRef = 27F074A911CD5D7A00E9A2AB /* TDBody.h */; settings = {ATTRIBUTES = (Public, ); }; };
		27B0B7FE1492BDE800A817AD /* TDRevision.h in Headers */ = {isa = PBXBuildFile; fileRef = 270B3E3714898DF200E0A926 /* TDRevision.h */; settings = {ATTRIBUTES = (Public, ); }; };
		27B0B7FF1492BDE800A817AD /* TDServer.h in Headers */ = {isa = PBXBuildFile; fileRef = 27C706401486BBD500F0F099 /* TDServer.h */; settings = {ATTRIBUTES = (Public, ); }; };
		27B0B8001492BDE800A817AD /* TDRouter.h in Headers */ = {isa = PBXBuildFile; fileRef = 27C706431486BE7100F0F099 /* TDRouter.h */; settings = {ATTRIBUTES = (Public, ); }; };
		27B0B8011492BDE800A817AD /* TDURLProtocol.h in Headers */ = {isa = PBXBuildFile; fileRef = 27C706461487584300F0F099 /* TDURLProtocol.h */; settings = {ATTRIBUTES = (Public, ); }; };
		27B0B8021492BDE800A817AD /* TDReplicator.h in Headers */ = {isa = PBXBuildFile; fileRef = 27821BB5148E7D6F0099B373 /* TDReplicator.h */; settings = {ATTRIBUTES = (Public, ); }; };
		27B0B8031492BDE800A817AD /* TDPuller.h in Headers */ = {isa = PBXBuildFile; fileRef = 270B3E291489581E00E0A926 /* TDPuller.h */; settings = {ATTRIBUTES = (Public, ); }; };
		27B0B8041492BDE800A817AD /* TDPusher.h in Headers */ = {isa = PBXBuildFile; fileRef = 270B3E3C148D7F0000E0A926 /* TDPusher.h */; settings = {ATTRIBUTES = (Public, ); }; };
		27B0B8051492BDE800A817AD /* TouchDB.h in Headers */ = {isa = PBXBuildFile; fileRef = 270B3E1F148938D800E0A926 /* TouchDB.h */; settings = {ATTRIBUTES = (Public, ); }; };
		27C40C7914EC58BC00994283 /* TDReplicatorManager.h in Headers */ = {isa = PBXBuildFile; fileRef = 27C40C7714EC58BC00994283 /* TDReplicatorManager.h */; };
		27C40C7B14EC58BC00994283 /* TDReplicatorManager.m in Sources */ = {isa = PBXBuildFile; fileRef = 27C40C7814EC58BC00994283 /* TDReplicatorManager.m */; };
		27C5305414DF3A050078F886 /* TDMultipartUploader.h in Headers */ = {isa = PBXBuildFile; fileRef = 27C5305214DF3A050078F886 /* TDMultipartUploader.h */; };
		27C5305614DF3A050078F886 /* TDMultipartUploader.m in Sources */ = {isa = PBXBuildFile; fileRef = 27C5305314DF3A050078F886 /* TDMultipartUploader.m */; };
		27C5308514E09E2C0078F886 /* TDBlobStore_Tests.m in Sources */ = {isa = PBXBuildFile; fileRef = 279CE40414D88031009F3FA6 /* TDBlobStore_Tests.m */; };
		27C706421486BBD500F0F099 /* TDServer.m in Sources */ = {isa = PBXBuildFile; fileRef = 27C706411486BBD500F0F099 /* TDServer.m */; };
		27C706481487584300F0F099 /* TDURLProtocol.m in Sources */ = {isa = PBXBuildFile; fileRef = 27C706471487584300F0F099 /* TDURLProtocol.m */; };
		27C706701488634300F0F099 /* AppKit.framework in Frameworks */ = {isa = PBXBuildFile; fileRef = 27C7066F1488634300F0F099 /* AppKit.framework */; };
		27C90F0C14F588D9007C5E58 /* TDDatabase.h in Headers */ = {isa = PBXBuildFile; fileRef = 27F0744611CD4B6D00E9A2AB /* TDDatabase.h */; settings = {ATTRIBUTES = (Public, ); }; };
		27C90F0D14F588E5007C5E58 /* TDDatabase+Attachments.h in Headers */ = {isa = PBXBuildFile; fileRef = 2711CDFC14C7590A00505D55 /* TDDatabase+Attachments.h */; settings = {ATTRIBUTES = (Public, ); }; };
		27C90F0E14F588EB007C5E58 /* TDDatabase+Insertion.h in Headers */ = {isa = PBXBuildFile; fileRef = 2711CDFF14C7595900505D55 /* TDDatabase+Insertion.h */; settings = {ATTRIBUTES = (Public, ); }; };
		27C90F0F14F588F1007C5E58 /* TDDatabase+Replication.h in Headers */ = {isa = PBXBuildFile; fileRef = 2711CE0214C759BD00505D55 /* TDDatabase+Replication.h */; settings = {ATTRIBUTES = (Public, ); }; };
		27C90F1014F588F7007C5E58 /* TDDatabase+LocalDocs.h in Headers */ = {isa = PBXBuildFile; fileRef = 2773ADC514BD1EB80027A292 /* TDDatabase+LocalDocs.h */; settings = {ATTRIBUTES = (Public, ); }; };
		27C90F1114F58904007C5E58 /* TDView.h in Headers */ = {isa = PBXBuildFile; fileRef = 279EB2CC149140DE00E74185 /* TDView.h */; settings = {ATTRIBUTES = (Public, ); }; };
		27C90F1214F58904007C5E58 /* TDBody.h in Headers */ = {isa = PBXBuildFile; fileRef = 27F074A911CD5D7A00E9A2AB /* TDBody.h */; settings = {ATTRIBUTES = (Public, ); }; };
		27C90F1314F58904007C5E58 /* TDRevision.h in Headers */ = {isa = PBXBuildFile; fileRef = 270B3E3714898DF200E0A926 /* TDRevision.h */; settings = {ATTRIBUTES = (Public, ); }; };
		27C90F1414F58904007C5E58 /* TDServer.h in Headers */ = {isa = PBXBuildFile; fileRef = 27C706401486BBD500F0F099 /* TDServer.h */; settings = {ATTRIBUTES = (Public, ); }; };
		27C90F8E14F5B90E007C5E58 /* TDDatabase.m in Sources */ = {isa = PBXBuildFile; fileRef = 27F0744711CD4B6D00E9A2AB /* TDDatabase.m */; };
		27C90F8F14F5B90E007C5E58 /* TDView.m in Sources */ = {isa = PBXBuildFile; fileRef = 279EB2CD149140DE00E74185 /* TDView.m */; };
		27C90F9014F5B90E007C5E58 /* TDBody.m in Sources */ = {isa = PBXBuildFile; fileRef = 27F074AA11CD5D7A00E9A2AB /* TDBody.m */; };
		27C90F9114F5B90E007C5E58 /* TDRevision.m in Sources */ = {isa = PBXBuildFile; fileRef = 270B3E3814898DF200E0A926 /* TDRevision.m */; };
		27C90F9214F5B90E007C5E58 /* TDServer.m in Sources */ = {isa = PBXBuildFile; fileRef = 27C706411486BBD500F0F099 /* TDServer.m */; };
		27C90F9314F5B90E007C5E58 /* TDCollateJSON.m in Sources */ = {isa = PBXBuildFile; fileRef = 279EB2DA1491C34300E74185 /* TDCollateJSON.m */; };
		27C90F9414F5B90E007C5E58 /* TDRouter.m in Sources */ = {isa = PBXBuildFile; fileRef = 27C706441486BE7100F0F099 /* TDRouter.m */; };
		27C90F9514F5B90E007C5E58 /* TDURLProtocol.m in Sources */ = {isa = PBXBuildFile; fileRef = 27C706471487584300F0F099 /* TDURLProtocol.m */; };
		27C90F9614F5B90E007C5E58 /* TDReplicator.m in Sources */ = {isa = PBXBuildFile; fileRef = 27821BB6148E7D6F0099B373 /* TDReplicator.m */; };
		27C90F9714F5B90E007C5E58 /* TDPuller.m in Sources */ = {isa = PBXBuildFile; fileRef = 270B3E2A1489581E00E0A926 /* TDPuller.m */; };
		27C90F9814F5B90E007C5E58 /* TDPusher.m in Sources */ = {isa = PBXBuildFile; fileRef = 270B3E3D148D7F0000E0A926 /* TDPusher.m */; };
		27C90F9914F5B90E007C5E58 /* TDChangeTracker.m in Sources */ = {isa = PBXBuildFile; fileRef = 27B0B791149290AB00A817AD /* TDChangeTracker.m */; };
		27C90F9A14F5B90E007C5E58 /* TDConnectionChangeTracker.m in Sources */ = {isa = PBXBuildFile; fileRef = 27B0B793149290AB00A817AD /* TDConnectionChangeTracker.m */; };
		27C90F9C14F5B90E007C5E58 /* TDBase64.m in Sources */ = {isa = PBXBuildFile; fileRef = 27B0B79D1492932700A817AD /* TDBase64.m */; };
		27C90F9D14F5B90E007C5E58 /* FMDatabase.m in Sources */ = {isa = PBXBuildFile; fileRef = 27F0747011CD51A200E9A2AB /* FMDatabase.m */; };
		27C90F9E14F5B90E007C5E58 /* FMResultSet.m in Sources */ = {isa = PBXBuildFile; fileRef = 27F0747211CD51A200E9A2AB /* FMResultSet.m */; };
		27C90F9F14F5B90E007C5E58 /* ExceptionUtils.m in Sources */ = {isa = PBXBuildFile; fileRef = 27F0751711CDC80A00E9A2AB /* ExceptionUtils.m */; };
		27C90FA014F5B90E007C5E58 /* Logging.m in Sources */ = {isa = PBXBuildFile; fileRef = 27F0751211CDC7F900E9A2AB /* Logging.m */; };
		27C90FA114F5B90E007C5E58 /* CollectionUtils.m in Sources */ = {isa = PBXBuildFile; fileRef = 27F0749C11CD5B4F00E9A2AB /* CollectionUtils.m */; };
		27C90FA214F5B90E007C5E58 /* Test.m in Sources */ = {isa = PBXBuildFile; fileRef = 27F0749E11CD5B4F00E9A2AB /* Test.m */; };
		27C90FA314F5B90E007C5E58 /* TDBlobStore.m in Sources */ = {isa = PBXBuildFile; fileRef = 27731EFE1493FA3100815D67 /* TDBlobStore.m */; };
		27C90FA414F5B90E007C5E58 /* TDRemoteRequest.m in Sources */ = {isa = PBXBuildFile; fileRef = 279906E2149A65B8003D4338 /* TDRemoteRequest.m */; };
		27C90FA514F5B90E007C5E58 /* TDBatcher.m in Sources */ = {isa = PBXBuildFile; fileRef = 279906ED149ABFC2003D4338 /* TDBatcher.m */; };
		27C90FA614F5B90E007C5E58 /* TDDatabase+Attachments.m in Sources */ = {isa = PBXBuildFile; fileRef = 274C391B149FAE0000A5E89B /* TDDatabase+Attachments.m */; };
		27C90FA714F5B90E007C5E58 /* FMDatabaseAdditions.m in Sources */ = {isa = PBXBuildFile; fileRef = 27A82E3514A1145000C0B850 /* FMDatabaseAdditions.m */; };
		27C90FA814F5B90E007C5E58 /* TDDatabase+Insertion.m in Sources */ = {isa = PBXBuildFile; fileRef = 27AA409A14AA86AD00E2A5FF /* TDDatabase+Insertion.m */; };
		27C90FA914F5B90E007C5E58 /* TDDatabase+Replication.m in Sources */ = {isa = PBXBuildFile; fileRef = 27AA40A014AA8A6600E2A5FF /* TDDatabase+Replication.m */; };
		27C90FAA14F5B90E007C5E58 /* TDRouter+Handlers.m in Sources */ = {isa = PBXBuildFile; fileRef = 2700BC5B14B64AA600B5B297 /* TDRouter+Handlers.m */; };
		27C90FAB14F5B90E007C5E58 /* TDDatabase+LocalDocs.m in Sources */ = {isa = PBXBuildFile; fileRef = 2773ADC614BD1EB80027A292 /* TDDatabase+LocalDocs.m */; };
		27C90FAC14F5B90E007C5E58 /* TDMisc.m in Sources */ = {isa = PBXBuildFile; fileRef = 27A073EB14C0BB6200F52FE7 /* TDMisc.m */; };
		27C90FAD14F5B90E007C5E58 /* MYBlockUtils.m in Sources */ = {isa = PBXBuildFile; fileRef = 279CE3B714D4A885009F3FA6 /* MYBlockUtils.m */; };
		27C90FAE14F5B90E007C5E58 /* TDMultipartReader.m in Sources */ = {isa = PBXBuildFile; fileRef = 279CE3FF14D749A7009F3FA6 /* TDMultipartReader.m */; };
		27C90FAF14F5B90E007C5E58 /* TDMultipartDownloader.m in Sources */ = {isa = PBXBuildFile; fileRef = 279CE40914D8AA23009F3FA6 /* TDMultipartDownloader.m */; };
		27C90FB014F5B90E007C5E58 /* GTMNSData+zlib.m in Sources */ = {isa = PBXBuildFile; fileRef = 27DB90D614DB249700FC7118 /* GTMNSData+zlib.m */; };
		27C90FB114F5B90E007C5E58 /* TDMultipartWriter.m in Sources */ = {isa = PBXBuildFile; fileRef = 2766EFF714DB7F9F009ECCA8 /* TDMultipartWriter.m */; };
		27C90FB214F5B90E007C5E58 /* TDMultiStreamWriter.m in Sources */ = {isa = PBXBuildFile; fileRef = 2766EFFC14DC7B37009ECCA8 /* TDMultiStreamWriter.m */; };
		27C90FB314F5B90E007C5E58 /* TDMultipartUploader.m in Sources */ = {isa = PBXBuildFile; fileRef = 27C5305314DF3A050078F886 /* TDMultipartUploader.m */; };
		27C90FB414F5B90E007C5E58 /* TDReachability.m in Sources */ = {isa = PBXBuildFile; fileRef = 27103F8214E9CE4400DF7209 /* TDReachability.m */; };
		27C90FB514F5B90E007C5E58 /* TDReplicatorManager.m in Sources */ = {isa = PBXBuildFile; fileRef = 27C40C7814EC58BC00994283 /* TDReplicatorManager.m */; };
		27C90FB614F5B90E007C5E58 /* TDSequenceMap.m in Sources */ = {isa = PBXBuildFile; fileRef = 279C7E2D14F424090004A1E8 /* TDSequenceMap.m */; };
		27C90FB814F5B90E007C5E58 /* TDDatabase.h in Headers */ = {isa = PBXBuildFile; fileRef = 27F0744611CD4B6D00E9A2AB /* TDDatabase.h */; settings = {ATTRIBUTES = (Public, ); }; };
		27C90FB914F5B90E007C5E58 /* TDDatabase+Attachments.h in Headers */ = {isa = PBXBuildFile; fileRef = 2711CDFC14C7590A00505D55 /* TDDatabase+Attachments.h */; settings = {ATTRIBUTES = (Public, ); }; };
		27C90FBA14F5B90E007C5E58 /* TDDatabase+Insertion.h in Headers */ = {isa = PBXBuildFile; fileRef = 2711CDFF14C7595900505D55 /* TDDatabase+Insertion.h */; settings = {ATTRIBUTES = (Public, ); }; };
		27C90FBB14F5B90E007C5E58 /* TDDatabase+Replication.h in Headers */ = {isa = PBXBuildFile; fileRef = 2711CE0214C759BD00505D55 /* TDDatabase+Replication.h */; settings = {ATTRIBUTES = (Public, ); }; };
		27C90FBC14F5B90E007C5E58 /* TDDatabase+LocalDocs.h in Headers */ = {isa = PBXBuildFile; fileRef = 2773ADC514BD1EB80027A292 /* TDDatabase+LocalDocs.h */; settings = {ATTRIBUTES = (Public, ); }; };
		27C90FBD14F5B90E007C5E58 /* TDView.h in Headers */ = {isa = PBXBuildFile; fileRef = 279EB2CC149140DE00E74185 /* TDView.h */; settings = {ATTRIBUTES = (Public, ); }; };
		27C90FBE14F5B90E007C5E58 /* TDBody.h in Headers */ = {isa = PBXBuildFile; fileRef = 27F074A911CD5D7A00E9A2AB /* TDBody.h */; settings = {ATTRIBUTES = (Public, ); }; };
		27C90FBF14F5B90E007C5E58 /* TDRevision.h in Headers */ = {isa = PBXBuildFile; fileRef = 270B3E3714898DF200E0A926 /* TDRevision.h */; settings = {ATTRIBUTES = (Public, ); }; };
		27C90FC014F5B90E007C5E58 /* TDServer.h in Headers */ = {isa = PBXBuildFile; fileRef = 27C706401486BBD500F0F099 /* TDServer.h */; settings = {ATTRIBUTES = (Public, ); }; };
		27C90FC814F5BA06007C5E58 /* libTouchDB.a in Frameworks */ = {isa = PBXBuildFile; fileRef = 27C90FC714F5B90E007C5E58 /* libTouchDB.a */; };
		27C90FFD14F6C9AB007C5E58 /* TouchServ.m in Sources */ = {isa = PBXBuildFile; fileRef = 27C90FFC14F6C9AB007C5E58 /* TouchServ.m */; };
		27C9104E14F6EC81007C5E58 /* TDBlobStore_Tests.m in Sources */ = {isa = PBXBuildFile; fileRef = 279CE40414D88031009F3FA6 /* TDBlobStore_Tests.m */; };
		27C9104F14F6ECB9007C5E58 /* TDDatabase_Tests.m in Sources */ = {isa = PBXBuildFile; fileRef = 27821BB9148FF56C0099B373 /* TDDatabase_Tests.m */; };
		27C9105014F6ECB9007C5E58 /* TDView_Tests.m in Sources */ = {isa = PBXBuildFile; fileRef = 27B0B77F1491E73400A817AD /* TDView_Tests.m */; };
		27C9105114F6ECB9007C5E58 /* TDRouter_Tests.m in Sources */ = {isa = PBXBuildFile; fileRef = 27C7064A1488311100F0F099 /* TDRouter_Tests.m */; };
		27C9105214F6ECB9007C5E58 /* TDReplicator_Tests.m in Sources */ = {isa = PBXBuildFile; fileRef = 27821BBB149001B20099B373 /* TDReplicator_Tests.m */; };
		27D39559151CE13D00123F6F /* TDDatabaseManager.m in Sources */ = {isa = PBXBuildFile; fileRef = 2751D4E3151BAE7000F7FD57 /* TDDatabaseManager.m */; };
		27DB90D714DB249700FC7118 /* GTMNSData+zlib.h in Headers */ = {isa = PBXBuildFile; fileRef = 27DB90D514DB249700FC7118 /* GTMNSData+zlib.h */; };
		27DB90D914DB249700FC7118 /* GTMNSData+zlib.m in Sources */ = {isa = PBXBuildFile; fileRef = 27DB90D614DB249700FC7118 /* GTMNSData+zlib.m */; };
		27DB90DB14DB24E800FC7118 /* GTMDefines.h in Headers */ = {isa = PBXBuildFile; fileRef = 27DB90DA14DB24E800FC7118 /* GTMDefines.h */; };
		27DB90DD14DB250500FC7118 /* libz.dylib in Frameworks */ = {isa = PBXBuildFile; fileRef = 27DB90DC14DB250500FC7118 /* libz.dylib */; };
		27DB90E014DB4B0A00FC7118 /* libz.dylib in Frameworks */ = {isa = PBXBuildFile; fileRef = 27DB90DE14DB4B0100FC7118 /* libz.dylib */; };
		27E00C8F14EC2CAB004BCBA9 /* SystemConfiguration.framework in Frameworks */ = {isa = PBXBuildFile; fileRef = 27E00C8D14EC2C74004BCBA9 /* SystemConfiguration.framework */; };
		27E11F0D14ACFFC60006B340 /* TDHTTPServer.h in Headers */ = {isa = PBXBuildFile; fileRef = 27E11F0C14ACFFC60006B340 /* TDHTTPServer.h */; };
		27E11F1014AD15940006B340 /* TDHTTPResponse.h in Headers */ = {isa = PBXBuildFile; fileRef = 27E11F0E14AD15940006B340 /* TDHTTPResponse.h */; };
		27E11F1114AD15940006B340 /* TDHTTPResponse.m in Sources */ = {isa = PBXBuildFile; fileRef = 27E11F0F14AD15940006B340 /* TDHTTPResponse.m */; settings = {COMPILER_FLAGS = "-fno-objc-arc"; }; };
		27E4152F154F6E8500771FC5 /* (null) in Headers */ = {isa = PBXBuildFile; settings = {ATTRIBUTES = (Public, ); }; };
		27E41530154F6E9C00771FC5 /* (null) in Headers */ = {isa = PBXBuildFile; settings = {ATTRIBUTES = (Public, ); }; };
		27EA34C7159BBBED008D5CE5 /* TDAuthorizer.h in Headers */ = {isa = PBXBuildFile; fileRef = 27EA34C3159BBBEC008D5CE5 /* TDAuthorizer.h */; };
		27EA34C8159BBBED008D5CE5 /* TDAuthorizer.h in Headers */ = {isa = PBXBuildFile; fileRef = 27EA34C3159BBBEC008D5CE5 /* TDAuthorizer.h */; };
		27EA34C9159BBBED008D5CE5 /* TDAuthorizer.m in Sources */ = {isa = PBXBuildFile; fileRef = 27EA34C4159BBBEC008D5CE5 /* TDAuthorizer.m */; };
		27EA34CA159BBBED008D5CE5 /* TDAuthorizer.m in Sources */ = {isa = PBXBuildFile; fileRef = 27EA34C4159BBBEC008D5CE5 /* TDAuthorizer.m */; };
		27EA34CB159BBBED008D5CE5 /* TDOAuth1Authorizer.h in Headers */ = {isa = PBXBuildFile; fileRef = 27EA34C5159BBBEC008D5CE5 /* TDOAuth1Authorizer.h */; };
		27EA34CC159BBBED008D5CE5 /* TDOAuth1Authorizer.h in Headers */ = {isa = PBXBuildFile; fileRef = 27EA34C5159BBBEC008D5CE5 /* TDOAuth1Authorizer.h */; };
		27EA34CD159BBBED008D5CE5 /* TDOAuth1Authorizer.m in Sources */ = {isa = PBXBuildFile; fileRef = 27EA34C6159BBBEC008D5CE5 /* TDOAuth1Authorizer.m */; };
		27EA34CE159BBBED008D5CE5 /* TDOAuth1Authorizer.m in Sources */ = {isa = PBXBuildFile; fileRef = 27EA34C6159BBBEC008D5CE5 /* TDOAuth1Authorizer.m */; };
		27F0744A11CD4BA000E9A2AB /* libsqlite3.dylib in Frameworks */ = {isa = PBXBuildFile; fileRef = 27F0744911CD4BA000E9A2AB /* libsqlite3.dylib */; };
		27F0745D11CD50A600E9A2AB /* Foundation.framework in Frameworks */ = {isa = PBXBuildFile; fileRef = 27F0745C11CD50A600E9A2AB /* Foundation.framework */; };
		27F0747611CD51A200E9A2AB /* FMDatabase.m in Sources */ = {isa = PBXBuildFile; fileRef = 27F0747011CD51A200E9A2AB /* FMDatabase.m */; };
		27F0747711CD51A200E9A2AB /* FMResultSet.m in Sources */ = {isa = PBXBuildFile; fileRef = 27F0747211CD51A200E9A2AB /* FMResultSet.m */; };
		27F0749F11CD5B4F00E9A2AB /* CollectionUtils.m in Sources */ = {isa = PBXBuildFile; fileRef = 27F0749C11CD5B4F00E9A2AB /* CollectionUtils.m */; };
		27F074A011CD5B4F00E9A2AB /* Test.m in Sources */ = {isa = PBXBuildFile; fileRef = 27F0749E11CD5B4F00E9A2AB /* Test.m */; };
		27F074AB11CD5D7A00E9A2AB /* TDBody.m in Sources */ = {isa = PBXBuildFile; fileRef = 27F074AA11CD5D7A00E9A2AB /* TDBody.m */; };
		27F0751311CDC7F900E9A2AB /* Logging.m in Sources */ = {isa = PBXBuildFile; fileRef = 27F0751211CDC7F900E9A2AB /* Logging.m */; };
		27F0751811CDC80A00E9A2AB /* ExceptionUtils.m in Sources */ = {isa = PBXBuildFile; fileRef = 27F0751711CDC80A00E9A2AB /* ExceptionUtils.m */; };
<<<<<<< HEAD
		27F0C77F1533BDD8004EBA89 /* TDAttachment.h in Headers */ = {isa = PBXBuildFile; fileRef = 27F0C7791533BDD8004EBA89 /* TDAttachment.h */; };
		27F0C7801533BDD8004EBA89 /* TDAttachment.h in Headers */ = {isa = PBXBuildFile; fileRef = 27F0C7791533BDD8004EBA89 /* TDAttachment.h */; };
		27F0C7811533BDD8004EBA89 /* TDAttachment.m in Sources */ = {isa = PBXBuildFile; fileRef = 27F0C77A1533BDD8004EBA89 /* TDAttachment.m */; };
		27F0C7821533BDD8004EBA89 /* TDAttachment.m in Sources */ = {isa = PBXBuildFile; fileRef = 27F0C77A1533BDD8004EBA89 /* TDAttachment.m */; };
		27F0C7831533BDD8004EBA89 /* TDCanonicalJSON.h in Headers */ = {isa = PBXBuildFile; fileRef = 27F0C77B1533BDD8004EBA89 /* TDCanonicalJSON.h */; };
		27F0C7841533BDD8004EBA89 /* TDCanonicalJSON.h in Headers */ = {isa = PBXBuildFile; fileRef = 27F0C77B1533BDD8004EBA89 /* TDCanonicalJSON.h */; };
		27F0C7851533BDD8004EBA89 /* TDCanonicalJSON.m in Sources */ = {isa = PBXBuildFile; fileRef = 27F0C77C1533BDD8004EBA89 /* TDCanonicalJSON.m */; };
		27F0C7861533BDD8004EBA89 /* TDCanonicalJSON.m in Sources */ = {isa = PBXBuildFile; fileRef = 27F0C77C1533BDD8004EBA89 /* TDCanonicalJSON.m */; };
		27F0C7871533BDD8004EBA89 /* TDStatus.h in Headers */ = {isa = PBXBuildFile; fileRef = 27F0C77D1533BDD8004EBA89 /* TDStatus.h */; settings = {ATTRIBUTES = (Public, ); }; };
		27F0C7881533BDD8004EBA89 /* TDStatus.h in Headers */ = {isa = PBXBuildFile; fileRef = 27F0C77D1533BDD8004EBA89 /* TDStatus.h */; settings = {ATTRIBUTES = (Public, ); }; };
		27F0C7891533BDD8004EBA89 /* TDStatus.m in Sources */ = {isa = PBXBuildFile; fileRef = 27F0C77E1533BDD8004EBA89 /* TDStatus.m */; };
		27F0C78A1533BDD8004EBA89 /* TDStatus.m in Sources */ = {isa = PBXBuildFile; fileRef = 27F0C77E1533BDD8004EBA89 /* TDStatus.m */; };
=======
		27F08C8A15A7A30D003C3E2B /* TDDatabaseManager.h in Headers */ = {isa = PBXBuildFile; fileRef = 2751D4E2151BAE7000F7FD57 /* TDDatabaseManager.h */; settings = {ATTRIBUTES = (Public, ); }; };
		27F08C8B15A7A31B003C3E2B /* TDAttachment.h in Headers */ = {isa = PBXBuildFile; fileRef = 27A7209E152B959100C0A0E8 /* TDAttachment.h */; settings = {ATTRIBUTES = (Public, ); }; };
		27F12887156ABE24008465C2 /* OAConsumer.m in Sources */ = {isa = PBXBuildFile; fileRef = 27F12856156ABE24008465C2 /* OAConsumer.m */; };
		27F12890156ABE24008465C2 /* OAMutableURLRequest.m in Sources */ = {isa = PBXBuildFile; fileRef = 27F1285C156ABE24008465C2 /* OAMutableURLRequest.m */; };
		27F12893156ABE24008465C2 /* OAPlaintextSignatureProvider.m in Sources */ = {isa = PBXBuildFile; fileRef = 27F1285E156ABE24008465C2 /* OAPlaintextSignatureProvider.m */; };
		27F12899156ABE24008465C2 /* OARequestParameter.m in Sources */ = {isa = PBXBuildFile; fileRef = 27F12862156ABE24008465C2 /* OARequestParameter.m */; };
		27F128A1156ABE24008465C2 /* OAToken.m in Sources */ = {isa = PBXBuildFile; fileRef = 27F12868156ABE24008465C2 /* OAToken.m */; };
		27F128A8156ABFE0008465C2 /* NSMutableURLRequest+Parameters.m in Sources */ = {isa = PBXBuildFile; fileRef = 27F128A7156ABFE0008465C2 /* NSMutableURLRequest+Parameters.m */; };
		27F128A9156ABFE0008465C2 /* NSMutableURLRequest+Parameters.m in Sources */ = {isa = PBXBuildFile; fileRef = 27F128A7156ABFE0008465C2 /* NSMutableURLRequest+Parameters.m */; };
		27F128AB156AC004008465C2 /* NSMutableURLRequest+Parameters.h in Headers */ = {isa = PBXBuildFile; fileRef = 27F128AA156AC004008465C2 /* NSMutableURLRequest+Parameters.h */; };
		27F128B1156AC1CA008465C2 /* TDOAuth1Authorizer.h in Headers */ = {isa = PBXBuildFile; fileRef = 27F128AF156AC1C8008465C2 /* TDOAuth1Authorizer.h */; };
		27F128B2156AC1CA008465C2 /* TDOAuth1Authorizer.m in Sources */ = {isa = PBXBuildFile; fileRef = 27F128B0156AC1C9008465C2 /* TDOAuth1Authorizer.m */; };
		27F128B3156AC1CA008465C2 /* TDOAuth1Authorizer.m in Sources */ = {isa = PBXBuildFile; fileRef = 27F128B0156AC1C9008465C2 /* TDOAuth1Authorizer.m */; };
		27F128B5156AC8B7008465C2 /* OAToken.m in Sources */ = {isa = PBXBuildFile; fileRef = 27F12868156ABE24008465C2 /* OAToken.m */; };
		27F128B7156AC8C5008465C2 /* OAPlaintextSignatureProvider.m in Sources */ = {isa = PBXBuildFile; fileRef = 27F1285E156ABE24008465C2 /* OAPlaintextSignatureProvider.m */; };
		27F128B8156AC8EC008465C2 /* OAConsumer.m in Sources */ = {isa = PBXBuildFile; fileRef = 27F12856156ABE24008465C2 /* OAConsumer.m */; };
		27F128B9156AC8F0008465C2 /* OAMutableURLRequest.m in Sources */ = {isa = PBXBuildFile; fileRef = 27F1285C156ABE24008465C2 /* OAMutableURLRequest.m */; };
>>>>>>> c8cff2db
		DA023B4614BCA94C008184BB /* Foundation.framework in Frameworks */ = {isa = PBXBuildFile; fileRef = 27F0745C11CD50A600E9A2AB /* Foundation.framework */; };
		DA147C0C14BCA98A0052DA4D /* TDListener.m in Sources */ = {isa = PBXBuildFile; fileRef = 275315DF14ACF0A20065964D /* TDListener.m */; };
		DA147C0D14BCA98A0052DA4D /* TDHTTPConnection.m in Sources */ = {isa = PBXBuildFile; fileRef = 2753160B14ACFC2A0065964D /* TDHTTPConnection.m */; };
		DA147C0E14BCA98A0052DA4D /* TDHTTPResponse.m in Sources */ = {isa = PBXBuildFile; fileRef = 27E11F0F14AD15940006B340 /* TDHTTPResponse.m */; };
		DA147C1314BCAA870052DA4D /* DDData.m in Sources */ = {isa = PBXBuildFile; fileRef = 2753155214ACEFC90065964D /* DDData.m */; };
		DA147C1414BCAA870052DA4D /* DDNumber.m in Sources */ = {isa = PBXBuildFile; fileRef = 2753155414ACEFC90065964D /* DDNumber.m */; };
		DA147C1514BCAA870052DA4D /* DDRange.m in Sources */ = {isa = PBXBuildFile; fileRef = 2753155614ACEFC90065964D /* DDRange.m */; };
		DA147C1614BCAA8F0052DA4D /* DDLog.m in Sources */ = {isa = PBXBuildFile; fileRef = 275315B814ACF0330065964D /* DDLog.m */; };
		DA147C1714BCAA9C0052DA4D /* GCDAsyncSocket.m in Sources */ = {isa = PBXBuildFile; fileRef = 275315A914ACF00B0065964D /* GCDAsyncSocket.m */; };
		DA147C1814BCAAAD0052DA4D /* HTTPAuthenticationRequest.m in Sources */ = {isa = PBXBuildFile; fileRef = 2753155814ACEFC90065964D /* HTTPAuthenticationRequest.m */; };
		DA147C1914BCAAAD0052DA4D /* HTTPConnection.m in Sources */ = {isa = PBXBuildFile; fileRef = 2753155A14ACEFC90065964D /* HTTPConnection.m */; };
		DA147C1A14BCAAAD0052DA4D /* HTTPMessage.m in Sources */ = {isa = PBXBuildFile; fileRef = 2753155D14ACEFC90065964D /* HTTPMessage.m */; };
		DA147C1B14BCAAAD0052DA4D /* HTTPServer.m in Sources */ = {isa = PBXBuildFile; fileRef = 2753156014ACEFC90065964D /* HTTPServer.m */; };
		DA147C1C14BCAABE0052DA4D /* HTTPDataResponse.m in Sources */ = {isa = PBXBuildFile; fileRef = 2753156514ACEFC90065964D /* HTTPDataResponse.m */; };
		DA147C1D14BCAABE0052DA4D /* HTTPFileResponse.m in Sources */ = {isa = PBXBuildFile; fileRef = 2753156914ACEFC90065964D /* HTTPFileResponse.m */; };
		DA147C1E14BCAABE0052DA4D /* WebSocket.m in Sources */ = {isa = PBXBuildFile; fileRef = 2753156D14ACEFC90065964D /* WebSocket.m */; };
		DA147C2514BCAC3B0052DA4D /* Foundation.framework in Frameworks */ = {isa = PBXBuildFile; fileRef = 27B0B7F61492BC7A00A817AD /* Foundation.framework */; };
		DA147C3C14BCAC780052DA4D /* MobileCoreServices.framework in Frameworks */ = {isa = PBXBuildFile; fileRef = DA147C3A14BCAC780052DA4D /* MobileCoreServices.framework */; };
		DA147C3D14BCAC780052DA4D /* Security.framework in Frameworks */ = {isa = PBXBuildFile; fileRef = DA147C3B14BCAC780052DA4D /* Security.framework */; };
		DA147C3E14BCAC9D0052DA4D /* TDListener.h in Headers */ = {isa = PBXBuildFile; fileRef = 275315DE14ACF0A20065964D /* TDListener.h */; settings = {ATTRIBUTES = (Public, ); }; };
/* End PBXBuildFile section */

/* Begin PBXContainerItemProxy section */
		270B3DFF1489359000E0A926 /* PBXContainerItemProxy */ = {
			isa = PBXContainerItemProxy;
			containerPortal = 08FB7793FE84155DC02AAC07 /* Project object */;
			proxyType = 1;
			remoteGlobalIDString = 270B3DE91489359000E0A926;
			remoteInfo = ToyCouch;
		};
		275315FD14ACF87F0065964D /* PBXContainerItemProxy */ = {
			isa = PBXContainerItemProxy;
			containerPortal = 08FB7793FE84155DC02AAC07 /* Project object */;
			proxyType = 1;
			remoteGlobalIDString = 270B3DE91489359000E0A926;
			remoteInfo = TouchDB;
		};
		27B0B7BB1492B83C00A817AD /* PBXContainerItemProxy */ = {
			isa = PBXContainerItemProxy;
			containerPortal = 08FB7793FE84155DC02AAC07 /* Project object */;
			proxyType = 1;
			remoteGlobalIDString = 27B0B7A81492B83B00A817AD;
			remoteInfo = TouchDBiOS;
		};
		27B0B7F41492BC5B00A817AD /* PBXContainerItemProxy */ = {
			isa = PBXContainerItemProxy;
			containerPortal = 08FB7793FE84155DC02AAC07 /* Project object */;
			proxyType = 1;
			remoteGlobalIDString = 27B0B7A81492B83B00A817AD;
			remoteInfo = "iOS Library";
		};
		27C90FC914F5BA14007C5E58 /* PBXContainerItemProxy */ = {
			isa = PBXContainerItemProxy;
			containerPortal = 08FB7793FE84155DC02AAC07 /* Project object */;
			proxyType = 1;
			remoteGlobalIDString = 27C90F8C14F5B90E007C5E58;
			remoteInfo = "Mac static library";
		};
		DA147C3814BCAC670052DA4D /* PBXContainerItemProxy */ = {
			isa = PBXContainerItemProxy;
			containerPortal = 08FB7793FE84155DC02AAC07 /* Project object */;
			proxyType = 1;
			remoteGlobalIDString = DA023B2614BCA94C008184BB;
			remoteInfo = "Listener iOS Library";
		};
/* End PBXContainerItemProxy section */

/* Begin PBXCopyFilesBuildPhase section */
		8DD76F690486A84900D96B5E /* CopyFiles */ = {
			isa = PBXCopyFilesBuildPhase;
			buildActionMask = 12;
			dstPath = "";
			dstSubfolderSpec = 10;
			files = (
			);
			runOnlyForDeploymentPostprocessing = 0;
		};
/* End PBXCopyFilesBuildPhase section */

/* Begin PBXFileReference section */
		2700BC5B14B64AA600B5B297 /* TDRouter+Handlers.m */ = {isa = PBXFileReference; fileEncoding = 4; lastKnownFileType = sourcecode.c.objc; path = "TDRouter+Handlers.m"; sourceTree = "<group>"; };
		270B3DEA1489359000E0A926 /* TouchDB.framework */ = {isa = PBXFileReference; explicitFileType = wrapper.framework; includeInIndex = 0; path = TouchDB.framework; sourceTree = BUILT_PRODUCTS_DIR; };
		270B3DEE1489359000E0A926 /* TouchDB-Info.plist */ = {isa = PBXFileReference; lastKnownFileType = text.plist.xml; path = "TouchDB-Info.plist"; sourceTree = "<group>"; };
		270B3DFB1489359000E0A926 /* TouchDBTests.octest */ = {isa = PBXFileReference; explicitFileType = wrapper.cfbundle; includeInIndex = 0; path = TouchDBTests.octest; sourceTree = BUILT_PRODUCTS_DIR; };
		270B3DFC1489359000E0A926 /* SenTestingKit.framework */ = {isa = PBXFileReference; lastKnownFileType = wrapper.framework; name = SenTestingKit.framework; path = Library/Frameworks/SenTestingKit.framework; sourceTree = DEVELOPER_DIR; };
		270B3E1F148938D800E0A926 /* TouchDB.h */ = {isa = PBXFileReference; lastKnownFileType = sourcecode.c.h; path = TouchDB.h; sourceTree = "<group>"; };
		270B3E28148940C000E0A926 /* README.md */ = {isa = PBXFileReference; lastKnownFileType = text; path = README.md; sourceTree = "<group>"; };
		270B3E291489581E00E0A926 /* TDPuller.h */ = {isa = PBXFileReference; fileEncoding = 4; lastKnownFileType = sourcecode.c.h; path = TDPuller.h; sourceTree = "<group>"; };
		270B3E2A1489581E00E0A926 /* TDPuller.m */ = {isa = PBXFileReference; fileEncoding = 4; lastKnownFileType = sourcecode.c.objc; path = TDPuller.m; sourceTree = "<group>"; };
		270B3E3714898DF200E0A926 /* TDRevision.h */ = {isa = PBXFileReference; fileEncoding = 4; lastKnownFileType = sourcecode.c.h; path = TDRevision.h; sourceTree = "<group>"; };
		270B3E3814898DF200E0A926 /* TDRevision.m */ = {isa = PBXFileReference; fileEncoding = 4; lastKnownFileType = sourcecode.c.objc; path = TDRevision.m; sourceTree = "<group>"; };
		270B3E3C148D7F0000E0A926 /* TDPusher.h */ = {isa = PBXFileReference; fileEncoding = 4; lastKnownFileType = sourcecode.c.h; path = TDPusher.h; sourceTree = "<group>"; };
		270B3E3D148D7F0000E0A926 /* TDPusher.m */ = {isa = PBXFileReference; fileEncoding = 4; lastKnownFileType = sourcecode.c.objc; path = TDPusher.m; sourceTree = "<group>"; };
		270BDD341563338B007D52F6 /* MYURLUtils.h */ = {isa = PBXFileReference; fileEncoding = 4; lastKnownFileType = sourcecode.c.h; path = MYURLUtils.h; sourceTree = "<group>"; };
		270BDD351563338B007D52F6 /* MYURLUtils.m */ = {isa = PBXFileReference; fileEncoding = 4; lastKnownFileType = sourcecode.c.objc; path = MYURLUtils.m; sourceTree = "<group>"; };
		270FE0C814C5008C005FF647 /* TouchServ */ = {isa = PBXFileReference; explicitFileType = "compiled.mach-o.executable"; includeInIndex = 0; path = TouchServ; sourceTree = BUILT_PRODUCTS_DIR; };
		27103F8114E9CE4400DF7209 /* TDReachability.h */ = {isa = PBXFileReference; fileEncoding = 4; lastKnownFileType = sourcecode.c.h; path = TDReachability.h; sourceTree = "<group>"; };
		27103F8214E9CE4400DF7209 /* TDReachability.m */ = {isa = PBXFileReference; fileEncoding = 4; lastKnownFileType = sourcecode.c.objc; path = TDReachability.m; sourceTree = "<group>"; };
		27103F8714EA076600DF7209 /* SystemConfiguration.framework */ = {isa = PBXFileReference; lastKnownFileType = wrapper.framework; name = SystemConfiguration.framework; path = System/Library/Frameworks/SystemConfiguration.framework; sourceTree = SDKROOT; };
		27108CDE15128EA500E5B92C /* MYURLHandler.h */ = {isa = PBXFileReference; lastKnownFileType = sourcecode.c.h; path = MYURLHandler.h; sourceTree = "<group>"; };
		27108CDF15128EA500E5B92C /* MYURLHandler.m */ = {isa = PBXFileReference; lastKnownFileType = sourcecode.c.objc; path = MYURLHandler.m; sourceTree = "<group>"; };
		2711CDFC14C7590A00505D55 /* TDDatabase+Attachments.h */ = {isa = PBXFileReference; fileEncoding = 4; lastKnownFileType = sourcecode.c.h; lineEnding = 0; path = "TDDatabase+Attachments.h"; sourceTree = "<group>"; xcLanguageSpecificationIdentifier = xcode.lang.objcpp; };
		2711CDFF14C7595900505D55 /* TDDatabase+Insertion.h */ = {isa = PBXFileReference; fileEncoding = 4; lastKnownFileType = sourcecode.c.h; lineEnding = 0; path = "TDDatabase+Insertion.h"; sourceTree = "<group>"; xcLanguageSpecificationIdentifier = xcode.lang.objcpp; };
		2711CE0214C759BD00505D55 /* TDDatabase+Replication.h */ = {isa = PBXFileReference; fileEncoding = 4; lastKnownFileType = sourcecode.c.h; lineEnding = 0; path = "TDDatabase+Replication.h"; sourceTree = "<group>"; xcLanguageSpecificationIdentifier = xcode.lang.objcpp; };
		272B85121523691700A90CB2 /* TDJSON.h */ = {isa = PBXFileReference; fileEncoding = 4; lastKnownFileType = sourcecode.c.h; path = TDJSON.h; sourceTree = "<group>"; };
		272B85131523691700A90CB2 /* TDJSON.m */ = {isa = PBXFileReference; fileEncoding = 4; lastKnownFileType = sourcecode.c.objc; path = TDJSON.m; sourceTree = "<group>"; };
		274C391B149FAE0000A5E89B /* TDDatabase+Attachments.m */ = {isa = PBXFileReference; fileEncoding = 4; lastKnownFileType = sourcecode.c.objc; path = "TDDatabase+Attachments.m"; sourceTree = "<group>"; };
		2751D4E2151BAE7000F7FD57 /* TDDatabaseManager.h */ = {isa = PBXFileReference; fileEncoding = 4; lastKnownFileType = sourcecode.c.h; path = TDDatabaseManager.h; sourceTree = "<group>"; };
		2751D4E3151BAE7000F7FD57 /* TDDatabaseManager.m */ = {isa = PBXFileReference; fileEncoding = 4; lastKnownFileType = sourcecode.c.objc; path = TDDatabaseManager.m; sourceTree = "<group>"; };
		2753155114ACEFC90065964D /* DDData.h */ = {isa = PBXFileReference; fileEncoding = 4; lastKnownFileType = sourcecode.c.h; path = DDData.h; sourceTree = "<group>"; };
		2753155214ACEFC90065964D /* DDData.m */ = {isa = PBXFileReference; fileEncoding = 4; lastKnownFileType = sourcecode.c.objc; path = DDData.m; sourceTree = "<group>"; };
		2753155314ACEFC90065964D /* DDNumber.h */ = {isa = PBXFileReference; fileEncoding = 4; lastKnownFileType = sourcecode.c.h; path = DDNumber.h; sourceTree = "<group>"; };
		2753155414ACEFC90065964D /* DDNumber.m */ = {isa = PBXFileReference; fileEncoding = 4; lastKnownFileType = sourcecode.c.objc; path = DDNumber.m; sourceTree = "<group>"; };
		2753155514ACEFC90065964D /* DDRange.h */ = {isa = PBXFileReference; fileEncoding = 4; lastKnownFileType = sourcecode.c.h; path = DDRange.h; sourceTree = "<group>"; };
		2753155614ACEFC90065964D /* DDRange.m */ = {isa = PBXFileReference; fileEncoding = 4; lastKnownFileType = sourcecode.c.objc; path = DDRange.m; sourceTree = "<group>"; };
		2753155714ACEFC90065964D /* HTTPAuthenticationRequest.h */ = {isa = PBXFileReference; fileEncoding = 4; lastKnownFileType = sourcecode.c.h; path = HTTPAuthenticationRequest.h; sourceTree = "<group>"; };
		2753155814ACEFC90065964D /* HTTPAuthenticationRequest.m */ = {isa = PBXFileReference; fileEncoding = 4; lastKnownFileType = sourcecode.c.objc; path = HTTPAuthenticationRequest.m; sourceTree = "<group>"; };
		2753155914ACEFC90065964D /* HTTPConnection.h */ = {isa = PBXFileReference; fileEncoding = 4; lastKnownFileType = sourcecode.c.h; path = HTTPConnection.h; sourceTree = "<group>"; };
		2753155A14ACEFC90065964D /* HTTPConnection.m */ = {isa = PBXFileReference; fileEncoding = 4; lastKnownFileType = sourcecode.c.objc; path = HTTPConnection.m; sourceTree = "<group>"; };
		2753155B14ACEFC90065964D /* HTTPLogging.h */ = {isa = PBXFileReference; fileEncoding = 4; lastKnownFileType = sourcecode.c.h; path = HTTPLogging.h; sourceTree = "<group>"; };
		2753155C14ACEFC90065964D /* HTTPMessage.h */ = {isa = PBXFileReference; fileEncoding = 4; lastKnownFileType = sourcecode.c.h; path = HTTPMessage.h; sourceTree = "<group>"; };
		2753155D14ACEFC90065964D /* HTTPMessage.m */ = {isa = PBXFileReference; fileEncoding = 4; lastKnownFileType = sourcecode.c.objc; path = HTTPMessage.m; sourceTree = "<group>"; };
		2753155E14ACEFC90065964D /* HTTPResponse.h */ = {isa = PBXFileReference; fileEncoding = 4; lastKnownFileType = sourcecode.c.h; path = HTTPResponse.h; sourceTree = "<group>"; };
		2753155F14ACEFC90065964D /* HTTPServer.h */ = {isa = PBXFileReference; fileEncoding = 4; lastKnownFileType = sourcecode.c.h; path = HTTPServer.h; sourceTree = "<group>"; };
		2753156014ACEFC90065964D /* HTTPServer.m */ = {isa = PBXFileReference; fileEncoding = 4; lastKnownFileType = sourcecode.c.objc; path = HTTPServer.m; sourceTree = "<group>"; };
		2753156214ACEFC90065964D /* HTTPAsyncFileResponse.h */ = {isa = PBXFileReference; fileEncoding = 4; lastKnownFileType = sourcecode.c.h; path = HTTPAsyncFileResponse.h; sourceTree = "<group>"; };
		2753156314ACEFC90065964D /* HTTPAsyncFileResponse.m */ = {isa = PBXFileReference; fileEncoding = 4; lastKnownFileType = sourcecode.c.objc; path = HTTPAsyncFileResponse.m; sourceTree = "<group>"; };
		2753156414ACEFC90065964D /* HTTPDataResponse.h */ = {isa = PBXFileReference; fileEncoding = 4; lastKnownFileType = sourcecode.c.h; path = HTTPDataResponse.h; sourceTree = "<group>"; };
		2753156514ACEFC90065964D /* HTTPDataResponse.m */ = {isa = PBXFileReference; fileEncoding = 4; lastKnownFileType = sourcecode.c.objc; path = HTTPDataResponse.m; sourceTree = "<group>"; };
		2753156614ACEFC90065964D /* HTTPDynamicFileResponse.h */ = {isa = PBXFileReference; fileEncoding = 4; lastKnownFileType = sourcecode.c.h; path = HTTPDynamicFileResponse.h; sourceTree = "<group>"; };
		2753156714ACEFC90065964D /* HTTPDynamicFileResponse.m */ = {isa = PBXFileReference; fileEncoding = 4; lastKnownFileType = sourcecode.c.objc; path = HTTPDynamicFileResponse.m; sourceTree = "<group>"; };
		2753156814ACEFC90065964D /* HTTPFileResponse.h */ = {isa = PBXFileReference; fileEncoding = 4; lastKnownFileType = sourcecode.c.h; path = HTTPFileResponse.h; sourceTree = "<group>"; };
		2753156914ACEFC90065964D /* HTTPFileResponse.m */ = {isa = PBXFileReference; fileEncoding = 4; lastKnownFileType = sourcecode.c.objc; path = HTTPFileResponse.m; sourceTree = "<group>"; };
		2753156A14ACEFC90065964D /* HTTPRedirectResponse.h */ = {isa = PBXFileReference; fileEncoding = 4; lastKnownFileType = sourcecode.c.h; path = HTTPRedirectResponse.h; sourceTree = "<group>"; };
		2753156B14ACEFC90065964D /* HTTPRedirectResponse.m */ = {isa = PBXFileReference; fileEncoding = 4; lastKnownFileType = sourcecode.c.objc; path = HTTPRedirectResponse.m; sourceTree = "<group>"; };
		2753156C14ACEFC90065964D /* WebSocket.h */ = {isa = PBXFileReference; fileEncoding = 4; lastKnownFileType = sourcecode.c.h; path = WebSocket.h; sourceTree = "<group>"; };
		2753156D14ACEFC90065964D /* WebSocket.m */ = {isa = PBXFileReference; fileEncoding = 4; lastKnownFileType = sourcecode.c.objc; path = WebSocket.m; sourceTree = "<group>"; };
		275315A814ACF00B0065964D /* GCDAsyncSocket.h */ = {isa = PBXFileReference; fileEncoding = 4; lastKnownFileType = sourcecode.c.h; path = GCDAsyncSocket.h; sourceTree = "<group>"; };
		275315A914ACF00B0065964D /* GCDAsyncSocket.m */ = {isa = PBXFileReference; fileEncoding = 4; lastKnownFileType = sourcecode.c.objc; path = GCDAsyncSocket.m; sourceTree = "<group>"; };
		275315B014ACF0330065964D /* About.txt */ = {isa = PBXFileReference; fileEncoding = 4; lastKnownFileType = text; path = About.txt; sourceTree = "<group>"; };
		275315B114ACF0330065964D /* DDAbstractDatabaseLogger.h */ = {isa = PBXFileReference; fileEncoding = 4; lastKnownFileType = sourcecode.c.h; path = DDAbstractDatabaseLogger.h; sourceTree = "<group>"; };
		275315B214ACF0330065964D /* DDAbstractDatabaseLogger.m */ = {isa = PBXFileReference; fileEncoding = 4; lastKnownFileType = sourcecode.c.objc; path = DDAbstractDatabaseLogger.m; sourceTree = "<group>"; };
		275315B314ACF0330065964D /* DDASLLogger.h */ = {isa = PBXFileReference; fileEncoding = 4; lastKnownFileType = sourcecode.c.h; path = DDASLLogger.h; sourceTree = "<group>"; };
		275315B414ACF0330065964D /* DDASLLogger.m */ = {isa = PBXFileReference; fileEncoding = 4; lastKnownFileType = sourcecode.c.objc; path = DDASLLogger.m; sourceTree = "<group>"; };
		275315B514ACF0330065964D /* DDFileLogger.h */ = {isa = PBXFileReference; fileEncoding = 4; lastKnownFileType = sourcecode.c.h; path = DDFileLogger.h; sourceTree = "<group>"; };
		275315B614ACF0330065964D /* DDFileLogger.m */ = {isa = PBXFileReference; fileEncoding = 4; lastKnownFileType = sourcecode.c.objc; path = DDFileLogger.m; sourceTree = "<group>"; };
		275315B714ACF0330065964D /* DDLog.h */ = {isa = PBXFileReference; fileEncoding = 4; lastKnownFileType = sourcecode.c.h; path = DDLog.h; sourceTree = "<group>"; };
		275315B814ACF0330065964D /* DDLog.m */ = {isa = PBXFileReference; fileEncoding = 4; lastKnownFileType = sourcecode.c.objc; path = DDLog.m; sourceTree = "<group>"; };
		275315B914ACF0330065964D /* DDTTYLogger.h */ = {isa = PBXFileReference; fileEncoding = 4; lastKnownFileType = sourcecode.c.h; path = DDTTYLogger.h; sourceTree = "<group>"; };
		275315BA14ACF0330065964D /* DDTTYLogger.m */ = {isa = PBXFileReference; fileEncoding = 4; lastKnownFileType = sourcecode.c.objc; path = DDTTYLogger.m; sourceTree = "<group>"; };
		275315D514ACF0A10065964D /* TouchDBListener.framework */ = {isa = PBXFileReference; explicitFileType = wrapper.framework; includeInIndex = 0; path = TouchDBListener.framework; sourceTree = BUILT_PRODUCTS_DIR; };
		275315D914ACF0A20065964D /* TouchDBListener-Info.plist */ = {isa = PBXFileReference; lastKnownFileType = text.plist.xml; path = "TouchDBListener-Info.plist"; sourceTree = "<group>"; };
		275315DB14ACF0A20065964D /* en */ = {isa = PBXFileReference; lastKnownFileType = text.plist.strings; name = en; path = en.lproj/InfoPlist.strings; sourceTree = "<group>"; };
		275315DE14ACF0A20065964D /* TDListener.h */ = {isa = PBXFileReference; lastKnownFileType = sourcecode.c.h; path = TDListener.h; sourceTree = "<group>"; };
		275315DF14ACF0A20065964D /* TDListener.m */ = {isa = PBXFileReference; lastKnownFileType = sourcecode.c.objc; path = TDListener.m; sourceTree = "<group>"; };
		275315F414ACF1CC0065964D /* Security.framework */ = {isa = PBXFileReference; lastKnownFileType = wrapper.framework; name = Security.framework; path = System/Library/Frameworks/Security.framework; sourceTree = SDKROOT; };
		275315F714ACF2500065964D /* CoreServices.framework */ = {isa = PBXFileReference; lastKnownFileType = wrapper.framework; name = CoreServices.framework; path = System/Library/Frameworks/CoreServices.framework; sourceTree = SDKROOT; };
		275315FA14ACF7FF0065964D /* TouchDBListener.exp */ = {isa = PBXFileReference; fileEncoding = 4; lastKnownFileType = sourcecode.exports; path = TouchDBListener.exp; sourceTree = "<group>"; };
		2753160A14ACFC2A0065964D /* TDHTTPConnection.h */ = {isa = PBXFileReference; fileEncoding = 4; lastKnownFileType = sourcecode.c.h; path = TDHTTPConnection.h; sourceTree = "<group>"; };
		2753160B14ACFC2A0065964D /* TDHTTPConnection.m */ = {isa = PBXFileReference; fileEncoding = 4; lastKnownFileType = sourcecode.c.objc; path = TDHTTPConnection.m; sourceTree = "<group>"; };
		2766EFF614DB7F9F009ECCA8 /* TDMultipartWriter.h */ = {isa = PBXFileReference; fileEncoding = 4; lastKnownFileType = sourcecode.c.h; path = TDMultipartWriter.h; sourceTree = "<group>"; };
		2766EFF714DB7F9F009ECCA8 /* TDMultipartWriter.m */ = {isa = PBXFileReference; fileEncoding = 4; lastKnownFileType = sourcecode.c.objc; path = TDMultipartWriter.m; sourceTree = "<group>"; };
		2766EFFB14DC7B37009ECCA8 /* TDMultiStreamWriter.h */ = {isa = PBXFileReference; fileEncoding = 4; lastKnownFileType = sourcecode.c.h; path = TDMultiStreamWriter.h; sourceTree = "<group>"; };
		2766EFFC14DC7B37009ECCA8 /* TDMultiStreamWriter.m */ = {isa = PBXFileReference; fileEncoding = 4; lastKnownFileType = sourcecode.c.objc; path = TDMultiStreamWriter.m; sourceTree = "<group>"; };
		27731EFD1493FA3100815D67 /* TDBlobStore.h */ = {isa = PBXFileReference; fileEncoding = 4; lastKnownFileType = sourcecode.c.h; path = TDBlobStore.h; sourceTree = "<group>"; };
		27731EFE1493FA3100815D67 /* TDBlobStore.m */ = {isa = PBXFileReference; fileEncoding = 4; lastKnownFileType = sourcecode.c.objc; path = TDBlobStore.m; sourceTree = "<group>"; };
		27731F2A1495CFEF00815D67 /* TouchDB Empty App.app */ = {isa = PBXFileReference; explicitFileType = wrapper.application; includeInIndex = 0; path = "TouchDB Empty App.app"; sourceTree = BUILT_PRODUCTS_DIR; };
		2773ADC514BD1EB80027A292 /* TDDatabase+LocalDocs.h */ = {isa = PBXFileReference; fileEncoding = 4; lastKnownFileType = sourcecode.c.h; lineEnding = 0; path = "TDDatabase+LocalDocs.h"; sourceTree = "<group>"; xcLanguageSpecificationIdentifier = xcode.lang.objcpp; };
		2773ADC614BD1EB80027A292 /* TDDatabase+LocalDocs.m */ = {isa = PBXFileReference; fileEncoding = 4; lastKnownFileType = sourcecode.c.objc; lineEnding = 0; path = "TDDatabase+LocalDocs.m"; sourceTree = "<group>"; xcLanguageSpecificationIdentifier = xcode.lang.objc; };
		27821BB5148E7D6F0099B373 /* TDReplicator.h */ = {isa = PBXFileReference; fileEncoding = 4; lastKnownFileType = sourcecode.c.h; path = TDReplicator.h; sourceTree = "<group>"; };
		27821BB6148E7D6F0099B373 /* TDReplicator.m */ = {isa = PBXFileReference; fileEncoding = 4; lastKnownFileType = sourcecode.c.objc; path = TDReplicator.m; sourceTree = "<group>"; };
		27821BB9148FF56C0099B373 /* TDDatabase_Tests.m */ = {isa = PBXFileReference; fileEncoding = 4; lastKnownFileType = sourcecode.c.objc; path = TDDatabase_Tests.m; sourceTree = "<group>"; };
		27821BBB149001B20099B373 /* TDReplicator_Tests.m */ = {isa = PBXFileReference; fileEncoding = 4; lastKnownFileType = sourcecode.c.objc; path = TDReplicator_Tests.m; sourceTree = "<group>"; };
		27821BBD14906FB50099B373 /* TouchDBPrefix.h */ = {isa = PBXFileReference; fileEncoding = 4; lastKnownFileType = sourcecode.c.h; path = TouchDBPrefix.h; sourceTree = "<group>"; };
		27821BBF149078C70099B373 /* TouchDB.exp */ = {isa = PBXFileReference; lastKnownFileType = sourcecode.exports; path = TouchDB.exp; sourceTree = "<group>"; };
		2783A00D156C39E300DC8692 /* NSMutableURLRequest+Parameters.h */ = {isa = PBXFileReference; fileEncoding = 4; lastKnownFileType = sourcecode.c.h; path = "NSMutableURLRequest+Parameters.h"; sourceTree = "<group>"; };
		2783A00E156C39E300DC8692 /* NSMutableURLRequest+Parameters.m */ = {isa = PBXFileReference; fileEncoding = 4; lastKnownFileType = sourcecode.c.objc; path = "NSMutableURLRequest+Parameters.m"; sourceTree = "<group>"; };
		2783A00F156C39E300DC8692 /* NSString+URLEncoding.h */ = {isa = PBXFileReference; fileEncoding = 4; lastKnownFileType = sourcecode.c.h; path = "NSString+URLEncoding.h"; sourceTree = "<group>"; };
		2783A010156C39E300DC8692 /* NSString+URLEncoding.m */ = {isa = PBXFileReference; fileEncoding = 4; lastKnownFileType = sourcecode.c.objc; path = "NSString+URLEncoding.m"; sourceTree = "<group>"; };
		2783A01E156C39E300DC8692 /* OAConsumer.h */ = {isa = PBXFileReference; fileEncoding = 4; lastKnownFileType = sourcecode.c.h; path = OAConsumer.h; sourceTree = "<group>"; };
		2783A01F156C39E300DC8692 /* OAConsumer.m */ = {isa = PBXFileReference; fileEncoding = 4; lastKnownFileType = sourcecode.c.objc; path = OAConsumer.m; sourceTree = "<group>"; };
		2783A024156C39E300DC8692 /* OAMutableURLRequest.h */ = {isa = PBXFileReference; fileEncoding = 4; lastKnownFileType = sourcecode.c.h; path = OAMutableURLRequest.h; sourceTree = "<group>"; };
		2783A025156C39E300DC8692 /* OAMutableURLRequest.m */ = {isa = PBXFileReference; fileEncoding = 4; lastKnownFileType = sourcecode.c.objc; path = OAMutableURLRequest.m; sourceTree = "<group>"; };
		2783A026156C39E300DC8692 /* OAPlaintextSignatureProvider.h */ = {isa = PBXFileReference; fileEncoding = 4; lastKnownFileType = sourcecode.c.h; path = OAPlaintextSignatureProvider.h; sourceTree = "<group>"; };
		2783A027156C39E300DC8692 /* OAPlaintextSignatureProvider.m */ = {isa = PBXFileReference; fileEncoding = 4; lastKnownFileType = sourcecode.c.objc; path = OAPlaintextSignatureProvider.m; sourceTree = "<group>"; };
		2783A02A156C39E300DC8692 /* OARequestParameter.h */ = {isa = PBXFileReference; fileEncoding = 4; lastKnownFileType = sourcecode.c.h; path = OARequestParameter.h; sourceTree = "<group>"; };
		2783A02B156C39E300DC8692 /* OARequestParameter.m */ = {isa = PBXFileReference; fileEncoding = 4; lastKnownFileType = sourcecode.c.objc; path = OARequestParameter.m; sourceTree = "<group>"; };
		2783A02E156C39E300DC8692 /* OASignatureProviding.h */ = {isa = PBXFileReference; fileEncoding = 4; lastKnownFileType = sourcecode.c.h; path = OASignatureProviding.h; sourceTree = "<group>"; };
		2783A030156C39E300DC8692 /* OAToken.h */ = {isa = PBXFileReference; fileEncoding = 4; lastKnownFileType = sourcecode.c.h; path = OAToken.h; sourceTree = "<group>"; };
		2783A031156C39E300DC8692 /* OAToken.m */ = {isa = PBXFileReference; fileEncoding = 4; lastKnownFileType = sourcecode.c.objc; path = OAToken.m; sourceTree = "<group>"; };
		2783A08B156C3A8300DC8692 /* TDAuthorizer.h */ = {isa = PBXFileReference; fileEncoding = 4; lastKnownFileType = sourcecode.c.h; path = TDAuthorizer.h; sourceTree = "<group>"; };
		2783A091156C3A9200DC8692 /* TDOAuth1Authorizer.h */ = {isa = PBXFileReference; fileEncoding = 4; lastKnownFileType = sourcecode.c.h; path = TDOAuth1Authorizer.h; sourceTree = "<group>"; };
		278E4DC2156194F000DDCEF9 /* TDChangeTracker_Tests.m */ = {isa = PBXFileReference; fileEncoding = 4; lastKnownFileType = sourcecode.c.objc; path = TDChangeTracker_Tests.m; sourceTree = "<group>"; };
		278E4DC615619FC400DDCEF9 /* CFNetwork.framework */ = {isa = PBXFileReference; lastKnownFileType = wrapper.framework; name = CFNetwork.framework; path = Platforms/iPhoneOS.platform/Developer/SDKs/iPhoneOS5.1.sdk/System/Library/Frameworks/CFNetwork.framework; sourceTree = DEVELOPER_DIR; };
		279906E1149A65B7003D4338 /* TDRemoteRequest.h */ = {isa = PBXFileReference; fileEncoding = 4; lastKnownFileType = sourcecode.c.h; path = TDRemoteRequest.h; sourceTree = "<group>"; };
		279906E2149A65B8003D4338 /* TDRemoteRequest.m */ = {isa = PBXFileReference; fileEncoding = 4; lastKnownFileType = sourcecode.c.objc; path = TDRemoteRequest.m; sourceTree = "<group>"; };
		279906EC149ABFC1003D4338 /* TDBatcher.h */ = {isa = PBXFileReference; fileEncoding = 4; lastKnownFileType = sourcecode.c.h; path = TDBatcher.h; sourceTree = "<group>"; };
		279906ED149ABFC2003D4338 /* TDBatcher.m */ = {isa = PBXFileReference; fileEncoding = 4; lastKnownFileType = sourcecode.c.objc; path = TDBatcher.m; sourceTree = "<group>"; };
		279C7E2C14F424090004A1E8 /* TDSequenceMap.h */ = {isa = PBXFileReference; fileEncoding = 4; lastKnownFileType = sourcecode.c.h; path = TDSequenceMap.h; sourceTree = "<group>"; };
		279C7E2D14F424090004A1E8 /* TDSequenceMap.m */ = {isa = PBXFileReference; fileEncoding = 4; lastKnownFileType = sourcecode.c.objc; path = TDSequenceMap.m; sourceTree = "<group>"; };
		279CE3B614D4A885009F3FA6 /* MYBlockUtils.h */ = {isa = PBXFileReference; fileEncoding = 4; lastKnownFileType = sourcecode.c.h; path = MYBlockUtils.h; sourceTree = "<group>"; };
		279CE3B714D4A885009F3FA6 /* MYBlockUtils.m */ = {isa = PBXFileReference; fileEncoding = 4; lastKnownFileType = sourcecode.c.objc; path = MYBlockUtils.m; sourceTree = "<group>"; };
		279CE3FE14D749A7009F3FA6 /* TDMultipartReader.h */ = {isa = PBXFileReference; fileEncoding = 4; lastKnownFileType = sourcecode.c.h; path = TDMultipartReader.h; sourceTree = "<group>"; };
		279CE3FF14D749A7009F3FA6 /* TDMultipartReader.m */ = {isa = PBXFileReference; fileEncoding = 4; lastKnownFileType = sourcecode.c.objc; path = TDMultipartReader.m; sourceTree = "<group>"; };
		279CE40414D88031009F3FA6 /* TDBlobStore_Tests.m */ = {isa = PBXFileReference; fileEncoding = 4; lastKnownFileType = sourcecode.c.objc; path = TDBlobStore_Tests.m; sourceTree = "<group>"; };
		279CE40814D8AA23009F3FA6 /* TDMultipartDownloader.h */ = {isa = PBXFileReference; fileEncoding = 4; lastKnownFileType = sourcecode.c.h; path = TDMultipartDownloader.h; sourceTree = "<group>"; };
		279CE40914D8AA23009F3FA6 /* TDMultipartDownloader.m */ = {isa = PBXFileReference; fileEncoding = 4; lastKnownFileType = sourcecode.c.objc; path = TDMultipartDownloader.m; sourceTree = "<group>"; };
		279EB2CC149140DE00E74185 /* TDView.h */ = {isa = PBXFileReference; fileEncoding = 4; lastKnownFileType = sourcecode.c.h; path = TDView.h; sourceTree = "<group>"; };
		279EB2CD149140DE00E74185 /* TDView.m */ = {isa = PBXFileReference; fileEncoding = 4; lastKnownFileType = sourcecode.c.objc; path = TDView.m; sourceTree = "<group>"; };
		279EB2D01491442500E74185 /* TDInternal.h */ = {isa = PBXFileReference; fileEncoding = 4; lastKnownFileType = sourcecode.c.h; path = TDInternal.h; sourceTree = "<group>"; };
		279EB2D91491C34300E74185 /* TDCollateJSON.h */ = {isa = PBXFileReference; fileEncoding = 4; lastKnownFileType = sourcecode.c.h; path = TDCollateJSON.h; sourceTree = "<group>"; };
		279EB2DA1491C34300E74185 /* TDCollateJSON.m */ = {isa = PBXFileReference; fileEncoding = 4; lastKnownFileType = sourcecode.c.objc; path = TDCollateJSON.m; sourceTree = "<group>"; };
		27A073EA14C0BB6200F52FE7 /* TDMisc.h */ = {isa = PBXFileReference; fileEncoding = 4; lastKnownFileType = sourcecode.c.h; path = TDMisc.h; sourceTree = "<group>"; };
		27A073EB14C0BB6200F52FE7 /* TDMisc.m */ = {isa = PBXFileReference; fileEncoding = 4; lastKnownFileType = sourcecode.c.objc; path = TDMisc.m; sourceTree = "<group>"; };
		27A82E3414A1145000C0B850 /* FMDatabaseAdditions.h */ = {isa = PBXFileReference; fileEncoding = 4; lastKnownFileType = sourcecode.c.h; path = FMDatabaseAdditions.h; sourceTree = "<group>"; };
		27A82E3514A1145000C0B850 /* FMDatabaseAdditions.m */ = {isa = PBXFileReference; fileEncoding = 4; lastKnownFileType = sourcecode.c.objc; path = FMDatabaseAdditions.m; sourceTree = "<group>"; };
		27AA409A14AA86AD00E2A5FF /* TDDatabase+Insertion.m */ = {isa = PBXFileReference; fileEncoding = 4; lastKnownFileType = sourcecode.c.objc; lineEnding = 0; path = "TDDatabase+Insertion.m"; sourceTree = "<group>"; xcLanguageSpecificationIdentifier = xcode.lang.objc; };
		27AA40A014AA8A6600E2A5FF /* TDDatabase+Replication.m */ = {isa = PBXFileReference; fileEncoding = 4; lastKnownFileType = sourcecode.c.objc; path = "TDDatabase+Replication.m"; sourceTree = "<group>"; };
		27ADC077152502EE001ABC1D /* TDMultipartDocumentReader.h */ = {isa = PBXFileReference; fileEncoding = 4; indentWidth = 4; lastKnownFileType = sourcecode.c.h; path = TDMultipartDocumentReader.h; sourceTree = "<group>"; tabWidth = 4; usesTabs = 0; wrapsLines = 1; };
		27ADC078152502EE001ABC1D /* TDMultipartDocumentReader.m */ = {isa = PBXFileReference; fileEncoding = 4; indentWidth = 4; lastKnownFileType = sourcecode.c.objc; path = TDMultipartDocumentReader.m; sourceTree = "<group>"; tabWidth = 4; usesTabs = 0; wrapsLines = 1; };
		27B0B77F1491E73400A817AD /* TDView_Tests.m */ = {isa = PBXFileReference; lastKnownFileType = sourcecode.c.objc; path = TDView_Tests.m; sourceTree = "<group>"; };
		27B0B790149290AB00A817AD /* TDChangeTracker.h */ = {isa = PBXFileReference; fileEncoding = 4; lastKnownFileType = sourcecode.c.h; path = TDChangeTracker.h; sourceTree = "<group>"; };
		27B0B791149290AB00A817AD /* TDChangeTracker.m */ = {isa = PBXFileReference; fileEncoding = 4; lastKnownFileType = sourcecode.c.objc; path = TDChangeTracker.m; sourceTree = "<group>"; };
		27B0B792149290AB00A817AD /* TDConnectionChangeTracker.h */ = {isa = PBXFileReference; fileEncoding = 4; lastKnownFileType = sourcecode.c.h; path = TDConnectionChangeTracker.h; sourceTree = "<group>"; };
		27B0B793149290AB00A817AD /* TDConnectionChangeTracker.m */ = {isa = PBXFileReference; fileEncoding = 4; lastKnownFileType = sourcecode.c.objc; path = TDConnectionChangeTracker.m; sourceTree = "<group>"; };
		27B0B79C1492932700A817AD /* TDBase64.h */ = {isa = PBXFileReference; fileEncoding = 4; lastKnownFileType = sourcecode.c.h; path = TDBase64.h; sourceTree = "<group>"; };
		27B0B79D1492932700A817AD /* TDBase64.m */ = {isa = PBXFileReference; fileEncoding = 4; lastKnownFileType = sourcecode.c.objc; path = TDBase64.m; sourceTree = "<group>"; };
		27B0B7A91492B83B00A817AD /* libTouchDB.a */ = {isa = PBXFileReference; explicitFileType = archive.ar; includeInIndex = 0; path = libTouchDB.a; sourceTree = BUILT_PRODUCTS_DIR; };
		27B0B7B61492B83B00A817AD /* TouchDBiOSTests.octest */ = {isa = PBXFileReference; explicitFileType = wrapper.cfbundle; includeInIndex = 0; path = TouchDBiOSTests.octest; sourceTree = BUILT_PRODUCTS_DIR; };
		27B0B7B81492B83C00A817AD /* UIKit.framework */ = {isa = PBXFileReference; lastKnownFileType = wrapper.framework; name = UIKit.framework; path = Library/Frameworks/UIKit.framework; sourceTree = DEVELOPER_DIR; };
		27B0B7E71492BB6B00A817AD /* TouchDB.framework */ = {isa = PBXFileReference; explicitFileType = wrapper.cfbundle; includeInIndex = 0; path = TouchDB.framework; sourceTree = BUILT_PRODUCTS_DIR; };
		27B0B7E81492BB6B00A817AD /* CoreFoundation.framework */ = {isa = PBXFileReference; lastKnownFileType = wrapper.framework; name = CoreFoundation.framework; path = System/Library/Frameworks/CoreFoundation.framework; sourceTree = SDKROOT; };
		27B0B7F61492BC7A00A817AD /* Foundation.framework */ = {isa = PBXFileReference; lastKnownFileType = wrapper.framework; name = Foundation.framework; path = Platforms/iPhoneOS.platform/Developer/SDKs/iPhoneOS5.0.sdk/System/Library/Frameworks/Foundation.framework; sourceTree = DEVELOPER_DIR; };
		27B0B7F81492BC8000A817AD /* libsqlite3.dylib */ = {isa = PBXFileReference; lastKnownFileType = "compiled.mach-o.dylib"; name = libsqlite3.dylib; path = Platforms/iPhoneOS.platform/Developer/SDKs/iPhoneOS5.0.sdk/usr/lib/libsqlite3.dylib; sourceTree = DEVELOPER_DIR; };
		27B0B80F1492C16300A817AD /* CoreGraphics.framework */ = {isa = PBXFileReference; lastKnownFileType = wrapper.framework; name = CoreGraphics.framework; path = Library/Frameworks/CoreGraphics.framework; sourceTree = DEVELOPER_DIR; };
		27C40C7714EC58BC00994283 /* TDReplicatorManager.h */ = {isa = PBXFileReference; fileEncoding = 4; lastKnownFileType = sourcecode.c.h; path = TDReplicatorManager.h; sourceTree = "<group>"; };
		27C40C7814EC58BC00994283 /* TDReplicatorManager.m */ = {isa = PBXFileReference; fileEncoding = 4; lastKnownFileType = sourcecode.c.objc; path = TDReplicatorManager.m; sourceTree = "<group>"; };
		27C5305214DF3A050078F886 /* TDMultipartUploader.h */ = {isa = PBXFileReference; fileEncoding = 4; lastKnownFileType = sourcecode.c.h; path = TDMultipartUploader.h; sourceTree = "<group>"; };
		27C5305314DF3A050078F886 /* TDMultipartUploader.m */ = {isa = PBXFileReference; fileEncoding = 4; lastKnownFileType = sourcecode.c.objc; path = TDMultipartUploader.m; sourceTree = "<group>"; };
		27C706401486BBD500F0F099 /* TDServer.h */ = {isa = PBXFileReference; fileEncoding = 4; lastKnownFileType = sourcecode.c.h; path = TDServer.h; sourceTree = "<group>"; };
		27C706411486BBD500F0F099 /* TDServer.m */ = {isa = PBXFileReference; fileEncoding = 4; lastKnownFileType = sourcecode.c.objc; path = TDServer.m; sourceTree = "<group>"; };
		27C706431486BE7100F0F099 /* TDRouter.h */ = {isa = PBXFileReference; fileEncoding = 4; lastKnownFileType = sourcecode.c.h; path = TDRouter.h; sourceTree = "<group>"; };
		27C706441486BE7100F0F099 /* TDRouter.m */ = {isa = PBXFileReference; fileEncoding = 4; lastKnownFileType = sourcecode.c.objc; path = TDRouter.m; sourceTree = "<group>"; };
		27C706461487584300F0F099 /* TDURLProtocol.h */ = {isa = PBXFileReference; fileEncoding = 4; lastKnownFileType = sourcecode.c.h; path = TDURLProtocol.h; sourceTree = "<group>"; };
		27C706471487584300F0F099 /* TDURLProtocol.m */ = {isa = PBXFileReference; fileEncoding = 4; lastKnownFileType = sourcecode.c.objc; path = TDURLProtocol.m; sourceTree = "<group>"; };
		27C7064A1488311100F0F099 /* TDRouter_Tests.m */ = {isa = PBXFileReference; fileEncoding = 4; lastKnownFileType = sourcecode.c.objc; path = TDRouter_Tests.m; sourceTree = "<group>"; };
		27C7066F1488634300F0F099 /* AppKit.framework */ = {isa = PBXFileReference; lastKnownFileType = wrapper.framework; name = AppKit.framework; path = System/Library/Frameworks/AppKit.framework; sourceTree = SDKROOT; };
		27C70697148864BA00F0F099 /* Cocoa.framework */ = {isa = PBXFileReference; lastKnownFileType = wrapper.framework; name = Cocoa.framework; path = System/Library/Frameworks/Cocoa.framework; sourceTree = SDKROOT; };
		27C7069A148864BA00F0F099 /* AppKit.framework */ = {isa = PBXFileReference; lastKnownFileType = wrapper.framework; name = AppKit.framework; path = System/Library/Frameworks/AppKit.framework; sourceTree = SDKROOT; };
		27C7069B148864BA00F0F099 /* CoreData.framework */ = {isa = PBXFileReference; lastKnownFileType = wrapper.framework; name = CoreData.framework; path = System/Library/Frameworks/CoreData.framework; sourceTree = SDKROOT; };
		27C7069C148864BA00F0F099 /* Foundation.framework */ = {isa = PBXFileReference; lastKnownFileType = wrapper.framework; name = Foundation.framework; path = System/Library/Frameworks/Foundation.framework; sourceTree = SDKROOT; };
		27C90FC714F5B90E007C5E58 /* libTouchDB.a */ = {isa = PBXFileReference; explicitFileType = archive.ar; includeInIndex = 0; path = libTouchDB.a; sourceTree = BUILT_PRODUCTS_DIR; };
		27C90FFC14F6C9AB007C5E58 /* TouchServ.m */ = {isa = PBXFileReference; fileEncoding = 4; lastKnownFileType = sourcecode.c.objc; path = TouchServ.m; sourceTree = "<group>"; };
		27DB90D514DB249700FC7118 /* GTMNSData+zlib.h */ = {isa = PBXFileReference; fileEncoding = 4; lastKnownFileType = sourcecode.c.h; path = "GTMNSData+zlib.h"; sourceTree = "<group>"; };
		27DB90D614DB249700FC7118 /* GTMNSData+zlib.m */ = {isa = PBXFileReference; fileEncoding = 4; lastKnownFileType = sourcecode.c.objc; path = "GTMNSData+zlib.m"; sourceTree = "<group>"; };
		27DB90DA14DB24E800FC7118 /* GTMDefines.h */ = {isa = PBXFileReference; fileEncoding = 4; lastKnownFileType = sourcecode.c.h; path = GTMDefines.h; sourceTree = "<group>"; };
		27DB90DC14DB250500FC7118 /* libz.dylib */ = {isa = PBXFileReference; lastKnownFileType = "compiled.mach-o.dylib"; name = libz.dylib; path = usr/lib/libz.dylib; sourceTree = SDKROOT; };
		27DB90DE14DB4B0100FC7118 /* libz.dylib */ = {isa = PBXFileReference; lastKnownFileType = "compiled.mach-o.dylib"; name = libz.dylib; path = Platforms/iPhoneOS.platform/Developer/SDKs/iPhoneOS5.0.sdk/usr/lib/libz.dylib; sourceTree = DEVELOPER_DIR; };
		27E00C8D14EC2C74004BCBA9 /* SystemConfiguration.framework */ = {isa = PBXFileReference; lastKnownFileType = wrapper.framework; name = SystemConfiguration.framework; path = Platforms/iPhoneOS.platform/Developer/SDKs/iPhoneOS5.0.sdk/System/Library/Frameworks/SystemConfiguration.framework; sourceTree = DEVELOPER_DIR; };
		27E11F0C14ACFFC60006B340 /* TDHTTPServer.h */ = {isa = PBXFileReference; fileEncoding = 4; lastKnownFileType = sourcecode.c.h; path = TDHTTPServer.h; sourceTree = "<group>"; };
		27E11F0E14AD15940006B340 /* TDHTTPResponse.h */ = {isa = PBXFileReference; fileEncoding = 4; lastKnownFileType = sourcecode.c.h; path = TDHTTPResponse.h; sourceTree = "<group>"; };
		27E11F0F14AD15940006B340 /* TDHTTPResponse.m */ = {isa = PBXFileReference; fileEncoding = 4; lastKnownFileType = sourcecode.c.objc; path = TDHTTPResponse.m; sourceTree = "<group>"; };
		27EA34C3159BBBEC008D5CE5 /* TDAuthorizer.h */ = {isa = PBXFileReference; fileEncoding = 4; lastKnownFileType = sourcecode.c.h; path = TDAuthorizer.h; sourceTree = "<group>"; };
		27EA34C4159BBBEC008D5CE5 /* TDAuthorizer.m */ = {isa = PBXFileReference; fileEncoding = 4; lastKnownFileType = sourcecode.c.objc; path = TDAuthorizer.m; sourceTree = "<group>"; };
		27EA34C5159BBBEC008D5CE5 /* TDOAuth1Authorizer.h */ = {isa = PBXFileReference; fileEncoding = 4; lastKnownFileType = sourcecode.c.h; path = TDOAuth1Authorizer.h; sourceTree = "<group>"; };
		27EA34C6159BBBEC008D5CE5 /* TDOAuth1Authorizer.m */ = {isa = PBXFileReference; fileEncoding = 4; lastKnownFileType = sourcecode.c.objc; path = TDOAuth1Authorizer.m; sourceTree = "<group>"; };
		27F0744611CD4B6D00E9A2AB /* TDDatabase.h */ = {isa = PBXFileReference; fileEncoding = 4; lastKnownFileType = sourcecode.c.h; lineEnding = 0; path = TDDatabase.h; sourceTree = "<group>"; xcLanguageSpecificationIdentifier = xcode.lang.objcpp; };
		27F0744711CD4B6D00E9A2AB /* TDDatabase.m */ = {isa = PBXFileReference; fileEncoding = 4; lastKnownFileType = sourcecode.c.objc; lineEnding = 0; path = TDDatabase.m; sourceTree = "<group>"; xcLanguageSpecificationIdentifier = xcode.lang.objc; };
		27F0744911CD4BA000E9A2AB /* libsqlite3.dylib */ = {isa = PBXFileReference; lastKnownFileType = "compiled.mach-o.dylib"; name = libsqlite3.dylib; path = usr/lib/libsqlite3.dylib; sourceTree = SDKROOT; };
		27F0745C11CD50A600E9A2AB /* Foundation.framework */ = {isa = PBXFileReference; lastKnownFileType = wrapper.framework; name = Foundation.framework; path = System/Library/Frameworks/Foundation.framework; sourceTree = SDKROOT; };
		27F0746F11CD51A200E9A2AB /* FMDatabase.h */ = {isa = PBXFileReference; fileEncoding = 4; lastKnownFileType = sourcecode.c.h; path = FMDatabase.h; sourceTree = "<group>"; };
		27F0747011CD51A200E9A2AB /* FMDatabase.m */ = {isa = PBXFileReference; fileEncoding = 4; lastKnownFileType = sourcecode.c.objc; path = FMDatabase.m; sourceTree = "<group>"; };
		27F0747111CD51A200E9A2AB /* FMResultSet.h */ = {isa = PBXFileReference; fileEncoding = 4; lastKnownFileType = sourcecode.c.h; path = FMResultSet.h; sourceTree = "<group>"; };
		27F0747211CD51A200E9A2AB /* FMResultSet.m */ = {isa = PBXFileReference; fileEncoding = 4; lastKnownFileType = sourcecode.c.objc; path = FMResultSet.m; sourceTree = "<group>"; };
		27F0749B11CD5B4F00E9A2AB /* CollectionUtils.h */ = {isa = PBXFileReference; fileEncoding = 4; lastKnownFileType = sourcecode.c.h; path = CollectionUtils.h; sourceTree = "<group>"; };
		27F0749C11CD5B4F00E9A2AB /* CollectionUtils.m */ = {isa = PBXFileReference; fileEncoding = 4; lastKnownFileType = sourcecode.c.objc; path = CollectionUtils.m; sourceTree = "<group>"; };
		27F0749D11CD5B4F00E9A2AB /* Test.h */ = {isa = PBXFileReference; fileEncoding = 4; lastKnownFileType = sourcecode.c.h; path = Test.h; sourceTree = "<group>"; };
		27F0749E11CD5B4F00E9A2AB /* Test.m */ = {isa = PBXFileReference; fileEncoding = 4; lastKnownFileType = sourcecode.c.objc; path = Test.m; sourceTree = "<group>"; };
		27F074A911CD5D7A00E9A2AB /* TDBody.h */ = {isa = PBXFileReference; fileEncoding = 4; lastKnownFileType = sourcecode.c.h; path = TDBody.h; sourceTree = "<group>"; };
		27F074AA11CD5D7A00E9A2AB /* TDBody.m */ = {isa = PBXFileReference; fileEncoding = 4; lastKnownFileType = sourcecode.c.objc; path = TDBody.m; sourceTree = "<group>"; };
		27F074F811CDC71800E9A2AB /* MYUtilities_Debug.xcconfig */ = {isa = PBXFileReference; fileEncoding = 4; lastKnownFileType = text.xcconfig; path = MYUtilities_Debug.xcconfig; sourceTree = "<group>"; };
		27F074F911CDC71800E9A2AB /* MYUtilities_Release.xcconfig */ = {isa = PBXFileReference; fileEncoding = 4; lastKnownFileType = text.xcconfig; path = MYUtilities_Release.xcconfig; sourceTree = "<group>"; };
		27F074FA11CDC71800E9A2AB /* MYUtilities.xcconfig */ = {isa = PBXFileReference; fileEncoding = 4; lastKnownFileType = text.xcconfig; path = MYUtilities.xcconfig; sourceTree = "<group>"; };
		27F0751111CDC7F900E9A2AB /* Logging.h */ = {isa = PBXFileReference; fileEncoding = 4; lastKnownFileType = sourcecode.c.h; path = Logging.h; sourceTree = "<group>"; };
		27F0751211CDC7F900E9A2AB /* Logging.m */ = {isa = PBXFileReference; fileEncoding = 4; lastKnownFileType = sourcecode.c.objc; path = Logging.m; sourceTree = "<group>"; };
		27F0751611CDC80A00E9A2AB /* ExceptionUtils.h */ = {isa = PBXFileReference; fileEncoding = 4; lastKnownFileType = sourcecode.c.h; path = ExceptionUtils.h; sourceTree = "<group>"; };
		27F0751711CDC80A00E9A2AB /* ExceptionUtils.m */ = {isa = PBXFileReference; fileEncoding = 4; lastKnownFileType = sourcecode.c.objc; path = ExceptionUtils.m; sourceTree = "<group>"; };
		27F0C7791533BDD8004EBA89 /* TDAttachment.h */ = {isa = PBXFileReference; fileEncoding = 4; lastKnownFileType = sourcecode.c.h; path = TDAttachment.h; sourceTree = "<group>"; };
		27F0C77A1533BDD8004EBA89 /* TDAttachment.m */ = {isa = PBXFileReference; fileEncoding = 4; lastKnownFileType = sourcecode.c.objc; path = TDAttachment.m; sourceTree = "<group>"; };
		27F0C77B1533BDD8004EBA89 /* TDCanonicalJSON.h */ = {isa = PBXFileReference; fileEncoding = 4; lastKnownFileType = sourcecode.c.h; path = TDCanonicalJSON.h; sourceTree = "<group>"; };
		27F0C77C1533BDD8004EBA89 /* TDCanonicalJSON.m */ = {isa = PBXFileReference; fileEncoding = 4; lastKnownFileType = sourcecode.c.objc; path = TDCanonicalJSON.m; sourceTree = "<group>"; };
		27F0C77D1533BDD8004EBA89 /* TDStatus.h */ = {isa = PBXFileReference; fileEncoding = 4; lastKnownFileType = sourcecode.c.h; path = TDStatus.h; sourceTree = "<group>"; };
		27F0C77E1533BDD8004EBA89 /* TDStatus.m */ = {isa = PBXFileReference; fileEncoding = 4; lastKnownFileType = sourcecode.c.objc; path = TDStatus.m; sourceTree = "<group>"; };
		8DD76F6C0486A84900D96B5E /* TouchDB */ = {isa = PBXFileReference; explicitFileType = "compiled.mach-o.executable"; includeInIndex = 0; path = TouchDB; sourceTree = BUILT_PRODUCTS_DIR; };
		DA023B6414BCA94C008184BB /* libTouchDBListener.a */ = {isa = PBXFileReference; explicitFileType = archive.ar; includeInIndex = 0; path = libTouchDBListener.a; sourceTree = BUILT_PRODUCTS_DIR; };
		DA147C3614BCAC3B0052DA4D /* TouchDBListener.framework */ = {isa = PBXFileReference; explicitFileType = wrapper.cfbundle; includeInIndex = 0; path = TouchDBListener.framework; sourceTree = BUILT_PRODUCTS_DIR; };
		DA147C3A14BCAC780052DA4D /* MobileCoreServices.framework */ = {isa = PBXFileReference; lastKnownFileType = wrapper.framework; name = MobileCoreServices.framework; path = Platforms/iPhoneOS.platform/Developer/SDKs/iPhoneOS5.0.sdk/System/Library/Frameworks/MobileCoreServices.framework; sourceTree = DEVELOPER_DIR; };
		DA147C3B14BCAC780052DA4D /* Security.framework */ = {isa = PBXFileReference; lastKnownFileType = wrapper.framework; name = Security.framework; path = Platforms/iPhoneOS.platform/Developer/SDKs/iPhoneOS5.0.sdk/System/Library/Frameworks/Security.framework; sourceTree = DEVELOPER_DIR; };
/* End PBXFileReference section */

/* Begin PBXFrameworksBuildPhase section */
		270B3DE61489359000E0A926 /* Frameworks */ = {
			isa = PBXFrameworksBuildPhase;
			buildActionMask = 2147483647;
			files = (
				278E4DC11561947500DDCEF9 /* CoreServices.framework in Frameworks */,
				27C90FC814F5BA06007C5E58 /* libTouchDB.a in Frameworks */,
				27103F8814EA076600DF7209 /* SystemConfiguration.framework in Frameworks */,
				27DB90DD14DB250500FC7118 /* libz.dylib in Frameworks */,
				270B3E1E1489385C00E0A926 /* Foundation.framework in Frameworks */,
				270B3E1D1489384700E0A926 /* libsqlite3.dylib in Frameworks */,
			);
			runOnlyForDeploymentPostprocessing = 0;
		};
		270B3DF71489359000E0A926 /* Frameworks */ = {
			isa = PBXFrameworksBuildPhase;
			buildActionMask = 2147483647;
			files = (
				270B3DFD1489359000E0A926 /* SenTestingKit.framework in Frameworks */,
				270B3DFE1489359000E0A926 /* Cocoa.framework in Frameworks */,
				270B3E011489359000E0A926 /* TouchDB.framework in Frameworks */,
			);
			runOnlyForDeploymentPostprocessing = 0;
		};
		270FE0C514C5008C005FF647 /* Frameworks */ = {
			isa = PBXFrameworksBuildPhase;
			buildActionMask = 2147483647;
			files = (
				270FE0D514C50134005FF647 /* TouchDB.framework in Frameworks */,
				270FE0D614C50134005FF647 /* TouchDBListener.framework in Frameworks */,
				270FE0CA14C5008C005FF647 /* Foundation.framework in Frameworks */,
			);
			runOnlyForDeploymentPostprocessing = 0;
		};
		275315D114ACF0A10065964D /* Frameworks */ = {
			isa = PBXFrameworksBuildPhase;
			buildActionMask = 2147483647;
			files = (
				275315FC14ACF83C0065964D /* TouchDB.framework in Frameworks */,
				275315F814ACF2500065964D /* CoreServices.framework in Frameworks */,
				275315F314ACF1C20065964D /* Foundation.framework in Frameworks */,
				275315F514ACF1CC0065964D /* Security.framework in Frameworks */,
			);
			runOnlyForDeploymentPostprocessing = 0;
		};
		27731F1D1495CFEF00815D67 /* Frameworks */ = {
			isa = PBXFrameworksBuildPhase;
			buildActionMask = 2147483647;
			files = (
				278E4DC715619FC400DDCEF9 /* CFNetwork.framework in Frameworks */,
				27E00C8F14EC2CAB004BCBA9 /* SystemConfiguration.framework in Frameworks */,
				27DB90E014DB4B0A00FC7118 /* libz.dylib in Frameworks */,
				27731F1E1495CFEF00815D67 /* libTouchDB.a in Frameworks */,
				27731F1F1495CFEF00815D67 /* libsqlite3.dylib in Frameworks */,
				27731F201495CFEF00815D67 /* UIKit.framework in Frameworks */,
				27731F211495CFEF00815D67 /* Foundation.framework in Frameworks */,
				27731F221495CFEF00815D67 /* CoreGraphics.framework in Frameworks */,
			);
			runOnlyForDeploymentPostprocessing = 0;
		};
		27B0B7A61492B83B00A817AD /* Frameworks */ = {
			isa = PBXFrameworksBuildPhase;
			buildActionMask = 2147483647;
			files = (
				27B0B7AA1492B83B00A817AD /* Foundation.framework in Frameworks */,
			);
			runOnlyForDeploymentPostprocessing = 0;
		};
		27B0B7B21492B83B00A817AD /* Frameworks */ = {
			isa = PBXFrameworksBuildPhase;
			buildActionMask = 2147483647;
			files = (
				27B0B7B71492B83C00A817AD /* SenTestingKit.framework in Frameworks */,
				27B0B7B91492B83C00A817AD /* UIKit.framework in Frameworks */,
				27B0B7BA1492B83C00A817AD /* Foundation.framework in Frameworks */,
				27B0B7BD1492B83C00A817AD /* libTouchDB.a in Frameworks */,
			);
			runOnlyForDeploymentPostprocessing = 0;
		};
		27B0B7E41492BB6B00A817AD /* Frameworks */ = {
			isa = PBXFrameworksBuildPhase;
			buildActionMask = 2147483647;
			files = (
				27B0B7F91492BC8100A817AD /* libsqlite3.dylib in Frameworks */,
				27B0B7F71492BC7A00A817AD /* Foundation.framework in Frameworks */,
			);
			runOnlyForDeploymentPostprocessing = 0;
		};
		27C90FC114F5B90E007C5E58 /* Frameworks */ = {
			isa = PBXFrameworksBuildPhase;
			buildActionMask = 2147483647;
			files = (
			);
			runOnlyForDeploymentPostprocessing = 0;
		};
		8DD76F660486A84900D96B5E /* Frameworks */ = {
			isa = PBXFrameworksBuildPhase;
			buildActionMask = 2147483647;
			files = (
				27F0744A11CD4BA000E9A2AB /* libsqlite3.dylib in Frameworks */,
				27F0745D11CD50A600E9A2AB /* Foundation.framework in Frameworks */,
				27C706701488634300F0F099 /* AppKit.framework in Frameworks */,
			);
			runOnlyForDeploymentPostprocessing = 0;
		};
		DA023B4514BCA94C008184BB /* Frameworks */ = {
			isa = PBXFrameworksBuildPhase;
			buildActionMask = 2147483647;
			files = (
				DA023B4614BCA94C008184BB /* Foundation.framework in Frameworks */,
			);
			runOnlyForDeploymentPostprocessing = 0;
		};
		DA147C2314BCAC3B0052DA4D /* Frameworks */ = {
			isa = PBXFrameworksBuildPhase;
			buildActionMask = 2147483647;
			files = (
				DA147C3C14BCAC780052DA4D /* MobileCoreServices.framework in Frameworks */,
				DA147C3D14BCAC780052DA4D /* Security.framework in Frameworks */,
				DA147C2514BCAC3B0052DA4D /* Foundation.framework in Frameworks */,
			);
			runOnlyForDeploymentPostprocessing = 0;
		};
/* End PBXFrameworksBuildPhase section */

/* Begin PBXGroup section */
		08FB7794FE84155DC02AAC07 /* CouchLite */ = {
			isa = PBXGroup;
			children = (
				270B3E28148940C000E0A926 /* README.md */,
				08FB7795FE84155DC02AAC07 /* Source */,
				275315D714ACF0A20065964D /* Listener */,
				2753154D14ACEF350065964D /* vendor */,
				27C70696148864BA00F0F099 /* Frameworks */,
				1AB674ADFE9D54B511CA2CBB /* Products */,
			);
			name = CouchLite;
			sourceTree = "<group>";
		};
		08FB7795FE84155DC02AAC07 /* Source */ = {
			isa = PBXGroup;
			children = (
				27F0744611CD4B6D00E9A2AB /* TDDatabase.h */,
				27F0744711CD4B6D00E9A2AB /* TDDatabase.m */,
				2711CDFC14C7590A00505D55 /* TDDatabase+Attachments.h */,
				274C391B149FAE0000A5E89B /* TDDatabase+Attachments.m */,
				2711CDFF14C7595900505D55 /* TDDatabase+Insertion.h */,
				27AA409A14AA86AD00E2A5FF /* TDDatabase+Insertion.m */,
				2711CE0214C759BD00505D55 /* TDDatabase+Replication.h */,
				27AA40A014AA8A6600E2A5FF /* TDDatabase+Replication.m */,
				2773ADC514BD1EB80027A292 /* TDDatabase+LocalDocs.h */,
				2773ADC614BD1EB80027A292 /* TDDatabase+LocalDocs.m */,
				2751D4E2151BAE7000F7FD57 /* TDDatabaseManager.h */,
				2751D4E3151BAE7000F7FD57 /* TDDatabaseManager.m */,
				279EB2CC149140DE00E74185 /* TDView.h */,
				279EB2CD149140DE00E74185 /* TDView.m */,
				27F0C7791533BDD8004EBA89 /* TDAttachment.h */,
				27F0C77A1533BDD8004EBA89 /* TDAttachment.m */,
				27F074A911CD5D7A00E9A2AB /* TDBody.h */,
				27F074AA11CD5D7A00E9A2AB /* TDBody.m */,
				270B3E3714898DF200E0A926 /* TDRevision.h */,
				270B3E3814898DF200E0A926 /* TDRevision.m */,
				27C706401486BBD500F0F099 /* TDServer.h */,
				27C706411486BBD500F0F099 /* TDServer.m */,
				27731EFD1493FA3100815D67 /* TDBlobStore.h */,
				27731EFE1493FA3100815D67 /* TDBlobStore.m */,
				279EB2D7149192C700E74185 /* Router */,
				27821BB4148E7D590099B373 /* Replicator */,
				27E2E62E159A26A1005B9234 /* Networking */,
				279EB2D8149192DF00E74185 /* Support */,
				2713789014BCCA7B0058C5CD /* Tests */,
			);
			path = Source;
			sourceTree = "<group>";
		};
		1AB674ADFE9D54B511CA2CBB /* Products */ = {
			isa = PBXGroup;
			children = (
				8DD76F6C0486A84900D96B5E /* TouchDB */,
				270B3DEA1489359000E0A926 /* TouchDB.framework */,
				270B3DFB1489359000E0A926 /* TouchDBTests.octest */,
				27B0B7A91492B83B00A817AD /* libTouchDB.a */,
				27B0B7B61492B83B00A817AD /* TouchDBiOSTests.octest */,
				27B0B7E71492BB6B00A817AD /* TouchDB.framework */,
				27731F2A1495CFEF00815D67 /* TouchDB Empty App.app */,
				275315D514ACF0A10065964D /* TouchDBListener.framework */,
				DA023B6414BCA94C008184BB /* libTouchDBListener.a */,
				DA147C3614BCAC3B0052DA4D /* TouchDBListener.framework */,
				270FE0C814C5008C005FF647 /* TouchServ */,
				27C90FC714F5B90E007C5E58 /* libTouchDB.a */,
			);
			name = Products;
			sourceTree = "<group>";
		};
		2713789014BCCA7B0058C5CD /* Tests */ = {
			isa = PBXGroup;
			children = (
				27821BB9148FF56C0099B373 /* TDDatabase_Tests.m */,
				27B0B77F1491E73400A817AD /* TDView_Tests.m */,
				27C7064A1488311100F0F099 /* TDRouter_Tests.m */,
				27821BBB149001B20099B373 /* TDReplicator_Tests.m */,
				279CE40414D88031009F3FA6 /* TDBlobStore_Tests.m */,
				278E4DC2156194F000DDCEF9 /* TDChangeTracker_Tests.m */,
			);
			name = Tests;
			sourceTree = "<group>";
		};
		2753154D14ACEF350065964D /* vendor */ = {
			isa = PBXGroup;
			children = (
				27F0746C11CD51A200E9A2AB /* FMDB */,
				27F0749A11CD5B1200E9A2AB /* MYUtilities */,
				2753154E14ACEF5C0065964D /* CocoaHTTPServer */,
				27DB90D414DB249700FC7118 /* google-toolbox-for-mac */,
				2783A00B156C39E300DC8692 /* oauthconsumer */,
			);
			path = vendor;
			sourceTree = "<group>";
		};
		2753154E14ACEF5C0065964D /* CocoaHTTPServer */ = {
			isa = PBXGroup;
			children = (
				2753154F14ACEFC90065964D /* Core */,
			);
			path = CocoaHTTPServer;
			sourceTree = "<group>";
		};
		2753154F14ACEFC90065964D /* Core */ = {
			isa = PBXGroup;
			children = (
				2753155014ACEFC90065964D /* Categories */,
				2753155714ACEFC90065964D /* HTTPAuthenticationRequest.h */,
				2753155814ACEFC90065964D /* HTTPAuthenticationRequest.m */,
				2753155914ACEFC90065964D /* HTTPConnection.h */,
				2753155A14ACEFC90065964D /* HTTPConnection.m */,
				2753155B14ACEFC90065964D /* HTTPLogging.h */,
				2753155C14ACEFC90065964D /* HTTPMessage.h */,
				2753155D14ACEFC90065964D /* HTTPMessage.m */,
				2753155E14ACEFC90065964D /* HTTPResponse.h */,
				2753155F14ACEFC90065964D /* HTTPServer.h */,
				2753156014ACEFC90065964D /* HTTPServer.m */,
				2753156114ACEFC90065964D /* Responses */,
				2753156C14ACEFC90065964D /* WebSocket.h */,
				2753156D14ACEFC90065964D /* WebSocket.m */,
				275315A614ACF00B0065964D /* CocoaAsyncSocket */,
				275315AF14ACF0330065964D /* CocoaLumberjack */,
			);
			path = Core;
			sourceTree = "<group>";
		};
		2753155014ACEFC90065964D /* Categories */ = {
			isa = PBXGroup;
			children = (
				2753155114ACEFC90065964D /* DDData.h */,
				2753155214ACEFC90065964D /* DDData.m */,
				2753155314ACEFC90065964D /* DDNumber.h */,
				2753155414ACEFC90065964D /* DDNumber.m */,
				2753155514ACEFC90065964D /* DDRange.h */,
				2753155614ACEFC90065964D /* DDRange.m */,
			);
			path = Categories;
			sourceTree = "<group>";
		};
		2753156114ACEFC90065964D /* Responses */ = {
			isa = PBXGroup;
			children = (
				2753156214ACEFC90065964D /* HTTPAsyncFileResponse.h */,
				2753156314ACEFC90065964D /* HTTPAsyncFileResponse.m */,
				2753156414ACEFC90065964D /* HTTPDataResponse.h */,
				2753156514ACEFC90065964D /* HTTPDataResponse.m */,
				2753156614ACEFC90065964D /* HTTPDynamicFileResponse.h */,
				2753156714ACEFC90065964D /* HTTPDynamicFileResponse.m */,
				2753156814ACEFC90065964D /* HTTPFileResponse.h */,
				2753156914ACEFC90065964D /* HTTPFileResponse.m */,
				2753156A14ACEFC90065964D /* HTTPRedirectResponse.h */,
				2753156B14ACEFC90065964D /* HTTPRedirectResponse.m */,
			);
			path = Responses;
			sourceTree = "<group>";
		};
		275315A614ACF00B0065964D /* CocoaAsyncSocket */ = {
			isa = PBXGroup;
			children = (
				275315A814ACF00B0065964D /* GCDAsyncSocket.h */,
				275315A914ACF00B0065964D /* GCDAsyncSocket.m */,
			);
			name = CocoaAsyncSocket;
			path = vendor/CocoaHTTPServer/Vendor/CocoaAsyncSocket;
			sourceTree = SOURCE_ROOT;
		};
		275315AF14ACF0330065964D /* CocoaLumberjack */ = {
			isa = PBXGroup;
			children = (
				275315B014ACF0330065964D /* About.txt */,
				275315B114ACF0330065964D /* DDAbstractDatabaseLogger.h */,
				275315B214ACF0330065964D /* DDAbstractDatabaseLogger.m */,
				275315B314ACF0330065964D /* DDASLLogger.h */,
				275315B414ACF0330065964D /* DDASLLogger.m */,
				275315B514ACF0330065964D /* DDFileLogger.h */,
				275315B614ACF0330065964D /* DDFileLogger.m */,
				275315B714ACF0330065964D /* DDLog.h */,
				275315B814ACF0330065964D /* DDLog.m */,
				275315B914ACF0330065964D /* DDTTYLogger.h */,
				275315BA14ACF0330065964D /* DDTTYLogger.m */,
			);
			name = CocoaLumberjack;
			path = vendor/CocoaHTTPServer/Vendor/CocoaLumberjack;
			sourceTree = SOURCE_ROOT;
		};
		275315D714ACF0A20065964D /* Listener */ = {
			isa = PBXGroup;
			children = (
				275315DE14ACF0A20065964D /* TDListener.h */,
				275315DF14ACF0A20065964D /* TDListener.m */,
				27E11F0C14ACFFC60006B340 /* TDHTTPServer.h */,
				2753160A14ACFC2A0065964D /* TDHTTPConnection.h */,
				2753160B14ACFC2A0065964D /* TDHTTPConnection.m */,
				27E11F0E14AD15940006B340 /* TDHTTPResponse.h */,
				27E11F0F14AD15940006B340 /* TDHTTPResponse.m */,
				27C90FFC14F6C9AB007C5E58 /* TouchServ.m */,
				275315D814ACF0A20065964D /* Supporting Files */,
			);
			path = Listener;
			sourceTree = "<group>";
		};
		275315D814ACF0A20065964D /* Supporting Files */ = {
			isa = PBXGroup;
			children = (
				275315D914ACF0A20065964D /* TouchDBListener-Info.plist */,
				275315DA14ACF0A20065964D /* InfoPlist.strings */,
				275315FA14ACF7FF0065964D /* TouchDBListener.exp */,
			);
			name = "Supporting Files";
			sourceTree = "<group>";
		};
		27821BB4148E7D590099B373 /* Replicator */ = {
			isa = PBXGroup;
			children = (
				27821BB5148E7D6F0099B373 /* TDReplicator.h */,
				27821BB6148E7D6F0099B373 /* TDReplicator.m */,
				270B3E291489581E00E0A926 /* TDPuller.h */,
				270B3E2A1489581E00E0A926 /* TDPuller.m */,
				270B3E3C148D7F0000E0A926 /* TDPusher.h */,
				270B3E3D148D7F0000E0A926 /* TDPusher.m */,
				27ADC077152502EE001ABC1D /* TDMultipartDocumentReader.h */,
				27ADC078152502EE001ABC1D /* TDMultipartDocumentReader.m */,
				279CE40814D8AA23009F3FA6 /* TDMultipartDownloader.h */,
				279CE40914D8AA23009F3FA6 /* TDMultipartDownloader.m */,
				27C5305214DF3A050078F886 /* TDMultipartUploader.h */,
				27C5305314DF3A050078F886 /* TDMultipartUploader.m */,
				27C40C7714EC58BC00994283 /* TDReplicatorManager.h */,
				27C40C7814EC58BC00994283 /* TDReplicatorManager.m */,
				27B0B78F149290AB00A817AD /* ChangeTracker */,
			);
			name = Replicator;
			sourceTree = "<group>";
		};
		2783A00B156C39E300DC8692 /* oauthconsumer */ = {
			isa = PBXGroup;
			children = (
				2783A00C156C39E300DC8692 /* Categories */,
				2783A01E156C39E300DC8692 /* OAConsumer.h */,
				2783A01F156C39E300DC8692 /* OAConsumer.m */,
				2783A024156C39E300DC8692 /* OAMutableURLRequest.h */,
				2783A025156C39E300DC8692 /* OAMutableURLRequest.m */,
				2783A026156C39E300DC8692 /* OAPlaintextSignatureProvider.h */,
				2783A027156C39E300DC8692 /* OAPlaintextSignatureProvider.m */,
				2783A02A156C39E300DC8692 /* OARequestParameter.h */,
				2783A02B156C39E300DC8692 /* OARequestParameter.m */,
				2783A02E156C39E300DC8692 /* OASignatureProviding.h */,
				2783A030156C39E300DC8692 /* OAToken.h */,
				2783A031156C39E300DC8692 /* OAToken.m */,
			);
			path = oauthconsumer;
			sourceTree = "<group>";
		};
		2783A00C156C39E300DC8692 /* Categories */ = {
			isa = PBXGroup;
			children = (
				2783A00D156C39E300DC8692 /* NSMutableURLRequest+Parameters.h */,
				2783A00E156C39E300DC8692 /* NSMutableURLRequest+Parameters.m */,
				2783A00F156C39E300DC8692 /* NSString+URLEncoding.h */,
				2783A010156C39E300DC8692 /* NSString+URLEncoding.m */,
			);
			path = Categories;
			sourceTree = "<group>";
		};
		279EB2D7149192C700E74185 /* Router */ = {
			isa = PBXGroup;
			children = (
				27C706431486BE7100F0F099 /* TDRouter.h */,
				27C706441486BE7100F0F099 /* TDRouter.m */,
				2700BC5B14B64AA600B5B297 /* TDRouter+Handlers.m */,
				27C706461487584300F0F099 /* TDURLProtocol.h */,
				27C706471487584300F0F099 /* TDURLProtocol.m */,
			);
			name = Router;
			sourceTree = "<group>";
		};
		279EB2D8149192DF00E74185 /* Support */ = {
			isa = PBXGroup;
			children = (
				27F0C77D1533BDD8004EBA89 /* TDStatus.h */,
				27F0C77E1533BDD8004EBA89 /* TDStatus.m */,
				279EB2D01491442500E74185 /* TDInternal.h */,
				272B85121523691700A90CB2 /* TDJSON.h */,
				272B85131523691700A90CB2 /* TDJSON.m */,
				27F0C77B1533BDD8004EBA89 /* TDCanonicalJSON.h */,
				27F0C77C1533BDD8004EBA89 /* TDCanonicalJSON.m */,
				27B0B79C1492932700A817AD /* TDBase64.h */,
				27B0B79D1492932700A817AD /* TDBase64.m */,
				279EB2D91491C34300E74185 /* TDCollateJSON.h */,
				279EB2DA1491C34300E74185 /* TDCollateJSON.m */,
				279906EC149ABFC1003D4338 /* TDBatcher.h */,
				279906ED149ABFC2003D4338 /* TDBatcher.m */,
				27EA34C3159BBBEC008D5CE5 /* TDAuthorizer.h */,
				27EA34C4159BBBEC008D5CE5 /* TDAuthorizer.m */,
				27EA34C5159BBBEC008D5CE5 /* TDOAuth1Authorizer.h */,
				27EA34C6159BBBEC008D5CE5 /* TDOAuth1Authorizer.m */,
				279C7E2C14F424090004A1E8 /* TDSequenceMap.h */,
				279C7E2D14F424090004A1E8 /* TDSequenceMap.m */,
				27A073EA14C0BB6200F52FE7 /* TDMisc.h */,
				27A073EB14C0BB6200F52FE7 /* TDMisc.m */,
				270B3DEE1489359000E0A926 /* TouchDB-Info.plist */,
				270B3E1F148938D800E0A926 /* TouchDB.h */,
				27821BBD14906FB50099B373 /* TouchDBPrefix.h */,
				27821BBF149078C70099B373 /* TouchDB.exp */,
			);
			name = Support;
			sourceTree = "<group>";
		};
		27B0B78F149290AB00A817AD /* ChangeTracker */ = {
			isa = PBXGroup;
			children = (
				27B0B790149290AB00A817AD /* TDChangeTracker.h */,
				27B0B791149290AB00A817AD /* TDChangeTracker.m */,
				27B0B792149290AB00A817AD /* TDConnectionChangeTracker.h */,
				27B0B793149290AB00A817AD /* TDConnectionChangeTracker.m */,
			);
			path = ChangeTracker;
			sourceTree = "<group>";
		};
		27C70696148864BA00F0F099 /* Frameworks */ = {
			isa = PBXGroup;
			children = (
				278E4DC615619FC400DDCEF9 /* CFNetwork.framework */,
				27C7066F1488634300F0F099 /* AppKit.framework */,
				27F0745C11CD50A600E9A2AB /* Foundation.framework */,
				27C70697148864BA00F0F099 /* Cocoa.framework */,
				27F0744911CD4BA000E9A2AB /* libsqlite3.dylib */,
				270B3DFC1489359000E0A926 /* SenTestingKit.framework */,
				27B0B7B81492B83C00A817AD /* UIKit.framework */,
				27B0B7E81492BB6B00A817AD /* CoreFoundation.framework */,
				27B0B80F1492C16300A817AD /* CoreGraphics.framework */,
				27C70699148864BA00F0F099 /* Other Frameworks */,
				27B0B7F81492BC8000A817AD /* libsqlite3.dylib */,
				27DB90DC14DB250500FC7118 /* libz.dylib */,
				27DB90DE14DB4B0100FC7118 /* libz.dylib */,
				27B0B7F61492BC7A00A817AD /* Foundation.framework */,
				275315F714ACF2500065964D /* CoreServices.framework */,
				275315F414ACF1CC0065964D /* Security.framework */,
				DA147C3A14BCAC780052DA4D /* MobileCoreServices.framework */,
				DA147C3B14BCAC780052DA4D /* Security.framework */,
				275315F714ACF2500065964D /* CoreServices.framework */,
				275315F414ACF1CC0065964D /* Security.framework */,
				27103F8714EA076600DF7209 /* SystemConfiguration.framework */,
				27E00C8D14EC2C74004BCBA9 /* SystemConfiguration.framework */,
			);
			name = Frameworks;
			sourceTree = "<group>";
		};
		27C70699148864BA00F0F099 /* Other Frameworks */ = {
			isa = PBXGroup;
			children = (
				27C7069A148864BA00F0F099 /* AppKit.framework */,
				27C7069B148864BA00F0F099 /* CoreData.framework */,
				27C7069C148864BA00F0F099 /* Foundation.framework */,
			);
			name = "Other Frameworks";
			sourceTree = "<group>";
		};
		27DB90D414DB249700FC7118 /* google-toolbox-for-mac */ = {
			isa = PBXGroup;
			children = (
				27DB90DA14DB24E800FC7118 /* GTMDefines.h */,
				27DB90D514DB249700FC7118 /* GTMNSData+zlib.h */,
				27DB90D614DB249700FC7118 /* GTMNSData+zlib.m */,
			);
			path = "google-toolbox-for-mac";
			sourceTree = "<group>";
		};
		27E2E62E159A26A1005B9234 /* Networking */ = {
			isa = PBXGroup;
			children = (
				279906E1149A65B7003D4338 /* TDRemoteRequest.h */,
				279906E2149A65B8003D4338 /* TDRemoteRequest.m */,
				279CE3FE14D749A7009F3FA6 /* TDMultipartReader.h */,
				279CE3FF14D749A7009F3FA6 /* TDMultipartReader.m */,
				2766EFFB14DC7B37009ECCA8 /* TDMultiStreamWriter.h */,
				2766EFFC14DC7B37009ECCA8 /* TDMultiStreamWriter.m */,
				2766EFF614DB7F9F009ECCA8 /* TDMultipartWriter.h */,
				2766EFF714DB7F9F009ECCA8 /* TDMultipartWriter.m */,
				27103F8114E9CE4400DF7209 /* TDReachability.h */,
				27103F8214E9CE4400DF7209 /* TDReachability.m */,
			);
			name = Networking;
			sourceTree = "<group>";
		};
		27F0746C11CD51A200E9A2AB /* FMDB */ = {
			isa = PBXGroup;
			children = (
				27F0746F11CD51A200E9A2AB /* FMDatabase.h */,
				27F0747011CD51A200E9A2AB /* FMDatabase.m */,
				27A82E3414A1145000C0B850 /* FMDatabaseAdditions.h */,
				27A82E3514A1145000C0B850 /* FMDatabaseAdditions.m */,
				27F0747111CD51A200E9A2AB /* FMResultSet.h */,
				27F0747211CD51A200E9A2AB /* FMResultSet.m */,
			);
			name = FMDB;
			path = vendor/fmdb/src;
			sourceTree = SOURCE_ROOT;
		};
		27F0749A11CD5B1200E9A2AB /* MYUtilities */ = {
			isa = PBXGroup;
			children = (
				27F0751611CDC80A00E9A2AB /* ExceptionUtils.h */,
				27F0751711CDC80A00E9A2AB /* ExceptionUtils.m */,
				27F0751111CDC7F900E9A2AB /* Logging.h */,
				27F0751211CDC7F900E9A2AB /* Logging.m */,
				27F074F811CDC71800E9A2AB /* MYUtilities_Debug.xcconfig */,
				27F074F911CDC71800E9A2AB /* MYUtilities_Release.xcconfig */,
				27F074FA11CDC71800E9A2AB /* MYUtilities.xcconfig */,
				27F0749B11CD5B4F00E9A2AB /* CollectionUtils.h */,
				27F0749C11CD5B4F00E9A2AB /* CollectionUtils.m */,
				27F0749D11CD5B4F00E9A2AB /* Test.h */,
				27F0749E11CD5B4F00E9A2AB /* Test.m */,
				279CE3B614D4A885009F3FA6 /* MYBlockUtils.h */,
				279CE3B714D4A885009F3FA6 /* MYBlockUtils.m */,
				27108CDE15128EA500E5B92C /* MYURLHandler.h */,
				27108CDF15128EA500E5B92C /* MYURLHandler.m */,
				270BDD341563338B007D52F6 /* MYURLUtils.h */,
				270BDD351563338B007D52F6 /* MYURLUtils.m */,
			);
			path = MYUtilities;
			sourceTree = "<group>";
		};
/* End PBXGroup section */

/* Begin PBXHeadersBuildPhase section */
		270B3DE71489359000E0A926 /* Headers */ = {
			isa = PBXHeadersBuildPhase;
			buildActionMask = 2147483647;
			files = (
				270B3E231489392100E0A926 /* TDBody.h in Headers */,
				270B3E221489391E00E0A926 /* TDDatabase.h in Headers */,
				2711CDFD14C7590A00505D55 /* TDDatabase+Attachments.h in Headers */,
				2711CE0014C7595900505D55 /* TDDatabase+Insertion.h in Headers */,
				2773ADC714BD1EB80027A292 /* TDDatabase+LocalDocs.h in Headers */,
				2711CE0314C759BD00505D55 /* TDDatabase+Replication.h in Headers */,
				270B3E2B1489581E00E0A926 /* TDPuller.h in Headers */,
				270B3E3E148D7F0000E0A926 /* TDPusher.h in Headers */,
				27821BB7148E7D6F0099B373 /* TDReplicator.h in Headers */,
				270B3E3914898DF200E0A926 /* TDRevision.h in Headers */,
				270B3E251489392C00E0A926 /* TDRouter.h in Headers */,
				270B3E241489392600E0A926 /* TDServer.h in Headers */,
				270B3E211489390F00E0A926 /* TDURLProtocol.h in Headers */,
				279EB2CE149140DE00E74185 /* TDView.h in Headers */,
				270B3E201489390000E0A926 /* TouchDB.h in Headers */,
				27821BBE14906FB60099B373 /* TouchDBPrefix.h in Headers */,
				279EB2D11491442500E74185 /* TDInternal.h in Headers */,
				279EB2DB1491C34300E74185 /* TDCollateJSON.h in Headers */,
				27B0B796149290AB00A817AD /* TDChangeTracker.h in Headers */,
				27B0B798149290AB00A817AD /* TDConnectionChangeTracker.h in Headers */,
				27B0B79E1492932800A817AD /* TDBase64.h in Headers */,
				27731EFF1493FA3100815D67 /* TDBlobStore.h in Headers */,
				279906E3149A65B8003D4338 /* TDRemoteRequest.h in Headers */,
				279906EE149ABFC2003D4338 /* TDBatcher.h in Headers */,
				27A82E3614A1145000C0B850 /* FMDatabaseAdditions.h in Headers */,
				2753156E14ACEFC90065964D /* DDData.h in Headers */,
				2753157214ACEFC90065964D /* DDNumber.h in Headers */,
				2753157614ACEFC90065964D /* DDRange.h in Headers */,
				2753157A14ACEFC90065964D /* HTTPAuthenticationRequest.h in Headers */,
				2753157E14ACEFC90065964D /* HTTPConnection.h in Headers */,
				2753158214ACEFC90065964D /* HTTPLogging.h in Headers */,
				2753158414ACEFC90065964D /* HTTPMessage.h in Headers */,
				2753158814ACEFC90065964D /* HTTPResponse.h in Headers */,
				2753158A14ACEFC90065964D /* HTTPServer.h in Headers */,
				2753158E14ACEFC90065964D /* HTTPAsyncFileResponse.h in Headers */,
				2753159214ACEFC90065964D /* HTTPDataResponse.h in Headers */,
				2753159614ACEFC90065964D /* HTTPDynamicFileResponse.h in Headers */,
				2753159A14ACEFC90065964D /* HTTPFileResponse.h in Headers */,
				2753159E14ACEFC90065964D /* HTTPRedirectResponse.h in Headers */,
				275315A214ACEFC90065964D /* WebSocket.h in Headers */,
				275315AB14ACF00B0065964D /* GCDAsyncSocket.h in Headers */,
				275315BC14ACF0330065964D /* DDAbstractDatabaseLogger.h in Headers */,
				275315C014ACF0330065964D /* DDASLLogger.h in Headers */,
				275315C414ACF0330065964D /* DDFileLogger.h in Headers */,
				275315C814ACF0330065964D /* DDLog.h in Headers */,
				275315CC14ACF0330065964D /* DDTTYLogger.h in Headers */,
				27A073EC14C0BB6200F52FE7 /* TDMisc.h in Headers */,
				279CE3B814D4A885009F3FA6 /* MYBlockUtils.h in Headers */,
				279CE40014D749A7009F3FA6 /* TDMultipartReader.h in Headers */,
				279CE40A14D8AA23009F3FA6 /* TDMultipartDownloader.h in Headers */,
				27DB90D714DB249700FC7118 /* GTMNSData+zlib.h in Headers */,
				27DB90DB14DB24E800FC7118 /* GTMDefines.h in Headers */,
				2766EFF814DB7F9F009ECCA8 /* TDMultipartWriter.h in Headers */,
				2766EFFD14DC7B37009ECCA8 /* TDMultiStreamWriter.h in Headers */,
				27C5305414DF3A050078F886 /* TDMultipartUploader.h in Headers */,
				27103F8314E9CE4400DF7209 /* TDReachability.h in Headers */,
				27C40C7914EC58BC00994283 /* TDReplicatorManager.h in Headers */,
				279C7E2E14F424090004A1E8 /* TDSequenceMap.h in Headers */,
				2751D4E4151BAE7000F7FD57 /* TDDatabaseManager.h in Headers */,
				272B85141523691700A90CB2 /* TDJSON.h in Headers */,
				27ADC079152502EE001ABC1D /* TDMultipartDocumentReader.h in Headers */,
				27E4152F154F6E8500771FC5 /* (null) in Headers */,
				278E4DBB1561921100DDCEF9 /* TDStatus.h in Headers */,
			);
			runOnlyForDeploymentPostprocessing = 0;
		};
		275315D214ACF0A10065964D /* Headers */ = {
			isa = PBXHeadersBuildPhase;
			buildActionMask = 2147483647;
			files = (
				275315F914ACF2D70065964D /* TDListener.h in Headers */,
				2753160C14ACFC2A0065964D /* TDHTTPConnection.h in Headers */,
				27E11F0D14ACFFC60006B340 /* TDHTTPServer.h in Headers */,
				27E11F1014AD15940006B340 /* TDHTTPResponse.h in Headers */,
			);
			runOnlyForDeploymentPostprocessing = 0;
		};
		27B0B7FA1492BC9600A817AD /* Headers */ = {
			isa = PBXHeadersBuildPhase;
			buildActionMask = 2147483647;
			files = (
				27B0B7FB1492BDE800A817AD /* TDDatabase.h in Headers */,
				2711CDFE14C7590A00505D55 /* TDDatabase+Attachments.h in Headers */,
				2711CE0114C7595900505D55 /* TDDatabase+Insertion.h in Headers */,
				2711CE1414C75B6E00505D55 /* TDDatabase+LocalDocs.h in Headers */,
				2711CE0414C759BD00505D55 /* TDDatabase+Replication.h in Headers */,
				27B0B7FC1492BDE800A817AD /* TDView.h in Headers */,
				27B0B7FD1492BDE800A817AD /* TDBody.h in Headers */,
				27B0B7FE1492BDE800A817AD /* TDRevision.h in Headers */,
				27B0B7FF1492BDE800A817AD /* TDServer.h in Headers */,
				27B0B8001492BDE800A817AD /* TDRouter.h in Headers */,
				27B0B8011492BDE800A817AD /* TDURLProtocol.h in Headers */,
				27B0B8021492BDE800A817AD /* TDReplicator.h in Headers */,
				27B0B8031492BDE800A817AD /* TDPuller.h in Headers */,
				27B0B8041492BDE800A817AD /* TDPusher.h in Headers */,
				27B0B8051492BDE800A817AD /* TouchDB.h in Headers */,
<<<<<<< HEAD
				27E41530154F6E9C00771FC5 /* (null) in Headers */,
				278E4DBC1561921F00DDCEF9 /* TDStatus.h in Headers */,
			);
			runOnlyForDeploymentPostprocessing = 0;
		};
		27C90F0B14F588B2007C5E58 /* Headers */ = {
			isa = PBXHeadersBuildPhase;
			buildActionMask = 2147483647;
			files = (
				27C90F0C14F588D9007C5E58 /* TDDatabase.h in Headers */,
				27C90F0D14F588E5007C5E58 /* TDDatabase+Attachments.h in Headers */,
				27C90F0E14F588EB007C5E58 /* TDDatabase+Insertion.h in Headers */,
				27C90F0F14F588F1007C5E58 /* TDDatabase+Replication.h in Headers */,
				27C90F1014F588F7007C5E58 /* TDDatabase+LocalDocs.h in Headers */,
				27C90F1114F58904007C5E58 /* TDView.h in Headers */,
				27C90F1214F58904007C5E58 /* TDBody.h in Headers */,
				27C90F1314F58904007C5E58 /* TDRevision.h in Headers */,
				27C90F1414F58904007C5E58 /* TDServer.h in Headers */,
				27F0C7801533BDD8004EBA89 /* TDAttachment.h in Headers */,
				27F0C7841533BDD8004EBA89 /* TDCanonicalJSON.h in Headers */,
				27F0C7881533BDD8004EBA89 /* TDStatus.h in Headers */,
				270BDD371563338B007D52F6 /* MYURLUtils.h in Headers */,
				2783A037156C39E300DC8692 /* NSMutableURLRequest+Parameters.h in Headers */,
				2783A03B156C39E300DC8692 /* NSString+URLEncoding.h in Headers */,
				2783A057156C39E300DC8692 /* OAConsumer.h in Headers */,
				2783A063156C39E300DC8692 /* OAMutableURLRequest.h in Headers */,
				2783A067156C39E300DC8692 /* OAPlaintextSignatureProvider.h in Headers */,
				2783A06F156C39E300DC8692 /* OARequestParameter.h in Headers */,
				2783A077156C39E300DC8692 /* OASignatureProviding.h in Headers */,
				2783A079156C39E300DC8692 /* OAToken.h in Headers */,
				2783A08E156C3A8300DC8692 /* TDAuthorizer.h in Headers */,
				2783A094156C3A9200DC8692 /* TDOAuth1Authorizer.h in Headers */,
				27EA34C8159BBBED008D5CE5 /* TDAuthorizer.h in Headers */,
				27EA34CC159BBBED008D5CE5 /* TDOAuth1Authorizer.h in Headers */,
			);
			runOnlyForDeploymentPostprocessing = 0;
		};
		27C90FB714F5B90E007C5E58 /* Headers */ = {
			isa = PBXHeadersBuildPhase;
			buildActionMask = 2147483647;
			files = (
				27C90FB814F5B90E007C5E58 /* TDDatabase.h in Headers */,
				27C90FB914F5B90E007C5E58 /* TDDatabase+Attachments.h in Headers */,
				27C90FBA14F5B90E007C5E58 /* TDDatabase+Insertion.h in Headers */,
				27C90FBB14F5B90E007C5E58 /* TDDatabase+Replication.h in Headers */,
				27C90FBC14F5B90E007C5E58 /* TDDatabase+LocalDocs.h in Headers */,
				27C90FBD14F5B90E007C5E58 /* TDView.h in Headers */,
				27C90FBE14F5B90E007C5E58 /* TDBody.h in Headers */,
				27C90FBF14F5B90E007C5E58 /* TDRevision.h in Headers */,
				27C90FC014F5B90E007C5E58 /* TDServer.h in Headers */,
				27F0C77F1533BDD8004EBA89 /* TDAttachment.h in Headers */,
				27F0C7831533BDD8004EBA89 /* TDCanonicalJSON.h in Headers */,
				27F0C7871533BDD8004EBA89 /* TDStatus.h in Headers */,
				270BDD361563338B007D52F6 /* MYURLUtils.h in Headers */,
				2783A036156C39E300DC8692 /* NSMutableURLRequest+Parameters.h in Headers */,
				2783A03A156C39E300DC8692 /* NSString+URLEncoding.h in Headers */,
				2783A056156C39E300DC8692 /* OAConsumer.h in Headers */,
				2783A062156C39E300DC8692 /* OAMutableURLRequest.h in Headers */,
				2783A066156C39E300DC8692 /* OAPlaintextSignatureProvider.h in Headers */,
				2783A06E156C39E300DC8692 /* OARequestParameter.h in Headers */,
				2783A076156C39E300DC8692 /* OASignatureProviding.h in Headers */,
				2783A078156C39E300DC8692 /* OAToken.h in Headers */,
				2783A08D156C3A8300DC8692 /* TDAuthorizer.h in Headers */,
				2783A093156C3A9200DC8692 /* TDOAuth1Authorizer.h in Headers */,
				27EA34C7159BBBED008D5CE5 /* TDAuthorizer.h in Headers */,
				27EA34CB159BBBED008D5CE5 /* TDOAuth1Authorizer.h in Headers */,
=======
				27E41530154F6E9C00771FC5 /* TDStatus.h in Headers */,
				27F08C8A15A7A30D003C3E2B /* TDDatabaseManager.h in Headers */,
				27F08C8B15A7A31B003C3E2B /* TDAttachment.h in Headers */,
>>>>>>> c8cff2db
			);
			runOnlyForDeploymentPostprocessing = 0;
		};
		DA147C2614BCAC3B0052DA4D /* Headers */ = {
			isa = PBXHeadersBuildPhase;
			buildActionMask = 2147483647;
			files = (
				DA147C3E14BCAC9D0052DA4D /* TDListener.h in Headers */,
			);
			runOnlyForDeploymentPostprocessing = 0;
		};
/* End PBXHeadersBuildPhase section */

/* Begin PBXNativeTarget section */
		270B3DE91489359000E0A926 /* TouchDB */ = {
			isa = PBXNativeTarget;
			buildConfigurationList = 270B3E0B1489359100E0A926 /* Build configuration list for PBXNativeTarget "TouchDB" */;
			buildPhases = (
				270B3DE51489359000E0A926 /* Sources */,
				270B3DE61489359000E0A926 /* Frameworks */,
				270B3DE71489359000E0A926 /* Headers */,
				270B3DE81489359000E0A926 /* Resources */,
			);
			buildRules = (
			);
			dependencies = (
				27C90FCA14F5BA14007C5E58 /* PBXTargetDependency */,
			);
			name = TouchDB;
			productName = ToyCouch;
			productReference = 270B3DEA1489359000E0A926 /* TouchDB.framework */;
			productType = "com.apple.product-type.framework";
		};
		270B3DFA1489359000E0A926 /* TouchDBTests */ = {
			isa = PBXNativeTarget;
			buildConfigurationList = 270B3E0E1489359100E0A926 /* Build configuration list for PBXNativeTarget "TouchDBTests" */;
			buildPhases = (
				270B3DF61489359000E0A926 /* Sources */,
				270B3DF71489359000E0A926 /* Frameworks */,
				270B3DF81489359000E0A926 /* Resources */,
				270B3DF91489359000E0A926 /* ShellScript */,
			);
			buildRules = (
			);
			dependencies = (
				270B3E001489359000E0A926 /* PBXTargetDependency */,
			);
			name = TouchDBTests;
			productName = ToyCouchTests;
			productReference = 270B3DFB1489359000E0A926 /* TouchDBTests.octest */;
			productType = "com.apple.product-type.bundle";
		};
		270FE0C714C5008C005FF647 /* TouchServ */ = {
			isa = PBXNativeTarget;
			buildConfigurationList = 270FE0D414C5008C005FF647 /* Build configuration list for PBXNativeTarget "TouchServ" */;
			buildPhases = (
				270FE0C414C5008C005FF647 /* Sources */,
				270FE0C514C5008C005FF647 /* Frameworks */,
			);
			buildRules = (
			);
			dependencies = (
			);
			name = TouchServ;
			productName = TouchServ;
			productReference = 270FE0C814C5008C005FF647 /* TouchServ */;
			productType = "com.apple.product-type.tool";
		};
		275315D414ACF0A10065964D /* TouchDBListener */ = {
			isa = PBXNativeTarget;
			buildConfigurationList = 275315E114ACF0A20065964D /* Build configuration list for PBXNativeTarget "TouchDBListener" */;
			buildPhases = (
				275315D014ACF0A10065964D /* Sources */,
				275315D114ACF0A10065964D /* Frameworks */,
				275315D214ACF0A10065964D /* Headers */,
				275315D314ACF0A10065964D /* Resources */,
			);
			buildRules = (
			);
			dependencies = (
				275315FE14ACF87F0065964D /* PBXTargetDependency */,
			);
			name = TouchDBListener;
			productName = TouchDBListener;
			productReference = 275315D514ACF0A10065964D /* TouchDBListener.framework */;
			productType = "com.apple.product-type.framework";
		};
		27731F131495CFEF00815D67 /* iOS Empty App */ = {
			isa = PBXNativeTarget;
			buildConfigurationList = 27731F271495CFEF00815D67 /* Build configuration list for PBXNativeTarget "iOS Empty App" */;
			buildPhases = (
				27731F141495CFEF00815D67 /* Sources */,
				27731F1D1495CFEF00815D67 /* Frameworks */,
				27731F231495CFEF00815D67 /* Resources */,
			);
			buildRules = (
			);
			dependencies = (
			);
			name = "iOS Empty App";
			productName = "iOS Demo";
			productReference = 27731F2A1495CFEF00815D67 /* TouchDB Empty App.app */;
			productType = "com.apple.product-type.application";
		};
		27B0B7A81492B83B00A817AD /* iOS Library */ = {
			isa = PBXNativeTarget;
			buildConfigurationList = 27B0B7C71492B83C00A817AD /* Build configuration list for PBXNativeTarget "iOS Library" */;
			buildPhases = (
				27B0B7A51492B83B00A817AD /* Sources */,
				27C90F0B14F588B2007C5E58 /* Headers */,
				27B0B7A61492B83B00A817AD /* Frameworks */,
				27B0B7E21492BA5900A817AD /* Build Fat Library */,
			);
			buildRules = (
			);
			dependencies = (
			);
			name = "iOS Library";
			productName = TouchDBiOS;
			productReference = 27B0B7A91492B83B00A817AD /* libTouchDB.a */;
			productType = "com.apple.product-type.library.static";
		};
		27B0B7B51492B83B00A817AD /* TouchDBiOSTests */ = {
			isa = PBXNativeTarget;
			buildConfigurationList = 27B0B7CA1492B83C00A817AD /* Build configuration list for PBXNativeTarget "TouchDBiOSTests" */;
			buildPhases = (
				27B0B7B11492B83B00A817AD /* Sources */,
				27B0B7B21492B83B00A817AD /* Frameworks */,
				27B0B7B31492B83B00A817AD /* Resources */,
				27B0B7B41492B83B00A817AD /* ShellScript */,
			);
			buildRules = (
			);
			dependencies = (
				27B0B7BC1492B83C00A817AD /* PBXTargetDependency */,
			);
			name = TouchDBiOSTests;
			productName = TouchDBiOSTests;
			productReference = 27B0B7B61492B83B00A817AD /* TouchDBiOSTests.octest */;
			productType = "com.apple.product-type.bundle";
		};
		27B0B7E61492BB6B00A817AD /* iOS Framework */ = {
			isa = PBXNativeTarget;
			buildConfigurationList = 27B0B7F11492BB6C00A817AD /* Build configuration list for PBXNativeTarget "iOS Framework" */;
			buildPhases = (
				27B0B7E31492BB6B00A817AD /* Sources */,
				27B0B7E41492BB6B00A817AD /* Frameworks */,
				27B0B7FA1492BC9600A817AD /* Headers */,
				27B0B8061492BE2100A817AD /* Copy Library */,
			);
			buildRules = (
			);
			dependencies = (
				27B0B7F51492BC5B00A817AD /* PBXTargetDependency */,
			);
			name = "iOS Framework";
			productName = iTouchDB;
			productReference = 27B0B7E71492BB6B00A817AD /* TouchDB.framework */;
			productType = "com.apple.product-type.bundle";
		};
		27C90F8C14F5B90E007C5E58 /* Mac static library */ = {
			isa = PBXNativeTarget;
			buildConfigurationList = 27C90FC414F5B90E007C5E58 /* Build configuration list for PBXNativeTarget "Mac static library" */;
			buildPhases = (
				27C90F8D14F5B90E007C5E58 /* Sources */,
				27C90FB714F5B90E007C5E58 /* Headers */,
				27C90FC114F5B90E007C5E58 /* Frameworks */,
			);
			buildRules = (
			);
			dependencies = (
			);
			name = "Mac static library";
			productName = TouchDBiOS;
			productReference = 27C90FC714F5B90E007C5E58 /* libTouchDB.a */;
			productType = "com.apple.product-type.library.static";
		};
		8DD76F620486A84900D96B5E /* Tests */ = {
			isa = PBXNativeTarget;
			buildConfigurationList = 1DEB923108733DC60010E9CD /* Build configuration list for PBXNativeTarget "Tests" */;
			buildPhases = (
				8DD76F640486A84900D96B5E /* Sources */,
				8DD76F660486A84900D96B5E /* Frameworks */,
				8DD76F690486A84900D96B5E /* CopyFiles */,
			);
			buildRules = (
			);
			dependencies = (
			);
			name = Tests;
			productInstallPath = "$(HOME)/bin";
			productName = CouchLite;
			productReference = 8DD76F6C0486A84900D96B5E /* TouchDB */;
			productType = "com.apple.product-type.tool";
		};
		DA023B2614BCA94C008184BB /* Listener iOS Library */ = {
			isa = PBXNativeTarget;
			buildConfigurationList = DA023B6114BCA94C008184BB /* Build configuration list for PBXNativeTarget "Listener iOS Library" */;
			buildPhases = (
				DA023B2714BCA94C008184BB /* Sources */,
				DA023B4514BCA94C008184BB /* Frameworks */,
				DA023B6014BCA94C008184BB /* Build Fat Library */,
			);
			buildRules = (
			);
			dependencies = (
			);
			name = "Listener iOS Library";
			productName = TouchDBiOS;
			productReference = DA023B6414BCA94C008184BB /* libTouchDBListener.a */;
			productType = "com.apple.product-type.library.static";
		};
		DA147C1F14BCAC3B0052DA4D /* Listener iOS Framework */ = {
			isa = PBXNativeTarget;
			buildConfigurationList = DA147C3314BCAC3B0052DA4D /* Build configuration list for PBXNativeTarget "Listener iOS Framework" */;
			buildPhases = (
				DA147C2214BCAC3B0052DA4D /* Sources */,
				DA147C2314BCAC3B0052DA4D /* Frameworks */,
				DA147C2614BCAC3B0052DA4D /* Headers */,
				DA147C3214BCAC3B0052DA4D /* Copy Library */,
			);
			buildRules = (
			);
			dependencies = (
				DA147C3914BCAC670052DA4D /* PBXTargetDependency */,
			);
			name = "Listener iOS Framework";
			productName = iTouchDB;
			productReference = DA147C3614BCAC3B0052DA4D /* TouchDBListener.framework */;
			productType = "com.apple.product-type.bundle";
		};
/* End PBXNativeTarget section */

/* Begin PBXProject section */
		08FB7793FE84155DC02AAC07 /* Project object */ = {
			isa = PBXProject;
			attributes = {
				LastUpgradeCheck = 0430;
			};
			buildConfigurationList = 1DEB923508733DC60010E9CD /* Build configuration list for PBXProject "TouchDB" */;
			compatibilityVersion = "Xcode 3.2";
			developmentRegion = English;
			hasScannedForEncodings = 1;
			knownRegions = (
				en,
			);
			mainGroup = 08FB7794FE84155DC02AAC07 /* CouchLite */;
			projectDirPath = "";
			projectRoot = "";
			targets = (
				270B3DE91489359000E0A926 /* TouchDB */,
				27C90F8C14F5B90E007C5E58 /* Mac static library */,
				275315D414ACF0A10065964D /* TouchDBListener */,
				270B3DFA1489359000E0A926 /* TouchDBTests */,
				8DD76F620486A84900D96B5E /* Tests */,
				27B0B7A81492B83B00A817AD /* iOS Library */,
				27B0B7B51492B83B00A817AD /* TouchDBiOSTests */,
				27B0B7E61492BB6B00A817AD /* iOS Framework */,
				27731F131495CFEF00815D67 /* iOS Empty App */,
				DA023B2614BCA94C008184BB /* Listener iOS Library */,
				DA147C1F14BCAC3B0052DA4D /* Listener iOS Framework */,
				270FE0C714C5008C005FF647 /* TouchServ */,
			);
		};
/* End PBXProject section */

/* Begin PBXResourcesBuildPhase section */
		270B3DE81489359000E0A926 /* Resources */ = {
			isa = PBXResourcesBuildPhase;
			buildActionMask = 2147483647;
			files = (
			);
			runOnlyForDeploymentPostprocessing = 0;
		};
		270B3DF81489359000E0A926 /* Resources */ = {
			isa = PBXResourcesBuildPhase;
			buildActionMask = 2147483647;
			files = (
			);
			runOnlyForDeploymentPostprocessing = 0;
		};
		275315D314ACF0A10065964D /* Resources */ = {
			isa = PBXResourcesBuildPhase;
			buildActionMask = 2147483647;
			files = (
				275315DC14ACF0A20065964D /* InfoPlist.strings in Resources */,
			);
			runOnlyForDeploymentPostprocessing = 0;
		};
		27731F231495CFEF00815D67 /* Resources */ = {
			isa = PBXResourcesBuildPhase;
			buildActionMask = 2147483647;
			files = (
			);
			runOnlyForDeploymentPostprocessing = 0;
		};
		27B0B7B31492B83B00A817AD /* Resources */ = {
			isa = PBXResourcesBuildPhase;
			buildActionMask = 2147483647;
			files = (
			);
			runOnlyForDeploymentPostprocessing = 0;
		};
/* End PBXResourcesBuildPhase section */

/* Begin PBXShellScriptBuildPhase section */
		270B3DF91489359000E0A926 /* ShellScript */ = {
			isa = PBXShellScriptBuildPhase;
			buildActionMask = 2147483647;
			files = (
			);
			inputPaths = (
			);
			outputPaths = (
			);
			runOnlyForDeploymentPostprocessing = 0;
			shellPath = /bin/sh;
			shellScript = "# Run the unit tests in this test bundle.\n\"${SYSTEM_DEVELOPER_DIR}/Tools/RunUnitTests\"\n";
		};
		27B0B7B41492B83B00A817AD /* ShellScript */ = {
			isa = PBXShellScriptBuildPhase;
			buildActionMask = 2147483647;
			files = (
			);
			inputPaths = (
			);
			outputPaths = (
			);
			runOnlyForDeploymentPostprocessing = 0;
			shellPath = /bin/sh;
			shellScript = "# Run the unit tests in this test bundle.\n\"${SYSTEM_DEVELOPER_DIR}/Tools/RunUnitTests\"\n";
		};
		27B0B7E21492BA5900A817AD /* Build Fat Library */ = {
			isa = PBXShellScriptBuildPhase;
			buildActionMask = 2147483647;
			files = (
			);
			inputPaths = (
			);
			name = "Build Fat Library";
			outputPaths = (
			);
			runOnlyForDeploymentPostprocessing = 0;
			shellPath = /bin/sh;
			shellScript = "# Version 2.0 (updated for Xcode 4, with some fixes)\n# Changes:\n#    - Works with xcode 4, even when running xcode 3 projects (Workarounds for apple bugs)\n#    - Faster / better: only runs lipo once, instead of once per recursion\n#    - Added some debugging statemetns that can be switched on/off by changing the DEBUG_THIS_SCRIPT variable to \"true\"\n#    - Fixed some typos\n# \n# Purpose:\n#   Create a static library for iPhone from within XCode\n#   Because Apple staff DELIBERATELY broke Xcode to make this impossible from the GUI (Xcode 3.2.3 specifically states this in the Release notes!)\n#   ...no, I don't understand why they did this!\n#\n# Author: Adam Martin - http://twitter.com/redglassesapps\n# Based on: original script from Eonil (main changes: Eonil's script WILL NOT WORK in Xcode GUI - it WILL CRASH YOUR COMPUTER)\n#\n# More info: see this Stack Overflow question: http://stackoverflow.com/questions/3520977/build-fat-static-library-device-simulator-using-xcode-and-sdk-4\n\n#################[ Tests: helps workaround any future bugs in Xcode ]########\n#\nDEBUG_THIS_SCRIPT=\"false\"\n\nif [ $DEBUG_THIS_SCRIPT = \"true\" ]\nthen\necho \"########### TESTS #############\"\necho \"Use the following variables when debugging this script; note that they may change on recursions\"\necho \"BUILD_DIR = $BUILD_DIR\"\necho \"BUILD_ROOT = $BUILD_ROOT\"\necho \"CONFIGURATION_BUILD_DIR = $CONFIGURATION_BUILD_DIR\"\necho \"BUILT_PRODUCTS_DIR = $BUILT_PRODUCTS_DIR\"\necho \"CONFIGURATION_TEMP_DIR = $CONFIGURATION_TEMP_DIR\"\necho \"TARGET_BUILD_DIR = $TARGET_BUILD_DIR\"\nfi\n\n#####################[ part 1 ]##################\n# First, work out the BASESDK version number (NB: Apple ought to report this, but they hide it)\n#    (incidental: searching for substrings in sh is a nightmare! Sob)\n\nSDK_VERSION=$(echo ${SDK_NAME} | grep -o '.\\{3\\}$')\n\n# Next, work out if we're in SIM or DEVICE\n\nif [ ${PLATFORM_NAME} = \"iphonesimulator\" ]\nthen\nOTHER_SDK_TO_BUILD=iphoneos${SDK_VERSION}\nelse\nOTHER_SDK_TO_BUILD=iphonesimulator${SDK_VERSION}\nfi\n\necho \"XCode has selected SDK: ${PLATFORM_NAME} with version: ${SDK_VERSION} (although back-targetting: ${IPHONEOS_DEPLOYMENT_TARGET})\"\necho \"...therefore, OTHER_SDK_TO_BUILD = ${OTHER_SDK_TO_BUILD}\"\n#\n#####################[ end of part 1 ]##################\n\n#####################[ part 2 ]##################\n#\n# IF this is the original invocation, invoke WHATEVER other builds are required\n#\n# Xcode is already building ONE target...\n#\n# ...but this is a LIBRARY, so Apple is wrong to set it to build just one.\n# ...we need to build ALL targets\n# ...we MUST NOT re-build the target that is ALREADY being built: Xcode WILL CRASH YOUR COMPUTER if you try this (infinite recursion!)\n#\n#\n# So: build ONLY the missing platforms/configurations.\n\nif [ \"true\" == ${ALREADYINVOKED:-false} ]\nthen\necho \"RECURSION: I am NOT the root invocation, so I'm NOT going to recurse\"\nelse\n# CRITICAL:\n# Prevent infinite recursion (Xcode sucks)\nexport ALREADYINVOKED=\"true\"\n\necho \"RECURSION: I am the root ... recursing all missing build targets NOW...\"\necho \"RECURSION: ...about to invoke: xcodebuild -configuration \\\"${CONFIGURATION}\\\" -target \\\"${TARGET_NAME}\\\" -sdk \\\"${OTHER_SDK_TO_BUILD}\\\" ${ACTION} RUN_CLANG_STATIC_ANALYZER=NO\"\nxcodebuild -configuration \"${CONFIGURATION}\" -target \"${TARGET_NAME}\" -sdk \"${OTHER_SDK_TO_BUILD}\" ${ACTION} RUN_CLANG_STATIC_ANALYZER=NO BUILD_DIR=\"${BUILD_DIR}\" BUILD_ROOT=\"${BUILD_ROOT}\" || exit 1\n\nACTION=\"build\"\n\n#Merge all platform binaries as a fat binary for each configurations.\n\n# Calculate where the (multiple) built files are coming from:\nCURRENTCONFIG_DEVICE_DIR=${SYMROOT}/${CONFIGURATION}-iphoneos\nCURRENTCONFIG_SIMULATOR_DIR=${SYMROOT}/${CONFIGURATION}-iphonesimulator\n\necho \"Taking device build from: ${CURRENTCONFIG_DEVICE_DIR}\"\necho \"Taking simulator build from: ${CURRENTCONFIG_SIMULATOR_DIR}\"\n\nCREATING_UNIVERSAL_DIR=${SYMROOT}/${CONFIGURATION}-${PRODUCT_NAME}-ios-universal\necho \"...I will output a universal build to: ${CREATING_UNIVERSAL_DIR}\"\n\n# ... remove the products of previous runs of this script\n#      NB: this directory is ONLY created by this script - it should be safe to delete!\n\nrm -rf \"${CREATING_UNIVERSAL_DIR}\"\nmkdir \"${CREATING_UNIVERSAL_DIR}\"\n\n#\necho \"lipo: for current configuration (${CONFIGURATION}) creating output file: ${CREATING_UNIVERSAL_DIR}/${EXECUTABLE_NAME}\"\nlipo -create -output \"${CREATING_UNIVERSAL_DIR}/${EXECUTABLE_NAME}\" \"${CURRENTCONFIG_DEVICE_DIR}/${EXECUTABLE_NAME}\" \"${CURRENTCONFIG_SIMULATOR_DIR}/${EXECUTABLE_NAME}\" || exit 1\n\n#########\n#\n# Added: StackOverflow suggestion to also copy \"include\" files\n#    (untested, but should work OK)\n#\nif [ -d \"${CURRENTCONFIG_DEVICE_DIR}/usr/local/include\" ]\nthen\nmkdir -p \"${CREATING_UNIVERSAL_DIR}/usr/local/include\"\n# * needs to be outside the double quotes?\ncp \"${CURRENTCONFIG_DEVICE_DIR}/usr/local/include/\"* \"${CREATING_UNIVERSAL_DIR}/usr/local/include\"\nfi\nfi\n";
			showEnvVarsInLog = 0;
		};
		27B0B8061492BE2100A817AD /* Copy Library */ = {
			isa = PBXShellScriptBuildPhase;
			buildActionMask = 2147483647;
			files = (
			);
			inputPaths = (
			);
			name = "Copy Library";
			outputPaths = (
			);
			runOnlyForDeploymentPostprocessing = 0;
			shellPath = /bin/sh;
			shellScript = "CREATING_UNIVERSAL_DIR=${SYMROOT}/${CONFIGURATION}-${PRODUCT_NAME}-ios-universal\ncp \"${CREATING_UNIVERSAL_DIR}/libTouchDB.a\" \"${CONFIGURATION_BUILD_DIR}/${EXECUTABLE_PATH}\"";
			showEnvVarsInLog = 0;
		};
		DA023B6014BCA94C008184BB /* Build Fat Library */ = {
			isa = PBXShellScriptBuildPhase;
			buildActionMask = 2147483647;
			files = (
			);
			inputPaths = (
			);
			name = "Build Fat Library";
			outputPaths = (
			);
			runOnlyForDeploymentPostprocessing = 0;
			shellPath = /bin/sh;
			shellScript = "# Version 2.0 (updated for Xcode 4, with some fixes)\n# Changes:\n#    - Works with xcode 4, even when running xcode 3 projects (Workarounds for apple bugs)\n#    - Faster / better: only runs lipo once, instead of once per recursion\n#    - Added some debugging statemetns that can be switched on/off by changing the DEBUG_THIS_SCRIPT variable to \"true\"\n#    - Fixed some typos\n# \n# Purpose:\n#   Create a static library for iPhone from within XCode\n#   Because Apple staff DELIBERATELY broke Xcode to make this impossible from the GUI (Xcode 3.2.3 specifically states this in the Release notes!)\n#   ...no, I don't understand why they did this!\n#\n# Author: Adam Martin - http://twitter.com/redglassesapps\n# Based on: original script from Eonil (main changes: Eonil's script WILL NOT WORK in Xcode GUI - it WILL CRASH YOUR COMPUTER)\n#\n# More info: see this Stack Overflow question: http://stackoverflow.com/questions/3520977/build-fat-static-library-device-simulator-using-xcode-and-sdk-4\n\n#################[ Tests: helps workaround any future bugs in Xcode ]########\n#\nDEBUG_THIS_SCRIPT=\"false\"\n\nif [ $DEBUG_THIS_SCRIPT = \"true\" ]\nthen\necho \"########### TESTS #############\"\necho \"Use the following variables when debugging this script; note that they may change on recursions\"\necho \"BUILD_DIR = $BUILD_DIR\"\necho \"BUILD_ROOT = $BUILD_ROOT\"\necho \"CONFIGURATION_BUILD_DIR = $CONFIGURATION_BUILD_DIR\"\necho \"BUILT_PRODUCTS_DIR = $BUILT_PRODUCTS_DIR\"\necho \"CONFIGURATION_TEMP_DIR = $CONFIGURATION_TEMP_DIR\"\necho \"TARGET_BUILD_DIR = $TARGET_BUILD_DIR\"\nfi\n\n#####################[ part 1 ]##################\n# First, work out the BASESDK version number (NB: Apple ought to report this, but they hide it)\n#    (incidental: searching for substrings in sh is a nightmare! Sob)\n\nSDK_VERSION=$(echo ${SDK_NAME} | grep -o '.\\{3\\}$')\n\n# Next, work out if we're in SIM or DEVICE\n\nif [ ${PLATFORM_NAME} = \"iphonesimulator\" ]\nthen\nOTHER_SDK_TO_BUILD=iphoneos${SDK_VERSION}\nelse\nOTHER_SDK_TO_BUILD=iphonesimulator${SDK_VERSION}\nfi\n\necho \"XCode has selected SDK: ${PLATFORM_NAME} with version: ${SDK_VERSION} (although back-targetting: ${IPHONEOS_DEPLOYMENT_TARGET})\"\necho \"...therefore, OTHER_SDK_TO_BUILD = ${OTHER_SDK_TO_BUILD}\"\n#\n#####################[ end of part 1 ]##################\n\n#####################[ part 2 ]##################\n#\n# IF this is the original invocation, invoke WHATEVER other builds are required\n#\n# Xcode is already building ONE target...\n#\n# ...but this is a LIBRARY, so Apple is wrong to set it to build just one.\n# ...we need to build ALL targets\n# ...we MUST NOT re-build the target that is ALREADY being built: Xcode WILL CRASH YOUR COMPUTER if you try this (infinite recursion!)\n#\n#\n# So: build ONLY the missing platforms/configurations.\n\nif [ \"true\" == ${ALREADYINVOKED:-false} ]\nthen\necho \"RECURSION: I am NOT the root invocation, so I'm NOT going to recurse\"\nelse\n# CRITICAL:\n# Prevent infinite recursion (Xcode sucks)\nexport ALREADYINVOKED=\"true\"\n\necho \"RECURSION: I am the root ... recursing all missing build targets NOW...\"\necho \"RECURSION: ...about to invoke: xcodebuild -configuration \\\"${CONFIGURATION}\\\" -target \\\"${TARGET_NAME}\\\" -sdk \\\"${OTHER_SDK_TO_BUILD}\\\" ${ACTION} RUN_CLANG_STATIC_ANALYZER=NO\"\nxcodebuild -configuration \"${CONFIGURATION}\" -target \"${TARGET_NAME}\" -sdk \"${OTHER_SDK_TO_BUILD}\" ${ACTION} RUN_CLANG_STATIC_ANALYZER=NO BUILD_DIR=\"${BUILD_DIR}\" BUILD_ROOT=\"${BUILD_ROOT}\" || exit 1\n\nACTION=\"build\"\n\n#Merge all platform binaries as a fat binary for each configurations.\n\n# Calculate where the (multiple) built files are coming from:\nCURRENTCONFIG_DEVICE_DIR=${SYMROOT}/${CONFIGURATION}-iphoneos\nCURRENTCONFIG_SIMULATOR_DIR=${SYMROOT}/${CONFIGURATION}-iphonesimulator\n\necho \"Taking device build from: ${CURRENTCONFIG_DEVICE_DIR}\"\necho \"Taking simulator build from: ${CURRENTCONFIG_SIMULATOR_DIR}\"\n\nCREATING_UNIVERSAL_DIR=${SYMROOT}/${CONFIGURATION}-ios-universal\necho \"...I will output a universal build to: ${CREATING_UNIVERSAL_DIR}\"\n\n# ... remove the products of previous runs of this script\n#      NB: this directory is ONLY created by this script - it should be safe to delete!\n\nrm -rf \"${CREATING_UNIVERSAL_DIR}\"\nmkdir \"${CREATING_UNIVERSAL_DIR}\"\n\n#\necho \"lipo: for current configuration (${CONFIGURATION}) creating output file: ${CREATING_UNIVERSAL_DIR}/${EXECUTABLE_NAME}\"\nlipo -create -output \"${CREATING_UNIVERSAL_DIR}/${EXECUTABLE_NAME}\" \"${CURRENTCONFIG_DEVICE_DIR}/${EXECUTABLE_NAME}\" \"${CURRENTCONFIG_SIMULATOR_DIR}/${EXECUTABLE_NAME}\" || exit 1\n\n#########\n#\n# Added: StackOverflow suggestion to also copy \"include\" files\n#    (untested, but should work OK)\n#\nif [ -d \"${CURRENTCONFIG_DEVICE_DIR}/usr/local/include\" ]\nthen\nmkdir -p \"${CREATING_UNIVERSAL_DIR}/usr/local/include\"\n# * needs to be outside the double quotes?\ncp \"${CURRENTCONFIG_DEVICE_DIR}/usr/local/include/\"* \"${CREATING_UNIVERSAL_DIR}/usr/local/include\"\nfi\nfi\n";
			showEnvVarsInLog = 0;
		};
		DA147C3214BCAC3B0052DA4D /* Copy Library */ = {
			isa = PBXShellScriptBuildPhase;
			buildActionMask = 2147483647;
			files = (
			);
			inputPaths = (
			);
			name = "Copy Library";
			outputPaths = (
			);
			runOnlyForDeploymentPostprocessing = 0;
			shellPath = /bin/sh;
			shellScript = "cp \"${CONFIGURATION_BUILD_DIR}/libTouchDBListener.a\" \"${CONFIGURATION_BUILD_DIR}/${EXECUTABLE_PATH}\"";
			showEnvVarsInLog = 0;
		};
/* End PBXShellScriptBuildPhase section */

/* Begin PBXSourcesBuildPhase section */
		270B3DE51489359000E0A926 /* Sources */ = {
			isa = PBXSourcesBuildPhase;
			buildActionMask = 2147483647;
			files = (
				278E4DC3156194F000DDCEF9 /* TDChangeTracker_Tests.m in Sources */,
			);
			runOnlyForDeploymentPostprocessing = 0;
		};
		270B3DF61489359000E0A926 /* Sources */ = {
			isa = PBXSourcesBuildPhase;
			buildActionMask = 2147483647;
			files = (
			);
			runOnlyForDeploymentPostprocessing = 0;
		};
		270FE0C414C5008C005FF647 /* Sources */ = {
			isa = PBXSourcesBuildPhase;
			buildActionMask = 2147483647;
			files = (
				27C90FFD14F6C9AB007C5E58 /* TouchServ.m in Sources */,
				27C9104E14F6EC81007C5E58 /* TDBlobStore_Tests.m in Sources */,
				27C9104F14F6ECB9007C5E58 /* TDDatabase_Tests.m in Sources */,
				27C9105014F6ECB9007C5E58 /* TDView_Tests.m in Sources */,
				27C9105114F6ECB9007C5E58 /* TDRouter_Tests.m in Sources */,
				27C9105214F6ECB9007C5E58 /* TDReplicator_Tests.m in Sources */,
				278E4DC41561950600DDCEF9 /* TDChangeTracker_Tests.m in Sources */,
			);
			runOnlyForDeploymentPostprocessing = 0;
		};
		275315D014ACF0A10065964D /* Sources */ = {
			isa = PBXSourcesBuildPhase;
			buildActionMask = 2147483647;
			files = (
				275315E014ACF0A20065964D /* TDListener.m in Sources */,
				2753160D14ACFC2A0065964D /* TDHTTPConnection.m in Sources */,
				27E11F1114AD15940006B340 /* TDHTTPResponse.m in Sources */,
				275315E414ACF1130065964D /* DDData.m in Sources */,
				275315F214ACF1130065964D /* DDLog.m in Sources */,
				275315E514ACF1130065964D /* DDNumber.m in Sources */,
				275315E614ACF1130065964D /* DDRange.m in Sources */,
				275315F114ACF1130065964D /* GCDAsyncSocket.m in Sources */,
				275315EA14ACF1130065964D /* HTTPServer.m in Sources */,
				275315E914ACF1130065964D /* HTTPMessage.m in Sources */,
				275315E714ACF1130065964D /* HTTPAuthenticationRequest.m in Sources */,
				275315E814ACF1130065964D /* HTTPConnection.m in Sources */,
				275315EC14ACF1130065964D /* HTTPDataResponse.m in Sources */,
				2700BC5114B3864B00B5B297 /* HTTPFileResponse.m in Sources */,
				275315F014ACF1130065964D /* WebSocket.m in Sources */,
				2767D7DF14C8D3E500ED0F26 /* Logging.m in Sources */,
				2767D7E014C8D3EA00ED0F26 /* CollectionUtils.m in Sources */,
				279CE39014D1EDA0009F3FA6 /* Test.m in Sources */,
			);
			runOnlyForDeploymentPostprocessing = 0;
		};
		27731F141495CFEF00815D67 /* Sources */ = {
			isa = PBXSourcesBuildPhase;
			buildActionMask = 2147483647;
			files = (
				27731F191495CFEF00815D67 /* TDRouter_Tests.m in Sources */,
				27731F1A1495CFEF00815D67 /* TDView_Tests.m in Sources */,
				27731F1B1495CFEF00815D67 /* TDDatabase_Tests.m in Sources */,
				27731F1C1495CFEF00815D67 /* TDReplicator_Tests.m in Sources */,
				27C5308514E09E2C0078F886 /* TDBlobStore_Tests.m in Sources */,
				278E4DC51561950700DDCEF9 /* TDChangeTracker_Tests.m in Sources */,
			);
			runOnlyForDeploymentPostprocessing = 0;
		};
		27B0B7A51492B83B00A817AD /* Sources */ = {
			isa = PBXSourcesBuildPhase;
			buildActionMask = 2147483647;
			files = (
				27B0B7CD1492B86C00A817AD /* TDDatabase.m in Sources */,
				27B0B7CE1492B86F00A817AD /* TDView.m in Sources */,
				27B0B7CF1492B87200A817AD /* TDBody.m in Sources */,
				27B0B7D01492B87500A817AD /* TDRevision.m in Sources */,
				27B0B7D11492B87800A817AD /* TDServer.m in Sources */,
				27B0B7D21492B87D00A817AD /* TDCollateJSON.m in Sources */,
				27B0B7D31492B88300A817AD /* TDRouter.m in Sources */,
				27B0B7D41492B88500A817AD /* TDURLProtocol.m in Sources */,
				27B0B7D51492B88F00A817AD /* TDReplicator.m in Sources */,
				27B0B7D61492B8A200A817AD /* TDPuller.m in Sources */,
				27B0B7D71492B8A200A817AD /* TDPusher.m in Sources */,
				27B0B7D81492B8A200A817AD /* TDChangeTracker.m in Sources */,
				27B0B7D91492B8A200A817AD /* TDConnectionChangeTracker.m in Sources */,
				27B0B7DB1492B8A200A817AD /* TDBase64.m in Sources */,
				27B0B7DC1492B8B200A817AD /* FMDatabase.m in Sources */,
				27B0B7DD1492B8B200A817AD /* FMResultSet.m in Sources */,
				27B0B7DE1492B8C100A817AD /* ExceptionUtils.m in Sources */,
				27B0B7DF1492B8C100A817AD /* Logging.m in Sources */,
				27B0B7E01492B8C100A817AD /* CollectionUtils.m in Sources */,
				27B0B7E11492B8C100A817AD /* Test.m in Sources */,
				27731F061495335B00815D67 /* TDBlobStore.m in Sources */,
				279906E6149A65B8003D4338 /* TDRemoteRequest.m in Sources */,
				279906F1149ABFC2003D4338 /* TDBatcher.m in Sources */,
				274C391F149FAE0000A5E89B /* TDDatabase+Attachments.m in Sources */,
				27A82E3914A1145000C0B850 /* FMDatabaseAdditions.m in Sources */,
				27AA409E14AA86AE00E2A5FF /* TDDatabase+Insertion.m in Sources */,
				27AA40A414AA8A6600E2A5FF /* TDDatabase+Replication.m in Sources */,
				2700BC5F14B64AA600B5B297 /* TDRouter+Handlers.m in Sources */,
				2773ADC914BD1EB80027A292 /* TDDatabase+LocalDocs.m in Sources */,
				27A073EE14C0BB6200F52FE7 /* TDMisc.m in Sources */,
				279CE3BA14D4A886009F3FA6 /* MYBlockUtils.m in Sources */,
				279CE40214D749A7009F3FA6 /* TDMultipartReader.m in Sources */,
				279CE40C14D8AA23009F3FA6 /* TDMultipartDownloader.m in Sources */,
				27DB90D914DB249700FC7118 /* GTMNSData+zlib.m in Sources */,
				2766EFFA14DB7F9F009ECCA8 /* TDMultipartWriter.m in Sources */,
				2766EFFF14DC7B37009ECCA8 /* TDMultiStreamWriter.m in Sources */,
				27C5305614DF3A050078F886 /* TDMultipartUploader.m in Sources */,
				27103F8514E9CE4400DF7209 /* TDReachability.m in Sources */,
				27C40C7B14EC58BC00994283 /* TDReplicatorManager.m in Sources */,
				279C7E3014F424090004A1E8 /* TDSequenceMap.m in Sources */,
				2751D4E6151BAE7000F7FD57 /* TDDatabaseManager.m in Sources */,
				272B85161523691700A90CB2 /* TDJSON.m in Sources */,
				27ADC07B152502EE001ABC1D /* TDMultipartDocumentReader.m in Sources */,
				27F0C7821533BDD8004EBA89 /* TDAttachment.m in Sources */,
				27F0C7861533BDD8004EBA89 /* TDCanonicalJSON.m in Sources */,
				27F0C78A1533BDD8004EBA89 /* TDStatus.m in Sources */,
				270BDD391563338B007D52F6 /* MYURLUtils.m in Sources */,
				2783A039156C39E300DC8692 /* NSMutableURLRequest+Parameters.m in Sources */,
				2783A03D156C39E300DC8692 /* NSString+URLEncoding.m in Sources */,
				2783A059156C39E300DC8692 /* OAConsumer.m in Sources */,
				2783A065156C39E300DC8692 /* OAMutableURLRequest.m in Sources */,
				2783A069156C39E300DC8692 /* OAPlaintextSignatureProvider.m in Sources */,
				2783A071156C39E300DC8692 /* OARequestParameter.m in Sources */,
				2783A07B156C39E300DC8692 /* OAToken.m in Sources */,
				27EA34CA159BBBED008D5CE5 /* TDAuthorizer.m in Sources */,
				27EA34CE159BBBED008D5CE5 /* TDOAuth1Authorizer.m in Sources */,
			);
			runOnlyForDeploymentPostprocessing = 0;
		};
		27B0B7B11492B83B00A817AD /* Sources */ = {
			isa = PBXSourcesBuildPhase;
			buildActionMask = 2147483647;
			files = (
			);
			runOnlyForDeploymentPostprocessing = 0;
		};
		27B0B7E31492BB6B00A817AD /* Sources */ = {
			isa = PBXSourcesBuildPhase;
			buildActionMask = 2147483647;
			files = (
			);
			runOnlyForDeploymentPostprocessing = 0;
		};
		27C90F8D14F5B90E007C5E58 /* Sources */ = {
			isa = PBXSourcesBuildPhase;
			buildActionMask = 2147483647;
			files = (
				27C90F8E14F5B90E007C5E58 /* TDDatabase.m in Sources */,
				27C90F8F14F5B90E007C5E58 /* TDView.m in Sources */,
				27C90F9014F5B90E007C5E58 /* TDBody.m in Sources */,
				27C90F9114F5B90E007C5E58 /* TDRevision.m in Sources */,
				27C90F9214F5B90E007C5E58 /* TDServer.m in Sources */,
				27C90F9314F5B90E007C5E58 /* TDCollateJSON.m in Sources */,
				27C90F9414F5B90E007C5E58 /* TDRouter.m in Sources */,
				27C90F9514F5B90E007C5E58 /* TDURLProtocol.m in Sources */,
				27C90F9614F5B90E007C5E58 /* TDReplicator.m in Sources */,
				27C90F9714F5B90E007C5E58 /* TDPuller.m in Sources */,
				27C90F9814F5B90E007C5E58 /* TDPusher.m in Sources */,
				27C90F9914F5B90E007C5E58 /* TDChangeTracker.m in Sources */,
				27C90F9A14F5B90E007C5E58 /* TDConnectionChangeTracker.m in Sources */,
				27C90F9C14F5B90E007C5E58 /* TDBase64.m in Sources */,
				27C90F9D14F5B90E007C5E58 /* FMDatabase.m in Sources */,
				27C90F9E14F5B90E007C5E58 /* FMResultSet.m in Sources */,
				27C90F9F14F5B90E007C5E58 /* ExceptionUtils.m in Sources */,
				27C90FA014F5B90E007C5E58 /* Logging.m in Sources */,
				27C90FA114F5B90E007C5E58 /* CollectionUtils.m in Sources */,
				27C90FA214F5B90E007C5E58 /* Test.m in Sources */,
				27C90FA314F5B90E007C5E58 /* TDBlobStore.m in Sources */,
				27C90FA414F5B90E007C5E58 /* TDRemoteRequest.m in Sources */,
				27C90FA514F5B90E007C5E58 /* TDBatcher.m in Sources */,
				27C90FA614F5B90E007C5E58 /* TDDatabase+Attachments.m in Sources */,
				27C90FA714F5B90E007C5E58 /* FMDatabaseAdditions.m in Sources */,
				27C90FA814F5B90E007C5E58 /* TDDatabase+Insertion.m in Sources */,
				27C90FA914F5B90E007C5E58 /* TDDatabase+Replication.m in Sources */,
				27C90FAA14F5B90E007C5E58 /* TDRouter+Handlers.m in Sources */,
				27C90FAB14F5B90E007C5E58 /* TDDatabase+LocalDocs.m in Sources */,
				27C90FAC14F5B90E007C5E58 /* TDMisc.m in Sources */,
				27C90FAD14F5B90E007C5E58 /* MYBlockUtils.m in Sources */,
				27C90FAE14F5B90E007C5E58 /* TDMultipartReader.m in Sources */,
				27C90FAF14F5B90E007C5E58 /* TDMultipartDownloader.m in Sources */,
				27C90FB014F5B90E007C5E58 /* GTMNSData+zlib.m in Sources */,
				27C90FB114F5B90E007C5E58 /* TDMultipartWriter.m in Sources */,
				27C90FB214F5B90E007C5E58 /* TDMultiStreamWriter.m in Sources */,
				27C90FB314F5B90E007C5E58 /* TDMultipartUploader.m in Sources */,
				27C90FB414F5B90E007C5E58 /* TDReachability.m in Sources */,
				27C90FB514F5B90E007C5E58 /* TDReplicatorManager.m in Sources */,
				27C90FB614F5B90E007C5E58 /* TDSequenceMap.m in Sources */,
				27D39559151CE13D00123F6F /* TDDatabaseManager.m in Sources */,
				278B0C8E152A7C1F00577747 /* TDMultipartDocumentReader.m in Sources */,
				278B0C8F152A7C2E00577747 /* TDJSON.m in Sources */,
				278B0C90152A7C6100577747 /* TDView_Tests.m in Sources */,
				27F0C7811533BDD8004EBA89 /* TDAttachment.m in Sources */,
				27F0C7851533BDD8004EBA89 /* TDCanonicalJSON.m in Sources */,
				27F0C7891533BDD8004EBA89 /* TDStatus.m in Sources */,
				270BDD381563338B007D52F6 /* MYURLUtils.m in Sources */,
				2783A038156C39E300DC8692 /* NSMutableURLRequest+Parameters.m in Sources */,
				2783A03C156C39E300DC8692 /* NSString+URLEncoding.m in Sources */,
				2783A058156C39E300DC8692 /* OAConsumer.m in Sources */,
				2783A064156C39E300DC8692 /* OAMutableURLRequest.m in Sources */,
				2783A068156C39E300DC8692 /* OAPlaintextSignatureProvider.m in Sources */,
				2783A070156C39E300DC8692 /* OARequestParameter.m in Sources */,
				2783A07A156C39E300DC8692 /* OAToken.m in Sources */,
				27EA34C9159BBBED008D5CE5 /* TDAuthorizer.m in Sources */,
				27EA34CD159BBBED008D5CE5 /* TDOAuth1Authorizer.m in Sources */,
			);
			runOnlyForDeploymentPostprocessing = 0;
		};
		8DD76F640486A84900D96B5E /* Sources */ = {
			isa = PBXSourcesBuildPhase;
			buildActionMask = 2147483647;
			files = (
				27F0747611CD51A200E9A2AB /* FMDatabase.m in Sources */,
				27F0747711CD51A200E9A2AB /* FMResultSet.m in Sources */,
				27F0749F11CD5B4F00E9A2AB /* CollectionUtils.m in Sources */,
				27F074A011CD5B4F00E9A2AB /* Test.m in Sources */,
				27F074AB11CD5D7A00E9A2AB /* TDBody.m in Sources */,
				27F0751311CDC7F900E9A2AB /* Logging.m in Sources */,
				27F0751811CDC80A00E9A2AB /* ExceptionUtils.m in Sources */,
				27C706421486BBD500F0F099 /* TDServer.m in Sources */,
				27C706481487584300F0F099 /* TDURLProtocol.m in Sources */,
			);
			runOnlyForDeploymentPostprocessing = 0;
		};
		DA023B2714BCA94C008184BB /* Sources */ = {
			isa = PBXSourcesBuildPhase;
			buildActionMask = 2147483647;
			files = (
				DA147C1C14BCAABE0052DA4D /* HTTPDataResponse.m in Sources */,
				DA147C1D14BCAABE0052DA4D /* HTTPFileResponse.m in Sources */,
				DA147C1E14BCAABE0052DA4D /* WebSocket.m in Sources */,
				DA147C1814BCAAAD0052DA4D /* HTTPAuthenticationRequest.m in Sources */,
				DA147C1914BCAAAD0052DA4D /* HTTPConnection.m in Sources */,
				DA147C1A14BCAAAD0052DA4D /* HTTPMessage.m in Sources */,
				DA147C1B14BCAAAD0052DA4D /* HTTPServer.m in Sources */,
				DA147C1714BCAA9C0052DA4D /* GCDAsyncSocket.m in Sources */,
				DA147C1614BCAA8F0052DA4D /* DDLog.m in Sources */,
				DA147C1314BCAA870052DA4D /* DDData.m in Sources */,
				DA147C1414BCAA870052DA4D /* DDNumber.m in Sources */,
				DA147C1514BCAA870052DA4D /* DDRange.m in Sources */,
				DA147C0C14BCA98A0052DA4D /* TDListener.m in Sources */,
				DA147C0D14BCA98A0052DA4D /* TDHTTPConnection.m in Sources */,
				DA147C0E14BCA98A0052DA4D /* TDHTTPResponse.m in Sources */,
			);
			runOnlyForDeploymentPostprocessing = 0;
		};
		DA147C2214BCAC3B0052DA4D /* Sources */ = {
			isa = PBXSourcesBuildPhase;
			buildActionMask = 2147483647;
			files = (
			);
			runOnlyForDeploymentPostprocessing = 0;
		};
/* End PBXSourcesBuildPhase section */

/* Begin PBXTargetDependency section */
		270B3E001489359000E0A926 /* PBXTargetDependency */ = {
			isa = PBXTargetDependency;
			target = 270B3DE91489359000E0A926 /* TouchDB */;
			targetProxy = 270B3DFF1489359000E0A926 /* PBXContainerItemProxy */;
		};
		275315FE14ACF87F0065964D /* PBXTargetDependency */ = {
			isa = PBXTargetDependency;
			target = 270B3DE91489359000E0A926 /* TouchDB */;
			targetProxy = 275315FD14ACF87F0065964D /* PBXContainerItemProxy */;
		};
		27B0B7BC1492B83C00A817AD /* PBXTargetDependency */ = {
			isa = PBXTargetDependency;
			target = 27B0B7A81492B83B00A817AD /* iOS Library */;
			targetProxy = 27B0B7BB1492B83C00A817AD /* PBXContainerItemProxy */;
		};
		27B0B7F51492BC5B00A817AD /* PBXTargetDependency */ = {
			isa = PBXTargetDependency;
			target = 27B0B7A81492B83B00A817AD /* iOS Library */;
			targetProxy = 27B0B7F41492BC5B00A817AD /* PBXContainerItemProxy */;
		};
		27C90FCA14F5BA14007C5E58 /* PBXTargetDependency */ = {
			isa = PBXTargetDependency;
			target = 27C90F8C14F5B90E007C5E58 /* Mac static library */;
			targetProxy = 27C90FC914F5BA14007C5E58 /* PBXContainerItemProxy */;
		};
		DA147C3914BCAC670052DA4D /* PBXTargetDependency */ = {
			isa = PBXTargetDependency;
			target = DA023B2614BCA94C008184BB /* Listener iOS Library */;
			targetProxy = DA147C3814BCAC670052DA4D /* PBXContainerItemProxy */;
		};
/* End PBXTargetDependency section */

/* Begin PBXVariantGroup section */
		275315DA14ACF0A20065964D /* InfoPlist.strings */ = {
			isa = PBXVariantGroup;
			children = (
				275315DB14ACF0A20065964D /* en */,
			);
			name = InfoPlist.strings;
			sourceTree = "<group>";
		};
/* End PBXVariantGroup section */

/* Begin XCBuildConfiguration section */
		1DEB923208733DC60010E9CD /* Debug */ = {
			isa = XCBuildConfiguration;
			buildSettings = {
				ALWAYS_SEARCH_USER_PATHS = NO;
				COPY_PHASE_STRIP = NO;
				FRAMEWORK_SEARCH_PATHS = (
					"$(inherited)",
					"\"$(SRCROOT)/../iOS-Couchbase-repo/CouchCocoa/build/CouchCocoa/Build/Products/Debug\"",
				);
				GCC_DYNAMIC_NO_PIC = NO;
				GCC_OPTIMIZATION_LEVEL = 0;
				GCC_PREFIX_HEADER = Source/TouchDBPrefix.h;
				INFOPLIST_FILE = "ShoppingDemo-Info.plist";
				INSTALL_PATH = /usr/local/bin;
				PRODUCT_NAME = TouchDB;
			};
			name = Debug;
		};
		1DEB923308733DC60010E9CD /* Release */ = {
			isa = XCBuildConfiguration;
			buildSettings = {
				ALWAYS_SEARCH_USER_PATHS = NO;
				DEBUG_INFORMATION_FORMAT = "dwarf-with-dsym";
				FRAMEWORK_SEARCH_PATHS = (
					"$(inherited)",
					"\"$(SRCROOT)/../iOS-Couchbase-repo/CouchCocoa/build/CouchCocoa/Build/Products/Debug\"",
				);
				GCC_PREFIX_HEADER = Source/TouchDBPrefix.h;
				INFOPLIST_FILE = "ShoppingDemo-Info.plist";
				INSTALL_PATH = /usr/local/bin;
				PRODUCT_NAME = TouchDB;
			};
			name = Release;
		};
		1DEB923608733DC60010E9CD /* Debug */ = {
			isa = XCBuildConfiguration;
			baseConfigurationReference = 27F074F811CDC71800E9A2AB /* MYUtilities_Debug.xcconfig */;
			buildSettings = {
				ARCHS = "$(ARCHS_STANDARD_32_64_BIT)";
				CLANG_WARN_SUSPICIOUS_IMPLICIT_CONVERSION = YES;
				CURRENT_PROJECT_VERSION = 0.801;
				GCC_C_LANGUAGE_STANDARD = c99;
				GCC_DYNAMIC_NO_PIC = NO;
				GCC_OPTIMIZATION_LEVEL = 0;
				GCC_VERSION = com.apple.compilers.llvm.clang.1_0;
				GCC_WARN_64_TO_32_BIT_CONVERSION = YES;
				GCC_WARN_ABOUT_RETURN_TYPE = YES;
				GCC_WARN_UNUSED_FUNCTION = YES;
				GCC_WARN_UNUSED_VARIABLE = YES;
				ONLY_ACTIVE_ARCH = YES;
				SDKROOT = macosx;
				VERSIONING_SYSTEM = "apple-generic";
				VERSION_INFO_FILE = "$(PRODUCT_NAME)_vers.c";
			};
			name = Debug;
		};
		1DEB923708733DC60010E9CD /* Release */ = {
			isa = XCBuildConfiguration;
			baseConfigurationReference = 27F074F911CDC71800E9A2AB /* MYUtilities_Release.xcconfig */;
			buildSettings = {
				ARCHS = "$(ARCHS_STANDARD_32_64_BIT)";
				CLANG_WARN_SUSPICIOUS_IMPLICIT_CONVERSION = YES;
				CURRENT_PROJECT_VERSION = 0.801;
				GCC_C_LANGUAGE_STANDARD = c99;
				GCC_DYNAMIC_NO_PIC = NO;
				GCC_VERSION = com.apple.compilers.llvm.clang.1_0;
				GCC_WARN_64_TO_32_BIT_CONVERSION = YES;
				GCC_WARN_ABOUT_RETURN_TYPE = YES;
				GCC_WARN_UNUSED_FUNCTION = YES;
				GCC_WARN_UNUSED_VARIABLE = YES;
				SDKROOT = macosx;
				VERSIONING_SYSTEM = "apple-generic";
				VERSION_INFO_FILE = "$(PRODUCT_NAME)_vers.c";
			};
			name = Release;
		};
		270B3E0C1489359100E0A926 /* Debug */ = {
			isa = XCBuildConfiguration;
			buildSettings = {
				ALWAYS_SEARCH_USER_PATHS = NO;
				DYLIB_COMPATIBILITY_VERSION = 1;
				DYLIB_CURRENT_VERSION = 1;
				FRAMEWORK_VERSION = A;
				GCC_DYNAMIC_NO_PIC = NO;
				GCC_PRECOMPILE_PREFIX_HEADER = YES;
				GCC_PREFIX_HEADER = Source/TouchDBPrefix.h;
				GCC_SYMBOLS_PRIVATE_EXTERN = NO;
				INFOPLIST_FILE = "Source/TouchDB-Info.plist";
				LD_DYLIB_INSTALL_NAME = "@rpath/$(EXECUTABLE_PATH)";
				MACOSX_DEPLOYMENT_TARGET = 10.7;
				OTHER_LDFLAGS = "-ObjC";
				PRODUCT_NAME = TouchDB;
				WRAPPER_EXTENSION = framework;
			};
			name = Debug;
		};
		270B3E0D1489359100E0A926 /* Release */ = {
			isa = XCBuildConfiguration;
			buildSettings = {
				ALWAYS_SEARCH_USER_PATHS = NO;
				DEPLOYMENT_POSTPROCESSING = YES;
				DYLIB_COMPATIBILITY_VERSION = 1;
				DYLIB_CURRENT_VERSION = 1;
				EXPORTED_SYMBOLS_FILE = Source/TouchDB.exp;
				FRAMEWORK_VERSION = A;
				GCC_DYNAMIC_NO_PIC = NO;
				GCC_PRECOMPILE_PREFIX_HEADER = YES;
				GCC_PREFIX_HEADER = Source/TouchDBPrefix.h;
				GCC_SYMBOLS_PRIVATE_EXTERN = NO;
				INFOPLIST_FILE = "Source/TouchDB-Info.plist";
				LD_DYLIB_INSTALL_NAME = "@rpath/$(EXECUTABLE_PATH)";
				MACOSX_DEPLOYMENT_TARGET = 10.7;
				OTHER_LDFLAGS = "-ObjC";
				PRODUCT_NAME = TouchDB;
				STRIP_INSTALLED_PRODUCT = YES;
				WRAPPER_EXTENSION = framework;
			};
			name = Release;
		};
		270B3E0F1489359100E0A926 /* Debug */ = {
			isa = XCBuildConfiguration;
			buildSettings = {
				ALWAYS_SEARCH_USER_PATHS = NO;
				ARCHS = "$(ARCHS_STANDARD_64_BIT)";
				COPY_PHASE_STRIP = NO;
				FRAMEWORK_SEARCH_PATHS = "$(DEVELOPER_LIBRARY_DIR)/Frameworks";
				GCC_DYNAMIC_NO_PIC = NO;
				GCC_ENABLE_OBJC_EXCEPTIONS = YES;
				GCC_PRECOMPILE_PREFIX_HEADER = YES;
				GCC_PREPROCESSOR_DEFINITIONS = (
					"DEBUG=1",
					"$(inherited)",
				);
				GCC_SYMBOLS_PRIVATE_EXTERN = NO;
				GCC_VERSION = com.apple.compilers.llvm.clang.1_0;
				GCC_WARN_64_TO_32_BIT_CONVERSION = YES;
				GCC_WARN_ABOUT_MISSING_PROTOTYPES = YES;
				INFOPLIST_FILE = "TouchDBTests/TouchDBTests-Info.plist";
				MACOSX_DEPLOYMENT_TARGET = 10.7;
				PRODUCT_NAME = TouchDBTests;
				WRAPPER_EXTENSION = octest;
			};
			name = Debug;
		};
		270B3E101489359100E0A926 /* Release */ = {
			isa = XCBuildConfiguration;
			buildSettings = {
				ALWAYS_SEARCH_USER_PATHS = NO;
				ARCHS = "$(ARCHS_STANDARD_64_BIT)";
				COPY_PHASE_STRIP = YES;
				DEBUG_INFORMATION_FORMAT = "dwarf-with-dsym";
				FRAMEWORK_SEARCH_PATHS = "$(DEVELOPER_LIBRARY_DIR)/Frameworks";
				GCC_ENABLE_OBJC_EXCEPTIONS = YES;
				GCC_PRECOMPILE_PREFIX_HEADER = YES;
				GCC_VERSION = com.apple.compilers.llvm.clang.1_0;
				GCC_WARN_64_TO_32_BIT_CONVERSION = YES;
				GCC_WARN_ABOUT_MISSING_PROTOTYPES = YES;
				INFOPLIST_FILE = "TouchDBTests/TouchDBTests-Info.plist";
				MACOSX_DEPLOYMENT_TARGET = 10.7;
				PRODUCT_NAME = TouchDBTests;
				WRAPPER_EXTENSION = octest;
			};
			name = Release;
		};
		270FE0D214C5008C005FF647 /* Debug */ = {
			isa = XCBuildConfiguration;
			buildSettings = {
				ALWAYS_SEARCH_USER_PATHS = NO;
				ARCHS = "$(ARCHS_STANDARD_64_BIT)";
				COPY_PHASE_STRIP = NO;
				GCC_C_LANGUAGE_STANDARD = gnu99;
				GCC_DYNAMIC_NO_PIC = NO;
				GCC_ENABLE_OBJC_EXCEPTIONS = YES;
				GCC_PREPROCESSOR_DEFINITIONS = (
					"DEBUG=1",
					"$(inherited)",
				);
				GCC_SYMBOLS_PRIVATE_EXTERN = NO;
				GCC_WARN_ABOUT_MISSING_PROTOTYPES = YES;
				LD_RUNPATH_SEARCH_PATHS = "@loader_path/";
				MACOSX_DEPLOYMENT_TARGET = 10.7;
				PRODUCT_NAME = "$(TARGET_NAME)";
			};
			name = Debug;
		};
		270FE0D314C5008C005FF647 /* Release */ = {
			isa = XCBuildConfiguration;
			buildSettings = {
				ALWAYS_SEARCH_USER_PATHS = NO;
				ARCHS = "$(ARCHS_STANDARD_64_BIT)";
				COPY_PHASE_STRIP = YES;
				DEBUG_INFORMATION_FORMAT = "dwarf-with-dsym";
				GCC_C_LANGUAGE_STANDARD = gnu99;
				GCC_ENABLE_OBJC_EXCEPTIONS = YES;
				GCC_WARN_ABOUT_MISSING_PROTOTYPES = YES;
				LD_RUNPATH_SEARCH_PATHS = "@loader_path/";
				MACOSX_DEPLOYMENT_TARGET = 10.7;
				PRODUCT_NAME = "$(TARGET_NAME)";
			};
			name = Release;
		};
		275315E214ACF0A20065964D /* Debug */ = {
			isa = XCBuildConfiguration;
			buildSettings = {
				ALWAYS_SEARCH_USER_PATHS = NO;
				ARCHS = "$(ARCHS_STANDARD_64_BIT)";
				CLANG_ENABLE_OBJC_ARC = YES;
				CLANG_WARN_SUSPICIOUS_IMPLICIT_CONVERSION = NO;
				COPY_PHASE_STRIP = NO;
				DYLIB_COMPATIBILITY_VERSION = 1;
				DYLIB_CURRENT_VERSION = 1;
				EXPORTED_SYMBOLS_FILE = Listener/TouchDBListener.exp;
				FRAMEWORK_VERSION = A;
				GCC_C_LANGUAGE_STANDARD = gnu99;
				GCC_DYNAMIC_NO_PIC = NO;
				GCC_ENABLE_OBJC_EXCEPTIONS = YES;
				GCC_PREPROCESSOR_DEFINITIONS = (
					"DEBUG=1",
					"$(inherited)",
				);
				GCC_SYMBOLS_PRIVATE_EXTERN = NO;
				GCC_WARN_SIGN_COMPARE = NO;
				GCC_WARN_UNINITIALIZED_AUTOS = YES;
				INFOPLIST_FILE = "Listener/TouchDBListener-Info.plist";
				LD_DYLIB_INSTALL_NAME = "@rpath/$(EXECUTABLE_PATH)";
				MACOSX_DEPLOYMENT_TARGET = 10.7;
				PRODUCT_NAME = "$(TARGET_NAME)";
				WRAPPER_EXTENSION = framework;
			};
			name = Debug;
		};
		275315E314ACF0A20065964D /* Release */ = {
			isa = XCBuildConfiguration;
			buildSettings = {
				ALWAYS_SEARCH_USER_PATHS = NO;
				ARCHS = "$(ARCHS_STANDARD_64_BIT)";
				CLANG_ENABLE_OBJC_ARC = YES;
				CLANG_WARN_SUSPICIOUS_IMPLICIT_CONVERSION = NO;
				COPY_PHASE_STRIP = YES;
				DEBUG_INFORMATION_FORMAT = "dwarf-with-dsym";
				DEPLOYMENT_POSTPROCESSING = YES;
				DYLIB_COMPATIBILITY_VERSION = 1;
				DYLIB_CURRENT_VERSION = 1;
				EXPORTED_SYMBOLS_FILE = Listener/TouchDBListener.exp;
				FRAMEWORK_VERSION = A;
				GCC_C_LANGUAGE_STANDARD = gnu99;
				GCC_DYNAMIC_NO_PIC = NO;
				GCC_ENABLE_OBJC_EXCEPTIONS = YES;
				GCC_SYMBOLS_PRIVATE_EXTERN = NO;
				GCC_WARN_SIGN_COMPARE = NO;
				GCC_WARN_UNINITIALIZED_AUTOS = YES;
				INFOPLIST_FILE = "Listener/TouchDBListener-Info.plist";
				LD_DYLIB_INSTALL_NAME = "@rpath/$(EXECUTABLE_PATH)";
				MACOSX_DEPLOYMENT_TARGET = 10.7;
				PRODUCT_NAME = "$(TARGET_NAME)";
				STRIP_INSTALLED_PRODUCT = YES;
				WRAPPER_EXTENSION = framework;
			};
			name = Release;
		};
		27731F281495CFEF00815D67 /* Debug */ = {
			isa = XCBuildConfiguration;
			buildSettings = {
				ALWAYS_SEARCH_USER_PATHS = NO;
				ARCHS = "$(ARCHS_STANDARD_32_BIT)";
				CODE_SIGN_IDENTITY = "";
				"CODE_SIGN_IDENTITY[sdk=iphoneos*]" = "iPhone Developer";
				COPY_PHASE_STRIP = NO;
				FRAMEWORK_SEARCH_PATHS = (
					"$(inherited)",
					"\"$(DEVELOPER_FRAMEWORKS_DIR)\"",
					"\"$(SRCROOT)/Demo-iOS/Frameworks\"",
				);
				GCC_C_LANGUAGE_STANDARD = gnu99;
				GCC_DYNAMIC_NO_PIC = NO;
				GCC_PRECOMPILE_PREFIX_HEADER = YES;
				GCC_PREPROCESSOR_DEFINITIONS = (
					"DEBUG=1",
					"$(inherited)",
				);
				GCC_SYMBOLS_PRIVATE_EXTERN = NO;
				GCC_WARN_ABOUT_MISSING_PROTOTYPES = YES;
				INFOPLIST_FILE = "Demo-iOS/iOS Empty App-Info.plist";
				IPHONEOS_DEPLOYMENT_TARGET = 5.0;
				OTHER_LDFLAGS = "-ObjC";
				PRODUCT_NAME = "TouchDB Empty App";
				SDKROOT = iphoneos;
				TARGETED_DEVICE_FAMILY = "1,2";
				WRAPPER_EXTENSION = app;
			};
			name = Debug;
		};
		27731F291495CFEF00815D67 /* Release */ = {
			isa = XCBuildConfiguration;
			buildSettings = {
				ALWAYS_SEARCH_USER_PATHS = NO;
				ARCHS = "$(ARCHS_STANDARD_32_BIT)";
				CODE_SIGN_IDENTITY = "";
				"CODE_SIGN_IDENTITY[sdk=iphoneos*]" = "iPhone Developer";
				COPY_PHASE_STRIP = YES;
				FRAMEWORK_SEARCH_PATHS = (
					"$(inherited)",
					"\"$(DEVELOPER_FRAMEWORKS_DIR)\"",
					"\"$(SRCROOT)/Demo-iOS/Frameworks\"",
				);
				GCC_C_LANGUAGE_STANDARD = gnu99;
				GCC_PRECOMPILE_PREFIX_HEADER = YES;
				GCC_WARN_ABOUT_MISSING_PROTOTYPES = YES;
				INFOPLIST_FILE = "Demo-iOS/iOS Empty App-Info.plist";
				IPHONEOS_DEPLOYMENT_TARGET = 5.0;
				OTHER_CFLAGS = "-DNS_BLOCK_ASSERTIONS=1";
				OTHER_LDFLAGS = "-ObjC";
				PRODUCT_NAME = "TouchDB Empty App";
				SDKROOT = iphoneos;
				TARGETED_DEVICE_FAMILY = "1,2";
				VALIDATE_PRODUCT = YES;
				WRAPPER_EXTENSION = app;
			};
			name = Release;
		};
		27B0B7C81492B83C00A817AD /* Debug */ = {
			isa = XCBuildConfiguration;
			buildSettings = {
				ALWAYS_SEARCH_USER_PATHS = NO;
				ARCHS = "$(ARCHS_STANDARD_32_BIT)";
				COPY_PHASE_STRIP = NO;
				DSTROOT = /tmp/TouchDBiOS.dst;
				GCC_C_LANGUAGE_STANDARD = gnu99;
				GCC_DYNAMIC_NO_PIC = NO;
				GCC_PRECOMPILE_PREFIX_HEADER = NO;
				GCC_PREFIX_HEADER = Source/TouchDBPrefix.h;
				GCC_SYMBOLS_PRIVATE_EXTERN = NO;
				GCC_WARN_ABOUT_MISSING_PROTOTYPES = YES;
				IPHONEOS_DEPLOYMENT_TARGET = 5.0;
				OTHER_LDFLAGS = "-ObjC";
				PRODUCT_NAME = TouchDB;
				PUBLIC_HEADERS_FOLDER_PATH = TouchDB;
				SDKROOT = iphoneos;
				SKIP_INSTALL = YES;
			};
			name = Debug;
		};
		27B0B7C91492B83C00A817AD /* Release */ = {
			isa = XCBuildConfiguration;
			buildSettings = {
				ALWAYS_SEARCH_USER_PATHS = NO;
				ARCHS = "$(ARCHS_STANDARD_32_BIT)";
				COPY_PHASE_STRIP = YES;
				DSTROOT = /tmp/TouchDBiOS.dst;
				GCC_C_LANGUAGE_STANDARD = gnu99;
				GCC_PRECOMPILE_PREFIX_HEADER = NO;
				GCC_PREFIX_HEADER = Source/TouchDBPrefix.h;
				GCC_WARN_ABOUT_MISSING_PROTOTYPES = YES;
				IPHONEOS_DEPLOYMENT_TARGET = 5.0;
				OTHER_LDFLAGS = "-ObjC";
				PRODUCT_NAME = TouchDB;
				PUBLIC_HEADERS_FOLDER_PATH = TouchDB;
				SDKROOT = iphoneos;
				SKIP_INSTALL = YES;
				VALIDATE_PRODUCT = YES;
			};
			name = Release;
		};
		27B0B7CB1492B83C00A817AD /* Debug */ = {
			isa = XCBuildConfiguration;
			buildSettings = {
				ALWAYS_SEARCH_USER_PATHS = NO;
				ARCHS = "$(ARCHS_STANDARD_32_BIT)";
				COPY_PHASE_STRIP = NO;
				FRAMEWORK_SEARCH_PATHS = (
					"$(SDKROOT)/Developer/Library/Frameworks",
					"$(DEVELOPER_LIBRARY_DIR)/Frameworks",
				);
				GCC_C_LANGUAGE_STANDARD = gnu99;
				GCC_DYNAMIC_NO_PIC = NO;
				GCC_PRECOMPILE_PREFIX_HEADER = YES;
				GCC_PREFIX_HEADER = "TouchDBiOS/TouchDBiOS-Prefix.pch";
				GCC_PREPROCESSOR_DEFINITIONS = (
					"DEBUG=1",
					"$(inherited)",
				);
				GCC_SYMBOLS_PRIVATE_EXTERN = NO;
				GCC_WARN_ABOUT_MISSING_PROTOTYPES = YES;
				INFOPLIST_FILE = "TouchDBiOSTests/TouchDBiOSTests-Info.plist";
				IPHONEOS_DEPLOYMENT_TARGET = 5.0;
				PRODUCT_NAME = "$(TARGET_NAME)";
				SDKROOT = iphoneos;
				WRAPPER_EXTENSION = octest;
			};
			name = Debug;
		};
		27B0B7CC1492B83C00A817AD /* Release */ = {
			isa = XCBuildConfiguration;
			buildSettings = {
				ALWAYS_SEARCH_USER_PATHS = NO;
				ARCHS = "$(ARCHS_STANDARD_32_BIT)";
				COPY_PHASE_STRIP = YES;
				FRAMEWORK_SEARCH_PATHS = (
					"$(SDKROOT)/Developer/Library/Frameworks",
					"$(DEVELOPER_LIBRARY_DIR)/Frameworks",
				);
				GCC_C_LANGUAGE_STANDARD = gnu99;
				GCC_PRECOMPILE_PREFIX_HEADER = YES;
				GCC_PREFIX_HEADER = "TouchDBiOS/TouchDBiOS-Prefix.pch";
				GCC_WARN_ABOUT_MISSING_PROTOTYPES = YES;
				INFOPLIST_FILE = "TouchDBiOSTests/TouchDBiOSTests-Info.plist";
				IPHONEOS_DEPLOYMENT_TARGET = 5.0;
				PRODUCT_NAME = "$(TARGET_NAME)";
				SDKROOT = iphoneos;
				VALIDATE_PRODUCT = YES;
				WRAPPER_EXTENSION = octest;
			};
			name = Release;
		};
		27B0B7F21492BB6C00A817AD /* Debug */ = {
			isa = XCBuildConfiguration;
			buildSettings = {
				ALWAYS_SEARCH_USER_PATHS = NO;
				ARCHS = "$(ARCHS_STANDARD_32_BIT)";
				CONFIGURATION_BUILD_DIR = "$(BUILD_DIR)/$(CONFIGURATION)-ios-universal";
				COPY_PHASE_STRIP = NO;
				GCC_C_LANGUAGE_STANDARD = gnu99;
				GCC_DYNAMIC_NO_PIC = NO;
				GCC_ENABLE_OBJC_EXCEPTIONS = YES;
				GCC_PRECOMPILE_PREFIX_HEADER = YES;
				GCC_PREFIX_HEADER = "iTouchDB/iTouchDB-Prefix.pch";
				GCC_PREPROCESSOR_DEFINITIONS = (
					"DEBUG=1",
					"$(inherited)",
				);
				GCC_SYMBOLS_PRIVATE_EXTERN = NO;
				GCC_WARN_ABOUT_MISSING_PROTOTYPES = YES;
				INFOPLIST_FILE = "Source/TouchDB-Info.plist";
				INSTALL_PATH = "$(LOCAL_LIBRARY_DIR)/Frameworks";
				MACH_O_TYPE = mh_dylib;
				ONLY_ACTIVE_ARCH = NO;
				PRODUCT_NAME = TouchDB;
				SDKROOT = iphoneos;
				TARGETED_DEVICE_FAMILY = "1,2";
				WRAPPER_EXTENSION = framework;
			};
			name = Debug;
		};
		27B0B7F31492BB6C00A817AD /* Release */ = {
			isa = XCBuildConfiguration;
			buildSettings = {
				ALWAYS_SEARCH_USER_PATHS = NO;
				ARCHS = "$(ARCHS_STANDARD_32_BIT)";
				CONFIGURATION_BUILD_DIR = "$(BUILD_DIR)/$(CONFIGURATION)-ios-universal";
				COPY_PHASE_STRIP = YES;
				DEBUG_INFORMATION_FORMAT = "dwarf-with-dsym";
				GCC_C_LANGUAGE_STANDARD = gnu99;
				GCC_ENABLE_OBJC_EXCEPTIONS = YES;
				GCC_PRECOMPILE_PREFIX_HEADER = YES;
				GCC_PREFIX_HEADER = "iTouchDB/iTouchDB-Prefix.pch";
				GCC_WARN_ABOUT_MISSING_PROTOTYPES = YES;
				INFOPLIST_FILE = "Source/TouchDB-Info.plist";
				INSTALL_PATH = "$(LOCAL_LIBRARY_DIR)/Frameworks";
				MACH_O_TYPE = mh_dylib;
				ONLY_ACTIVE_ARCH = NO;
				PRODUCT_NAME = TouchDB;
				SDKROOT = iphoneos;
				TARGETED_DEVICE_FAMILY = "1,2";
				WRAPPER_EXTENSION = framework;
			};
			name = Release;
		};
		27C90FC514F5B90E007C5E58 /* Debug */ = {
			isa = XCBuildConfiguration;
			buildSettings = {
				ALWAYS_SEARCH_USER_PATHS = NO;
				ARCHS = "$(ARCHS_STANDARD_32_64_BIT)";
				COPY_PHASE_STRIP = NO;
				GCC_C_LANGUAGE_STANDARD = gnu99;
				GCC_PRECOMPILE_PREFIX_HEADER = YES;
				GCC_PREFIX_HEADER = Source/TouchDBPrefix.h;
				GCC_PREPROCESSOR_DEFINITIONS = (
					"DEBUG=1",
					"$(inherited)",
				);
				GCC_SYMBOLS_PRIVATE_EXTERN = NO;
				GCC_TREAT_WARNINGS_AS_ERRORS = YES;
				GCC_WARN_ABOUT_MISSING_PROTOTYPES = YES;
				IPHONEOS_DEPLOYMENT_TARGET = 5.0;
				ONLY_ACTIVE_ARCH = NO;
				OTHER_LDFLAGS = "-ObjC";
				PRODUCT_NAME = TouchDB;
				PUBLIC_HEADERS_FOLDER_PATH = TouchDB;
				SDKROOT = macosx;
				SKIP_INSTALL = YES;
				WARNING_CFLAGS = "-Wall";
			};
			name = Debug;
		};
		27C90FC614F5B90E007C5E58 /* Release */ = {
			isa = XCBuildConfiguration;
			buildSettings = {
				ALWAYS_SEARCH_USER_PATHS = NO;
				ARCHS = "$(ARCHS_STANDARD_32_64_BIT)";
				COPY_PHASE_STRIP = YES;
				GCC_C_LANGUAGE_STANDARD = gnu99;
				GCC_PRECOMPILE_PREFIX_HEADER = YES;
				GCC_PREFIX_HEADER = Source/TouchDBPrefix.h;
				GCC_TREAT_WARNINGS_AS_ERRORS = YES;
				GCC_WARN_ABOUT_MISSING_PROTOTYPES = YES;
				IPHONEOS_DEPLOYMENT_TARGET = 5.0;
				ONLY_ACTIVE_ARCH = NO;
				OTHER_LDFLAGS = "-ObjC";
				PRODUCT_NAME = TouchDB;
				PUBLIC_HEADERS_FOLDER_PATH = TouchDB;
				SDKROOT = macosx;
				SKIP_INSTALL = YES;
				VALIDATE_PRODUCT = YES;
				WARNING_CFLAGS = "-Wall";
			};
			name = Release;
		};
		DA023B6214BCA94C008184BB /* Debug */ = {
			isa = XCBuildConfiguration;
			buildSettings = {
				ALWAYS_SEARCH_USER_PATHS = NO;
				ARCHS = "$(ARCHS_STANDARD_32_BIT)";
				CLANG_WARN_SUSPICIOUS_IMPLICIT_CONVERSION = NO;
				COPY_PHASE_STRIP = NO;
				DSTROOT = /tmp/TouchDBiOS.dst;
				GCC_C_LANGUAGE_STANDARD = gnu99;
				GCC_DYNAMIC_NO_PIC = NO;
				GCC_PRECOMPILE_PREFIX_HEADER = YES;
				GCC_PREFIX_HEADER = Source/TouchDBPrefix.h;
				GCC_SYMBOLS_PRIVATE_EXTERN = NO;
				GCC_WARN_ABOUT_MISSING_PROTOTYPES = YES;
				GCC_WARN_ABOUT_POINTER_SIGNEDNESS = YES;
				GCC_WARN_SIGN_COMPARE = NO;
				IPHONEOS_DEPLOYMENT_TARGET = 5.0;
				OTHER_LDFLAGS = "-ObjC";
				PRODUCT_NAME = TouchDBListener;
				SDKROOT = iphoneos;
				SKIP_INSTALL = YES;
			};
			name = Debug;
		};
		DA023B6314BCA94C008184BB /* Release */ = {
			isa = XCBuildConfiguration;
			buildSettings = {
				ALWAYS_SEARCH_USER_PATHS = NO;
				ARCHS = "$(ARCHS_STANDARD_32_BIT)";
				CLANG_WARN_SUSPICIOUS_IMPLICIT_CONVERSION = NO;
				COPY_PHASE_STRIP = YES;
				DSTROOT = /tmp/TouchDBiOS.dst;
				GCC_C_LANGUAGE_STANDARD = gnu99;
				GCC_PRECOMPILE_PREFIX_HEADER = YES;
				GCC_PREFIX_HEADER = Source/TouchDBPrefix.h;
				GCC_WARN_ABOUT_MISSING_PROTOTYPES = YES;
				GCC_WARN_ABOUT_POINTER_SIGNEDNESS = YES;
				GCC_WARN_SIGN_COMPARE = NO;
				IPHONEOS_DEPLOYMENT_TARGET = 5.0;
				OTHER_LDFLAGS = "-ObjC";
				PRODUCT_NAME = TouchDBListener;
				SDKROOT = iphoneos;
				SKIP_INSTALL = YES;
				VALIDATE_PRODUCT = YES;
			};
			name = Release;
		};
		DA147C3414BCAC3B0052DA4D /* Debug */ = {
			isa = XCBuildConfiguration;
			buildSettings = {
				ALWAYS_SEARCH_USER_PATHS = NO;
				ARCHS = "$(ARCHS_STANDARD_32_BIT)";
				CONFIGURATION_BUILD_DIR = "$(BUILD_DIR)/$(CONFIGURATION)-ios-universal";
				COPY_PHASE_STRIP = NO;
				GCC_C_LANGUAGE_STANDARD = gnu99;
				GCC_DYNAMIC_NO_PIC = NO;
				GCC_ENABLE_OBJC_EXCEPTIONS = YES;
				GCC_PRECOMPILE_PREFIX_HEADER = YES;
				GCC_PREFIX_HEADER = "iTouchDB/iTouchDB-Prefix.pch";
				GCC_PREPROCESSOR_DEFINITIONS = (
					"DEBUG=1",
					"$(inherited)",
				);
				GCC_SYMBOLS_PRIVATE_EXTERN = NO;
				GCC_WARN_ABOUT_MISSING_PROTOTYPES = YES;
				INSTALL_PATH = "$(LOCAL_LIBRARY_DIR)/Frameworks";
				MACH_O_TYPE = mh_dylib;
				ONLY_ACTIVE_ARCH = NO;
				PRODUCT_NAME = TouchDBListener;
				SDKROOT = iphoneos;
				TARGETED_DEVICE_FAMILY = "1,2";
				WRAPPER_EXTENSION = framework;
			};
			name = Debug;
		};
		DA147C3514BCAC3B0052DA4D /* Release */ = {
			isa = XCBuildConfiguration;
			buildSettings = {
				ALWAYS_SEARCH_USER_PATHS = NO;
				ARCHS = "$(ARCHS_STANDARD_32_BIT)";
				CONFIGURATION_BUILD_DIR = "$(BUILD_DIR)/$(CONFIGURATION)-ios-universal";
				COPY_PHASE_STRIP = YES;
				DEBUG_INFORMATION_FORMAT = "dwarf-with-dsym";
				GCC_C_LANGUAGE_STANDARD = gnu99;
				GCC_ENABLE_OBJC_EXCEPTIONS = YES;
				GCC_PRECOMPILE_PREFIX_HEADER = YES;
				GCC_PREFIX_HEADER = "iTouchDB/iTouchDB-Prefix.pch";
				GCC_WARN_ABOUT_MISSING_PROTOTYPES = YES;
				INSTALL_PATH = "$(LOCAL_LIBRARY_DIR)/Frameworks";
				MACH_O_TYPE = mh_dylib;
				ONLY_ACTIVE_ARCH = NO;
				PRODUCT_NAME = TouchDBListener;
				SDKROOT = iphoneos;
				TARGETED_DEVICE_FAMILY = "1,2";
				WRAPPER_EXTENSION = framework;
			};
			name = Release;
		};
/* End XCBuildConfiguration section */

/* Begin XCConfigurationList section */
		1DEB923108733DC60010E9CD /* Build configuration list for PBXNativeTarget "Tests" */ = {
			isa = XCConfigurationList;
			buildConfigurations = (
				1DEB923208733DC60010E9CD /* Debug */,
				1DEB923308733DC60010E9CD /* Release */,
			);
			defaultConfigurationIsVisible = 0;
			defaultConfigurationName = Release;
		};
		1DEB923508733DC60010E9CD /* Build configuration list for PBXProject "TouchDB" */ = {
			isa = XCConfigurationList;
			buildConfigurations = (
				1DEB923608733DC60010E9CD /* Debug */,
				1DEB923708733DC60010E9CD /* Release */,
			);
			defaultConfigurationIsVisible = 0;
			defaultConfigurationName = Release;
		};
		270B3E0B1489359100E0A926 /* Build configuration list for PBXNativeTarget "TouchDB" */ = {
			isa = XCConfigurationList;
			buildConfigurations = (
				270B3E0C1489359100E0A926 /* Debug */,
				270B3E0D1489359100E0A926 /* Release */,
			);
			defaultConfigurationIsVisible = 0;
			defaultConfigurationName = Release;
		};
		270B3E0E1489359100E0A926 /* Build configuration list for PBXNativeTarget "TouchDBTests" */ = {
			isa = XCConfigurationList;
			buildConfigurations = (
				270B3E0F1489359100E0A926 /* Debug */,
				270B3E101489359100E0A926 /* Release */,
			);
			defaultConfigurationIsVisible = 0;
			defaultConfigurationName = Release;
		};
		270FE0D414C5008C005FF647 /* Build configuration list for PBXNativeTarget "TouchServ" */ = {
			isa = XCConfigurationList;
			buildConfigurations = (
				270FE0D214C5008C005FF647 /* Debug */,
				270FE0D314C5008C005FF647 /* Release */,
			);
			defaultConfigurationIsVisible = 0;
			defaultConfigurationName = Release;
		};
		275315E114ACF0A20065964D /* Build configuration list for PBXNativeTarget "TouchDBListener" */ = {
			isa = XCConfigurationList;
			buildConfigurations = (
				275315E214ACF0A20065964D /* Debug */,
				275315E314ACF0A20065964D /* Release */,
			);
			defaultConfigurationIsVisible = 0;
			defaultConfigurationName = Release;
		};
		27731F271495CFEF00815D67 /* Build configuration list for PBXNativeTarget "iOS Empty App" */ = {
			isa = XCConfigurationList;
			buildConfigurations = (
				27731F281495CFEF00815D67 /* Debug */,
				27731F291495CFEF00815D67 /* Release */,
			);
			defaultConfigurationIsVisible = 0;
			defaultConfigurationName = Release;
		};
		27B0B7C71492B83C00A817AD /* Build configuration list for PBXNativeTarget "iOS Library" */ = {
			isa = XCConfigurationList;
			buildConfigurations = (
				27B0B7C81492B83C00A817AD /* Debug */,
				27B0B7C91492B83C00A817AD /* Release */,
			);
			defaultConfigurationIsVisible = 0;
			defaultConfigurationName = Release;
		};
		27B0B7CA1492B83C00A817AD /* Build configuration list for PBXNativeTarget "TouchDBiOSTests" */ = {
			isa = XCConfigurationList;
			buildConfigurations = (
				27B0B7CB1492B83C00A817AD /* Debug */,
				27B0B7CC1492B83C00A817AD /* Release */,
			);
			defaultConfigurationIsVisible = 0;
			defaultConfigurationName = Release;
		};
		27B0B7F11492BB6C00A817AD /* Build configuration list for PBXNativeTarget "iOS Framework" */ = {
			isa = XCConfigurationList;
			buildConfigurations = (
				27B0B7F21492BB6C00A817AD /* Debug */,
				27B0B7F31492BB6C00A817AD /* Release */,
			);
			defaultConfigurationIsVisible = 0;
			defaultConfigurationName = Release;
		};
		27C90FC414F5B90E007C5E58 /* Build configuration list for PBXNativeTarget "Mac static library" */ = {
			isa = XCConfigurationList;
			buildConfigurations = (
				27C90FC514F5B90E007C5E58 /* Debug */,
				27C90FC614F5B90E007C5E58 /* Release */,
			);
			defaultConfigurationIsVisible = 0;
			defaultConfigurationName = Release;
		};
		DA023B6114BCA94C008184BB /* Build configuration list for PBXNativeTarget "Listener iOS Library" */ = {
			isa = XCConfigurationList;
			buildConfigurations = (
				DA023B6214BCA94C008184BB /* Debug */,
				DA023B6314BCA94C008184BB /* Release */,
			);
			defaultConfigurationIsVisible = 0;
			defaultConfigurationName = Release;
		};
		DA147C3314BCAC3B0052DA4D /* Build configuration list for PBXNativeTarget "Listener iOS Framework" */ = {
			isa = XCConfigurationList;
			buildConfigurations = (
				DA147C3414BCAC3B0052DA4D /* Debug */,
				DA147C3514BCAC3B0052DA4D /* Release */,
			);
			defaultConfigurationIsVisible = 0;
			defaultConfigurationName = Release;
		};
/* End XCConfigurationList section */
	};
	rootObject = 08FB7793FE84155DC02AAC07 /* Project object */;
}<|MERGE_RESOLUTION|>--- conflicted
+++ resolved
@@ -43,12 +43,7 @@
 		272B85141523691700A90CB2 /* TDJSON.h in Headers */ = {isa = PBXBuildFile; fileRef = 272B85121523691700A90CB2 /* TDJSON.h */; };
 		272B85161523691700A90CB2 /* TDJSON.m in Sources */ = {isa = PBXBuildFile; fileRef = 272B85131523691700A90CB2 /* TDJSON.m */; };
 		274C391F149FAE0000A5E89B /* TDDatabase+Attachments.m in Sources */ = {isa = PBXBuildFile; fileRef = 274C391B149FAE0000A5E89B /* TDDatabase+Attachments.m */; };
-<<<<<<< HEAD
-		2751D4E4151BAE7000F7FD57 /* TDDatabaseManager.h in Headers */ = {isa = PBXBuildFile; fileRef = 2751D4E2151BAE7000F7FD57 /* TDDatabaseManager.h */; };
-=======
 		2751D4E4151BAE7000F7FD57 /* TDDatabaseManager.h in Headers */ = {isa = PBXBuildFile; fileRef = 2751D4E2151BAE7000F7FD57 /* TDDatabaseManager.h */; settings = {ATTRIBUTES = (Public, ); }; };
-		2751D4E5151BAE7000F7FD57 /* TDDatabaseManager.m in Sources */ = {isa = PBXBuildFile; fileRef = 2751D4E3151BAE7000F7FD57 /* TDDatabaseManager.m */; };
->>>>>>> c8cff2db
 		2751D4E6151BAE7000F7FD57 /* TDDatabaseManager.m in Sources */ = {isa = PBXBuildFile; fileRef = 2751D4E3151BAE7000F7FD57 /* TDDatabaseManager.m */; };
 		2753156E14ACEFC90065964D /* DDData.h in Headers */ = {isa = PBXBuildFile; fileRef = 2753155114ACEFC90065964D /* DDData.h */; };
 		2753157214ACEFC90065964D /* DDNumber.h in Headers */ = {isa = PBXBuildFile; fileRef = 2753155314ACEFC90065964D /* DDNumber.h */; };
@@ -174,12 +169,6 @@
 		279EB2DB1491C34300E74185 /* TDCollateJSON.h in Headers */ = {isa = PBXBuildFile; fileRef = 279EB2D91491C34300E74185 /* TDCollateJSON.h */; };
 		27A073EC14C0BB6200F52FE7 /* TDMisc.h in Headers */ = {isa = PBXBuildFile; fileRef = 27A073EA14C0BB6200F52FE7 /* TDMisc.h */; };
 		27A073EE14C0BB6200F52FE7 /* TDMisc.m in Sources */ = {isa = PBXBuildFile; fileRef = 27A073EB14C0BB6200F52FE7 /* TDMisc.m */; };
-<<<<<<< HEAD
-=======
-		27A720A0152B959100C0A0E8 /* TDAttachment.h in Headers */ = {isa = PBXBuildFile; fileRef = 27A7209E152B959100C0A0E8 /* TDAttachment.h */; settings = {ATTRIBUTES = (Public, ); }; };
-		27A720A1152B959100C0A0E8 /* TDAttachment.m in Sources */ = {isa = PBXBuildFile; fileRef = 27A7209F152B959100C0A0E8 /* TDAttachment.m */; };
-		27A720A2152B959100C0A0E8 /* TDAttachment.m in Sources */ = {isa = PBXBuildFile; fileRef = 27A7209F152B959100C0A0E8 /* TDAttachment.m */; };
->>>>>>> c8cff2db
 		27A82E3614A1145000C0B850 /* FMDatabaseAdditions.h in Headers */ = {isa = PBXBuildFile; fileRef = 27A82E3414A1145000C0B850 /* FMDatabaseAdditions.h */; };
 		27A82E3914A1145000C0B850 /* FMDatabaseAdditions.m in Sources */ = {isa = PBXBuildFile; fileRef = 27A82E3514A1145000C0B850 /* FMDatabaseAdditions.m */; };
 		27AA409E14AA86AE00E2A5FF /* TDDatabase+Insertion.m in Sources */ = {isa = PBXBuildFile; fileRef = 27AA409A14AA86AD00E2A5FF /* TDDatabase+Insertion.m */; };
@@ -329,7 +318,9 @@
 		27F074AB11CD5D7A00E9A2AB /* TDBody.m in Sources */ = {isa = PBXBuildFile; fileRef = 27F074AA11CD5D7A00E9A2AB /* TDBody.m */; };
 		27F0751311CDC7F900E9A2AB /* Logging.m in Sources */ = {isa = PBXBuildFile; fileRef = 27F0751211CDC7F900E9A2AB /* Logging.m */; };
 		27F0751811CDC80A00E9A2AB /* ExceptionUtils.m in Sources */ = {isa = PBXBuildFile; fileRef = 27F0751711CDC80A00E9A2AB /* ExceptionUtils.m */; };
-<<<<<<< HEAD
+		27F08C9E15A7B8E6003C3E2B /* TDDatabaseManager.h in Headers */ = {isa = PBXBuildFile; fileRef = 2751D4E2151BAE7000F7FD57 /* TDDatabaseManager.h */; settings = {ATTRIBUTES = (Public, ); }; };
+		27F08C9F15A7B8E8003C3E2B /* TDDatabaseManager.h in Headers */ = {isa = PBXBuildFile; fileRef = 2751D4E2151BAE7000F7FD57 /* TDDatabaseManager.h */; settings = {ATTRIBUTES = (Public, ); }; };
+		27F08CA015A7B8EA003C3E2B /* TDDatabaseManager.h in Headers */ = {isa = PBXBuildFile; fileRef = 2751D4E2151BAE7000F7FD57 /* TDDatabaseManager.h */; settings = {ATTRIBUTES = (Public, ); }; };
 		27F0C77F1533BDD8004EBA89 /* TDAttachment.h in Headers */ = {isa = PBXBuildFile; fileRef = 27F0C7791533BDD8004EBA89 /* TDAttachment.h */; };
 		27F0C7801533BDD8004EBA89 /* TDAttachment.h in Headers */ = {isa = PBXBuildFile; fileRef = 27F0C7791533BDD8004EBA89 /* TDAttachment.h */; };
 		27F0C7811533BDD8004EBA89 /* TDAttachment.m in Sources */ = {isa = PBXBuildFile; fileRef = 27F0C77A1533BDD8004EBA89 /* TDAttachment.m */; };
@@ -342,25 +333,6 @@
 		27F0C7881533BDD8004EBA89 /* TDStatus.h in Headers */ = {isa = PBXBuildFile; fileRef = 27F0C77D1533BDD8004EBA89 /* TDStatus.h */; settings = {ATTRIBUTES = (Public, ); }; };
 		27F0C7891533BDD8004EBA89 /* TDStatus.m in Sources */ = {isa = PBXBuildFile; fileRef = 27F0C77E1533BDD8004EBA89 /* TDStatus.m */; };
 		27F0C78A1533BDD8004EBA89 /* TDStatus.m in Sources */ = {isa = PBXBuildFile; fileRef = 27F0C77E1533BDD8004EBA89 /* TDStatus.m */; };
-=======
-		27F08C8A15A7A30D003C3E2B /* TDDatabaseManager.h in Headers */ = {isa = PBXBuildFile; fileRef = 2751D4E2151BAE7000F7FD57 /* TDDatabaseManager.h */; settings = {ATTRIBUTES = (Public, ); }; };
-		27F08C8B15A7A31B003C3E2B /* TDAttachment.h in Headers */ = {isa = PBXBuildFile; fileRef = 27A7209E152B959100C0A0E8 /* TDAttachment.h */; settings = {ATTRIBUTES = (Public, ); }; };
-		27F12887156ABE24008465C2 /* OAConsumer.m in Sources */ = {isa = PBXBuildFile; fileRef = 27F12856156ABE24008465C2 /* OAConsumer.m */; };
-		27F12890156ABE24008465C2 /* OAMutableURLRequest.m in Sources */ = {isa = PBXBuildFile; fileRef = 27F1285C156ABE24008465C2 /* OAMutableURLRequest.m */; };
-		27F12893156ABE24008465C2 /* OAPlaintextSignatureProvider.m in Sources */ = {isa = PBXBuildFile; fileRef = 27F1285E156ABE24008465C2 /* OAPlaintextSignatureProvider.m */; };
-		27F12899156ABE24008465C2 /* OARequestParameter.m in Sources */ = {isa = PBXBuildFile; fileRef = 27F12862156ABE24008465C2 /* OARequestParameter.m */; };
-		27F128A1156ABE24008465C2 /* OAToken.m in Sources */ = {isa = PBXBuildFile; fileRef = 27F12868156ABE24008465C2 /* OAToken.m */; };
-		27F128A8156ABFE0008465C2 /* NSMutableURLRequest+Parameters.m in Sources */ = {isa = PBXBuildFile; fileRef = 27F128A7156ABFE0008465C2 /* NSMutableURLRequest+Parameters.m */; };
-		27F128A9156ABFE0008465C2 /* NSMutableURLRequest+Parameters.m in Sources */ = {isa = PBXBuildFile; fileRef = 27F128A7156ABFE0008465C2 /* NSMutableURLRequest+Parameters.m */; };
-		27F128AB156AC004008465C2 /* NSMutableURLRequest+Parameters.h in Headers */ = {isa = PBXBuildFile; fileRef = 27F128AA156AC004008465C2 /* NSMutableURLRequest+Parameters.h */; };
-		27F128B1156AC1CA008465C2 /* TDOAuth1Authorizer.h in Headers */ = {isa = PBXBuildFile; fileRef = 27F128AF156AC1C8008465C2 /* TDOAuth1Authorizer.h */; };
-		27F128B2156AC1CA008465C2 /* TDOAuth1Authorizer.m in Sources */ = {isa = PBXBuildFile; fileRef = 27F128B0156AC1C9008465C2 /* TDOAuth1Authorizer.m */; };
-		27F128B3156AC1CA008465C2 /* TDOAuth1Authorizer.m in Sources */ = {isa = PBXBuildFile; fileRef = 27F128B0156AC1C9008465C2 /* TDOAuth1Authorizer.m */; };
-		27F128B5156AC8B7008465C2 /* OAToken.m in Sources */ = {isa = PBXBuildFile; fileRef = 27F12868156ABE24008465C2 /* OAToken.m */; };
-		27F128B7156AC8C5008465C2 /* OAPlaintextSignatureProvider.m in Sources */ = {isa = PBXBuildFile; fileRef = 27F1285E156ABE24008465C2 /* OAPlaintextSignatureProvider.m */; };
-		27F128B8156AC8EC008465C2 /* OAConsumer.m in Sources */ = {isa = PBXBuildFile; fileRef = 27F12856156ABE24008465C2 /* OAConsumer.m */; };
-		27F128B9156AC8F0008465C2 /* OAMutableURLRequest.m in Sources */ = {isa = PBXBuildFile; fileRef = 27F1285C156ABE24008465C2 /* OAMutableURLRequest.m */; };
->>>>>>> c8cff2db
 		DA023B4614BCA94C008184BB /* Foundation.framework in Frameworks */ = {isa = PBXBuildFile; fileRef = 27F0745C11CD50A600E9A2AB /* Foundation.framework */; };
 		DA147C0C14BCA98A0052DA4D /* TDListener.m in Sources */ = {isa = PBXBuildFile; fileRef = 275315DF14ACF0A20065964D /* TDListener.m */; };
 		DA147C0D14BCA98A0052DA4D /* TDHTTPConnection.m in Sources */ = {isa = PBXBuildFile; fileRef = 2753160B14ACFC2A0065964D /* TDHTTPConnection.m */; };
@@ -1310,9 +1282,9 @@
 				27B0B8031492BDE800A817AD /* TDPuller.h in Headers */,
 				27B0B8041492BDE800A817AD /* TDPusher.h in Headers */,
 				27B0B8051492BDE800A817AD /* TouchDB.h in Headers */,
-<<<<<<< HEAD
 				27E41530154F6E9C00771FC5 /* (null) in Headers */,
 				278E4DBC1561921F00DDCEF9 /* TDStatus.h in Headers */,
+				27F08CA015A7B8EA003C3E2B /* TDDatabaseManager.h in Headers */,
 			);
 			runOnlyForDeploymentPostprocessing = 0;
 		};
@@ -1345,6 +1317,7 @@
 				2783A094156C3A9200DC8692 /* TDOAuth1Authorizer.h in Headers */,
 				27EA34C8159BBBED008D5CE5 /* TDAuthorizer.h in Headers */,
 				27EA34CC159BBBED008D5CE5 /* TDOAuth1Authorizer.h in Headers */,
+				27F08C9F15A7B8E8003C3E2B /* TDDatabaseManager.h in Headers */,
 			);
 			runOnlyForDeploymentPostprocessing = 0;
 		};
@@ -1377,11 +1350,7 @@
 				2783A093156C3A9200DC8692 /* TDOAuth1Authorizer.h in Headers */,
 				27EA34C7159BBBED008D5CE5 /* TDAuthorizer.h in Headers */,
 				27EA34CB159BBBED008D5CE5 /* TDOAuth1Authorizer.h in Headers */,
-=======
-				27E41530154F6E9C00771FC5 /* TDStatus.h in Headers */,
-				27F08C8A15A7A30D003C3E2B /* TDDatabaseManager.h in Headers */,
-				27F08C8B15A7A31B003C3E2B /* TDAttachment.h in Headers */,
->>>>>>> c8cff2db
+				27F08C9E15A7B8E6003C3E2B /* TDDatabaseManager.h in Headers */,
 			);
 			runOnlyForDeploymentPostprocessing = 0;
 		};
