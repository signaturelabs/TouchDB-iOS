// !$*UTF8*$!
{
	archiveVersion = 1;
	classes = {
	};
	objectVersion = 46;
	objects = {

/* Begin PBXBuildFile section */
		2700BC5114B3864B00B5B297 /* HTTPFileResponse.m in Sources */ = {isa = PBXBuildFile; fileRef = 2753156914ACEFC90065964D /* HTTPFileResponse.m */; };
		2700BC5F14B64AA600B5B297 /* TDRouter+Handlers.m in Sources */ = {isa = PBXBuildFile; fileRef = 2700BC5B14B64AA600B5B297 /* TDRouter+Handlers.m */; };
		270B3DFD1489359000E0A926 /* SenTestingKit.framework in Frameworks */ = {isa = PBXBuildFile; fileRef = 270B3DFC1489359000E0A926 /* SenTestingKit.framework */; };
		270B3DFE1489359000E0A926 /* Cocoa.framework in Frameworks */ = {isa = PBXBuildFile; fileRef = 27C70697148864BA00F0F099 /* Cocoa.framework */; };
		270B3E011489359000E0A926 /* TouchDB.framework in Frameworks */ = {isa = PBXBuildFile; fileRef = 270B3DEA1489359000E0A926 /* TouchDB.framework */; };
		270B3E1D1489384700E0A926 /* libsqlite3.dylib in Frameworks */ = {isa = PBXBuildFile; fileRef = 27F0744911CD4BA000E9A2AB /* libsqlite3.dylib */; };
		270B3E1E1489385C00E0A926 /* Foundation.framework in Frameworks */ = {isa = PBXBuildFile; fileRef = 27F0745C11CD50A600E9A2AB /* Foundation.framework */; };
		270B3E201489390000E0A926 /* TouchDB.h in Headers */ = {isa = PBXBuildFile; fileRef = 270B3E1F148938D800E0A926 /* TouchDB.h */; settings = {ATTRIBUTES = (Public, ); }; };
		270B3E211489390F00E0A926 /* TDURLProtocol.h in Headers */ = {isa = PBXBuildFile; fileRef = 27C706461487584300F0F099 /* TDURLProtocol.h */; settings = {ATTRIBUTES = (Public, ); }; };
		270B3E221489391E00E0A926 /* TDDatabase.h in Headers */ = {isa = PBXBuildFile; fileRef = 27F0744611CD4B6D00E9A2AB /* TDDatabase.h */; settings = {ATTRIBUTES = (Public, ); }; };
		270B3E231489392100E0A926 /* TDBody.h in Headers */ = {isa = PBXBuildFile; fileRef = 27F074A911CD5D7A00E9A2AB /* TDBody.h */; settings = {ATTRIBUTES = (Public, ); }; };
		270B3E241489392600E0A926 /* TDServer.h in Headers */ = {isa = PBXBuildFile; fileRef = 27C706401486BBD500F0F099 /* TDServer.h */; settings = {ATTRIBUTES = (Public, ); }; };
		270B3E251489392C00E0A926 /* TDRouter.h in Headers */ = {isa = PBXBuildFile; fileRef = 27C706431486BE7100F0F099 /* TDRouter.h */; settings = {ATTRIBUTES = (Public, ); }; };
		270B3E2B1489581E00E0A926 /* TDPuller.h in Headers */ = {isa = PBXBuildFile; fileRef = 270B3E291489581E00E0A926 /* TDPuller.h */; settings = {ATTRIBUTES = (Public, ); }; };
		270B3E3914898DF200E0A926 /* TDRevision.h in Headers */ = {isa = PBXBuildFile; fileRef = 270B3E3714898DF200E0A926 /* TDRevision.h */; settings = {ATTRIBUTES = (Public, ); }; };
		270B3E3E148D7F0000E0A926 /* TDPusher.h in Headers */ = {isa = PBXBuildFile; fileRef = 270B3E3C148D7F0000E0A926 /* TDPusher.h */; settings = {ATTRIBUTES = (Public, ); }; };
		270BDD361563338B007D52F6 /* MYURLUtils.h in Headers */ = {isa = PBXBuildFile; fileRef = 270BDD341563338B007D52F6 /* MYURLUtils.h */; };
		270BDD371563338B007D52F6 /* MYURLUtils.h in Headers */ = {isa = PBXBuildFile; fileRef = 270BDD341563338B007D52F6 /* MYURLUtils.h */; };
		270BDD381563338B007D52F6 /* MYURLUtils.m in Sources */ = {isa = PBXBuildFile; fileRef = 270BDD351563338B007D52F6 /* MYURLUtils.m */; };
		270BDD391563338B007D52F6 /* MYURLUtils.m in Sources */ = {isa = PBXBuildFile; fileRef = 270BDD351563338B007D52F6 /* MYURLUtils.m */; };
		270FE0CA14C5008C005FF647 /* Foundation.framework in Frameworks */ = {isa = PBXBuildFile; fileRef = 27F0745C11CD50A600E9A2AB /* Foundation.framework */; };
		270FE0D514C50134005FF647 /* TouchDB.framework in Frameworks */ = {isa = PBXBuildFile; fileRef = 270B3DEA1489359000E0A926 /* TouchDB.framework */; };
		270FE0D614C50134005FF647 /* TouchDBListener.framework in Frameworks */ = {isa = PBXBuildFile; fileRef = 275315D514ACF0A10065964D /* TouchDBListener.framework */; };
		27103F8314E9CE4400DF7209 /* TDReachability.h in Headers */ = {isa = PBXBuildFile; fileRef = 27103F8114E9CE4400DF7209 /* TDReachability.h */; };
		27103F8514E9CE4400DF7209 /* TDReachability.m in Sources */ = {isa = PBXBuildFile; fileRef = 27103F8214E9CE4400DF7209 /* TDReachability.m */; };
		27103F8814EA076600DF7209 /* SystemConfiguration.framework in Frameworks */ = {isa = PBXBuildFile; fileRef = 27103F8714EA076600DF7209 /* SystemConfiguration.framework */; };
		2711CDFD14C7590A00505D55 /* TDDatabase+Attachments.h in Headers */ = {isa = PBXBuildFile; fileRef = 2711CDFC14C7590A00505D55 /* TDDatabase+Attachments.h */; settings = {ATTRIBUTES = (Public, ); }; };
		2711CDFE14C7590A00505D55 /* TDDatabase+Attachments.h in Headers */ = {isa = PBXBuildFile; fileRef = 2711CDFC14C7590A00505D55 /* TDDatabase+Attachments.h */; settings = {ATTRIBUTES = (Public, ); }; };
		2711CE0014C7595900505D55 /* TDDatabase+Insertion.h in Headers */ = {isa = PBXBuildFile; fileRef = 2711CDFF14C7595900505D55 /* TDDatabase+Insertion.h */; settings = {ATTRIBUTES = (Public, ); }; };
		2711CE0114C7595900505D55 /* TDDatabase+Insertion.h in Headers */ = {isa = PBXBuildFile; fileRef = 2711CDFF14C7595900505D55 /* TDDatabase+Insertion.h */; settings = {ATTRIBUTES = (Public, ); }; };
		2711CE0314C759BD00505D55 /* TDDatabase+Replication.h in Headers */ = {isa = PBXBuildFile; fileRef = 2711CE0214C759BD00505D55 /* TDDatabase+Replication.h */; settings = {ATTRIBUTES = (Public, ); }; };
		2711CE0414C759BD00505D55 /* TDDatabase+Replication.h in Headers */ = {isa = PBXBuildFile; fileRef = 2711CE0214C759BD00505D55 /* TDDatabase+Replication.h */; settings = {ATTRIBUTES = (Public, ); }; };
		2711CE1414C75B6E00505D55 /* TDDatabase+LocalDocs.h in Headers */ = {isa = PBXBuildFile; fileRef = 2773ADC514BD1EB80027A292 /* TDDatabase+LocalDocs.h */; settings = {ATTRIBUTES = (Public, ); }; };
		272B85141523691700A90CB2 /* TDJSON.h in Headers */ = {isa = PBXBuildFile; fileRef = 272B85121523691700A90CB2 /* TDJSON.h */; };
		272B85161523691700A90CB2 /* TDJSON.m in Sources */ = {isa = PBXBuildFile; fileRef = 272B85131523691700A90CB2 /* TDJSON.m */; };
		274C391F149FAE0000A5E89B /* TDDatabase+Attachments.m in Sources */ = {isa = PBXBuildFile; fileRef = 274C391B149FAE0000A5E89B /* TDDatabase+Attachments.m */; };
		2751D4E4151BAE7000F7FD57 /* TDDatabaseManager.h in Headers */ = {isa = PBXBuildFile; fileRef = 2751D4E2151BAE7000F7FD57 /* TDDatabaseManager.h */; settings = {ATTRIBUTES = (Public, ); }; };
		2751D4E6151BAE7000F7FD57 /* TDDatabaseManager.m in Sources */ = {isa = PBXBuildFile; fileRef = 2751D4E3151BAE7000F7FD57 /* TDDatabaseManager.m */; };
		2753156E14ACEFC90065964D /* DDData.h in Headers */ = {isa = PBXBuildFile; fileRef = 2753155114ACEFC90065964D /* DDData.h */; };
		2753157214ACEFC90065964D /* DDNumber.h in Headers */ = {isa = PBXBuildFile; fileRef = 2753155314ACEFC90065964D /* DDNumber.h */; };
		2753157614ACEFC90065964D /* DDRange.h in Headers */ = {isa = PBXBuildFile; fileRef = 2753155514ACEFC90065964D /* DDRange.h */; };
		2753157A14ACEFC90065964D /* HTTPAuthenticationRequest.h in Headers */ = {isa = PBXBuildFile; fileRef = 2753155714ACEFC90065964D /* HTTPAuthenticationRequest.h */; };
		2753157E14ACEFC90065964D /* HTTPConnection.h in Headers */ = {isa = PBXBuildFile; fileRef = 2753155914ACEFC90065964D /* HTTPConnection.h */; };
		2753158214ACEFC90065964D /* HTTPLogging.h in Headers */ = {isa = PBXBuildFile; fileRef = 2753155B14ACEFC90065964D /* HTTPLogging.h */; };
		2753158414ACEFC90065964D /* HTTPMessage.h in Headers */ = {isa = PBXBuildFile; fileRef = 2753155C14ACEFC90065964D /* HTTPMessage.h */; };
		2753158814ACEFC90065964D /* HTTPResponse.h in Headers */ = {isa = PBXBuildFile; fileRef = 2753155E14ACEFC90065964D /* HTTPResponse.h */; };
		2753158A14ACEFC90065964D /* HTTPServer.h in Headers */ = {isa = PBXBuildFile; fileRef = 2753155F14ACEFC90065964D /* HTTPServer.h */; };
		2753158E14ACEFC90065964D /* HTTPAsyncFileResponse.h in Headers */ = {isa = PBXBuildFile; fileRef = 2753156214ACEFC90065964D /* HTTPAsyncFileResponse.h */; };
		2753159214ACEFC90065964D /* HTTPDataResponse.h in Headers */ = {isa = PBXBuildFile; fileRef = 2753156414ACEFC90065964D /* HTTPDataResponse.h */; };
		2753159614ACEFC90065964D /* HTTPDynamicFileResponse.h in Headers */ = {isa = PBXBuildFile; fileRef = 2753156614ACEFC90065964D /* HTTPDynamicFileResponse.h */; };
		2753159A14ACEFC90065964D /* HTTPFileResponse.h in Headers */ = {isa = PBXBuildFile; fileRef = 2753156814ACEFC90065964D /* HTTPFileResponse.h */; };
		2753159E14ACEFC90065964D /* HTTPRedirectResponse.h in Headers */ = {isa = PBXBuildFile; fileRef = 2753156A14ACEFC90065964D /* HTTPRedirectResponse.h */; };
		275315A214ACEFC90065964D /* WebSocket.h in Headers */ = {isa = PBXBuildFile; fileRef = 2753156C14ACEFC90065964D /* WebSocket.h */; };
		275315AB14ACF00B0065964D /* GCDAsyncSocket.h in Headers */ = {isa = PBXBuildFile; fileRef = 275315A814ACF00B0065964D /* GCDAsyncSocket.h */; };
		275315BC14ACF0330065964D /* DDAbstractDatabaseLogger.h in Headers */ = {isa = PBXBuildFile; fileRef = 275315B114ACF0330065964D /* DDAbstractDatabaseLogger.h */; };
		275315C014ACF0330065964D /* DDASLLogger.h in Headers */ = {isa = PBXBuildFile; fileRef = 275315B314ACF0330065964D /* DDASLLogger.h */; };
		275315C414ACF0330065964D /* DDFileLogger.h in Headers */ = {isa = PBXBuildFile; fileRef = 275315B514ACF0330065964D /* DDFileLogger.h */; };
		275315C814ACF0330065964D /* DDLog.h in Headers */ = {isa = PBXBuildFile; fileRef = 275315B714ACF0330065964D /* DDLog.h */; };
		275315CC14ACF0330065964D /* DDTTYLogger.h in Headers */ = {isa = PBXBuildFile; fileRef = 275315B914ACF0330065964D /* DDTTYLogger.h */; };
		275315DC14ACF0A20065964D /* InfoPlist.strings in Resources */ = {isa = PBXBuildFile; fileRef = 275315DA14ACF0A20065964D /* InfoPlist.strings */; };
		275315E014ACF0A20065964D /* TDListener.m in Sources */ = {isa = PBXBuildFile; fileRef = 275315DF14ACF0A20065964D /* TDListener.m */; settings = {COMPILER_FLAGS = "-fno-objc-arc"; }; };
		275315E414ACF1130065964D /* DDData.m in Sources */ = {isa = PBXBuildFile; fileRef = 2753155214ACEFC90065964D /* DDData.m */; };
		275315E514ACF1130065964D /* DDNumber.m in Sources */ = {isa = PBXBuildFile; fileRef = 2753155414ACEFC90065964D /* DDNumber.m */; };
		275315E614ACF1130065964D /* DDRange.m in Sources */ = {isa = PBXBuildFile; fileRef = 2753155614ACEFC90065964D /* DDRange.m */; };
		275315E714ACF1130065964D /* HTTPAuthenticationRequest.m in Sources */ = {isa = PBXBuildFile; fileRef = 2753155814ACEFC90065964D /* HTTPAuthenticationRequest.m */; };
		275315E814ACF1130065964D /* HTTPConnection.m in Sources */ = {isa = PBXBuildFile; fileRef = 2753155A14ACEFC90065964D /* HTTPConnection.m */; };
		275315E914ACF1130065964D /* HTTPMessage.m in Sources */ = {isa = PBXBuildFile; fileRef = 2753155D14ACEFC90065964D /* HTTPMessage.m */; };
		275315EA14ACF1130065964D /* HTTPServer.m in Sources */ = {isa = PBXBuildFile; fileRef = 2753156014ACEFC90065964D /* HTTPServer.m */; };
		275315EC14ACF1130065964D /* HTTPDataResponse.m in Sources */ = {isa = PBXBuildFile; fileRef = 2753156514ACEFC90065964D /* HTTPDataResponse.m */; };
		275315F014ACF1130065964D /* WebSocket.m in Sources */ = {isa = PBXBuildFile; fileRef = 2753156D14ACEFC90065964D /* WebSocket.m */; };
		275315F114ACF1130065964D /* GCDAsyncSocket.m in Sources */ = {isa = PBXBuildFile; fileRef = 275315A914ACF00B0065964D /* GCDAsyncSocket.m */; };
		275315F214ACF1130065964D /* DDLog.m in Sources */ = {isa = PBXBuildFile; fileRef = 275315B814ACF0330065964D /* DDLog.m */; };
		275315F314ACF1C20065964D /* Foundation.framework in Frameworks */ = {isa = PBXBuildFile; fileRef = 27C7069C148864BA00F0F099 /* Foundation.framework */; };
		275315F514ACF1CC0065964D /* Security.framework in Frameworks */ = {isa = PBXBuildFile; fileRef = 275315F414ACF1CC0065964D /* Security.framework */; };
		275315F814ACF2500065964D /* CoreServices.framework in Frameworks */ = {isa = PBXBuildFile; fileRef = 275315F714ACF2500065964D /* CoreServices.framework */; };
		275315F914ACF2D70065964D /* TDListener.h in Headers */ = {isa = PBXBuildFile; fileRef = 275315DE14ACF0A20065964D /* TDListener.h */; settings = {ATTRIBUTES = (Public, ); }; };
		275315FC14ACF83C0065964D /* TouchDB.framework in Frameworks */ = {isa = PBXBuildFile; fileRef = 270B3DEA1489359000E0A926 /* TouchDB.framework */; };
		2753160C14ACFC2A0065964D /* TDHTTPConnection.h in Headers */ = {isa = PBXBuildFile; fileRef = 2753160A14ACFC2A0065964D /* TDHTTPConnection.h */; };
		2753160D14ACFC2A0065964D /* TDHTTPConnection.m in Sources */ = {isa = PBXBuildFile; fileRef = 2753160B14ACFC2A0065964D /* TDHTTPConnection.m */; settings = {COMPILER_FLAGS = "-fno-objc-arc"; }; };
		2766EFF814DB7F9F009ECCA8 /* TDMultipartWriter.h in Headers */ = {isa = PBXBuildFile; fileRef = 2766EFF614DB7F9F009ECCA8 /* TDMultipartWriter.h */; };
		2766EFFA14DB7F9F009ECCA8 /* TDMultipartWriter.m in Sources */ = {isa = PBXBuildFile; fileRef = 2766EFF714DB7F9F009ECCA8 /* TDMultipartWriter.m */; };
		2766EFFD14DC7B37009ECCA8 /* TDMultiStreamWriter.h in Headers */ = {isa = PBXBuildFile; fileRef = 2766EFFB14DC7B37009ECCA8 /* TDMultiStreamWriter.h */; };
		2766EFFF14DC7B37009ECCA8 /* TDMultiStreamWriter.m in Sources */ = {isa = PBXBuildFile; fileRef = 2766EFFC14DC7B37009ECCA8 /* TDMultiStreamWriter.m */; };
		2767D7DF14C8D3E500ED0F26 /* Logging.m in Sources */ = {isa = PBXBuildFile; fileRef = 27F0751211CDC7F900E9A2AB /* Logging.m */; settings = {COMPILER_FLAGS = "-fno-objc-arc"; }; };
		2767D7E014C8D3EA00ED0F26 /* CollectionUtils.m in Sources */ = {isa = PBXBuildFile; fileRef = 27F0749C11CD5B4F00E9A2AB /* CollectionUtils.m */; settings = {COMPILER_FLAGS = "-fno-objc-arc"; }; };
		27731EFF1493FA3100815D67 /* TDBlobStore.h in Headers */ = {isa = PBXBuildFile; fileRef = 27731EFD1493FA3100815D67 /* TDBlobStore.h */; };
		27731F061495335B00815D67 /* TDBlobStore.m in Sources */ = {isa = PBXBuildFile; fileRef = 27731EFE1493FA3100815D67 /* TDBlobStore.m */; };
		27731F191495CFEF00815D67 /* TDRouter_Tests.m in Sources */ = {isa = PBXBuildFile; fileRef = 27C7064A1488311100F0F099 /* TDRouter_Tests.m */; };
		27731F1A1495CFEF00815D67 /* TDView_Tests.m in Sources */ = {isa = PBXBuildFile; fileRef = 27B0B77F1491E73400A817AD /* TDView_Tests.m */; };
		27731F1B1495CFEF00815D67 /* TDDatabase_Tests.m in Sources */ = {isa = PBXBuildFile; fileRef = 27821BB9148FF56C0099B373 /* TDDatabase_Tests.m */; };
		27731F1C1495CFEF00815D67 /* TDReplicator_Tests.m in Sources */ = {isa = PBXBuildFile; fileRef = 27821BBB149001B20099B373 /* TDReplicator_Tests.m */; };
		27731F1E1495CFEF00815D67 /* libTouchDB.a in Frameworks */ = {isa = PBXBuildFile; fileRef = 27B0B7A91492B83B00A817AD /* libTouchDB.a */; };
		27731F1F1495CFEF00815D67 /* libsqlite3.dylib in Frameworks */ = {isa = PBXBuildFile; fileRef = 27B0B7F81492BC8000A817AD /* libsqlite3.dylib */; };
		27731F201495CFEF00815D67 /* UIKit.framework in Frameworks */ = {isa = PBXBuildFile; fileRef = 27B0B7B81492B83C00A817AD /* UIKit.framework */; };
		27731F211495CFEF00815D67 /* Foundation.framework in Frameworks */ = {isa = PBXBuildFile; fileRef = 27F0745C11CD50A600E9A2AB /* Foundation.framework */; };
		27731F221495CFEF00815D67 /* CoreGraphics.framework in Frameworks */ = {isa = PBXBuildFile; fileRef = 27B0B80F1492C16300A817AD /* CoreGraphics.framework */; };
		2773ADC714BD1EB80027A292 /* TDDatabase+LocalDocs.h in Headers */ = {isa = PBXBuildFile; fileRef = 2773ADC514BD1EB80027A292 /* TDDatabase+LocalDocs.h */; settings = {ATTRIBUTES = (Public, ); }; };
		2773ADC914BD1EB80027A292 /* TDDatabase+LocalDocs.m in Sources */ = {isa = PBXBuildFile; fileRef = 2773ADC614BD1EB80027A292 /* TDDatabase+LocalDocs.m */; };
		27821BB7148E7D6F0099B373 /* TDReplicator.h in Headers */ = {isa = PBXBuildFile; fileRef = 27821BB5148E7D6F0099B373 /* TDReplicator.h */; settings = {ATTRIBUTES = (Public, ); }; };
		27821BBE14906FB60099B373 /* TouchDBPrefix.h in Headers */ = {isa = PBXBuildFile; fileRef = 27821BBD14906FB50099B373 /* TouchDBPrefix.h */; };
		2783A036156C39E300DC8692 /* NSMutableURLRequest+Parameters.h in Headers */ = {isa = PBXBuildFile; fileRef = 2783A00D156C39E300DC8692 /* NSMutableURLRequest+Parameters.h */; };
		2783A037156C39E300DC8692 /* NSMutableURLRequest+Parameters.h in Headers */ = {isa = PBXBuildFile; fileRef = 2783A00D156C39E300DC8692 /* NSMutableURLRequest+Parameters.h */; };
		2783A038156C39E300DC8692 /* NSMutableURLRequest+Parameters.m in Sources */ = {isa = PBXBuildFile; fileRef = 2783A00E156C39E300DC8692 /* NSMutableURLRequest+Parameters.m */; };
		2783A039156C39E300DC8692 /* NSMutableURLRequest+Parameters.m in Sources */ = {isa = PBXBuildFile; fileRef = 2783A00E156C39E300DC8692 /* NSMutableURLRequest+Parameters.m */; };
		2783A03A156C39E300DC8692 /* NSString+URLEncoding.h in Headers */ = {isa = PBXBuildFile; fileRef = 2783A00F156C39E300DC8692 /* NSString+URLEncoding.h */; };
		2783A03B156C39E300DC8692 /* NSString+URLEncoding.h in Headers */ = {isa = PBXBuildFile; fileRef = 2783A00F156C39E300DC8692 /* NSString+URLEncoding.h */; };
		2783A03C156C39E300DC8692 /* NSString+URLEncoding.m in Sources */ = {isa = PBXBuildFile; fileRef = 2783A010156C39E300DC8692 /* NSString+URLEncoding.m */; };
		2783A03D156C39E300DC8692 /* NSString+URLEncoding.m in Sources */ = {isa = PBXBuildFile; fileRef = 2783A010156C39E300DC8692 /* NSString+URLEncoding.m */; };
		2783A056156C39E300DC8692 /* OAConsumer.h in Headers */ = {isa = PBXBuildFile; fileRef = 2783A01E156C39E300DC8692 /* OAConsumer.h */; };
		2783A057156C39E300DC8692 /* OAConsumer.h in Headers */ = {isa = PBXBuildFile; fileRef = 2783A01E156C39E300DC8692 /* OAConsumer.h */; };
		2783A058156C39E300DC8692 /* OAConsumer.m in Sources */ = {isa = PBXBuildFile; fileRef = 2783A01F156C39E300DC8692 /* OAConsumer.m */; };
		2783A059156C39E300DC8692 /* OAConsumer.m in Sources */ = {isa = PBXBuildFile; fileRef = 2783A01F156C39E300DC8692 /* OAConsumer.m */; };
		2783A062156C39E300DC8692 /* OAMutableURLRequest.h in Headers */ = {isa = PBXBuildFile; fileRef = 2783A024156C39E300DC8692 /* OAMutableURLRequest.h */; };
		2783A063156C39E300DC8692 /* OAMutableURLRequest.h in Headers */ = {isa = PBXBuildFile; fileRef = 2783A024156C39E300DC8692 /* OAMutableURLRequest.h */; };
		2783A064156C39E300DC8692 /* OAMutableURLRequest.m in Sources */ = {isa = PBXBuildFile; fileRef = 2783A025156C39E300DC8692 /* OAMutableURLRequest.m */; };
		2783A065156C39E300DC8692 /* OAMutableURLRequest.m in Sources */ = {isa = PBXBuildFile; fileRef = 2783A025156C39E300DC8692 /* OAMutableURLRequest.m */; };
		2783A066156C39E300DC8692 /* OAPlaintextSignatureProvider.h in Headers */ = {isa = PBXBuildFile; fileRef = 2783A026156C39E300DC8692 /* OAPlaintextSignatureProvider.h */; };
		2783A067156C39E300DC8692 /* OAPlaintextSignatureProvider.h in Headers */ = {isa = PBXBuildFile; fileRef = 2783A026156C39E300DC8692 /* OAPlaintextSignatureProvider.h */; };
		2783A068156C39E300DC8692 /* OAPlaintextSignatureProvider.m in Sources */ = {isa = PBXBuildFile; fileRef = 2783A027156C39E300DC8692 /* OAPlaintextSignatureProvider.m */; };
		2783A069156C39E300DC8692 /* OAPlaintextSignatureProvider.m in Sources */ = {isa = PBXBuildFile; fileRef = 2783A027156C39E300DC8692 /* OAPlaintextSignatureProvider.m */; };
		2783A06E156C39E300DC8692 /* OARequestParameter.h in Headers */ = {isa = PBXBuildFile; fileRef = 2783A02A156C39E300DC8692 /* OARequestParameter.h */; };
		2783A06F156C39E300DC8692 /* OARequestParameter.h in Headers */ = {isa = PBXBuildFile; fileRef = 2783A02A156C39E300DC8692 /* OARequestParameter.h */; };
		2783A070156C39E300DC8692 /* OARequestParameter.m in Sources */ = {isa = PBXBuildFile; fileRef = 2783A02B156C39E300DC8692 /* OARequestParameter.m */; };
		2783A071156C39E300DC8692 /* OARequestParameter.m in Sources */ = {isa = PBXBuildFile; fileRef = 2783A02B156C39E300DC8692 /* OARequestParameter.m */; };
		2783A076156C39E300DC8692 /* OASignatureProviding.h in Headers */ = {isa = PBXBuildFile; fileRef = 2783A02E156C39E300DC8692 /* OASignatureProviding.h */; };
		2783A077156C39E300DC8692 /* OASignatureProviding.h in Headers */ = {isa = PBXBuildFile; fileRef = 2783A02E156C39E300DC8692 /* OASignatureProviding.h */; };
		2783A078156C39E300DC8692 /* OAToken.h in Headers */ = {isa = PBXBuildFile; fileRef = 2783A030156C39E300DC8692 /* OAToken.h */; };
		2783A079156C39E300DC8692 /* OAToken.h in Headers */ = {isa = PBXBuildFile; fileRef = 2783A030156C39E300DC8692 /* OAToken.h */; };
		2783A07A156C39E300DC8692 /* OAToken.m in Sources */ = {isa = PBXBuildFile; fileRef = 2783A031156C39E300DC8692 /* OAToken.m */; };
		2783A07B156C39E300DC8692 /* OAToken.m in Sources */ = {isa = PBXBuildFile; fileRef = 2783A031156C39E300DC8692 /* OAToken.m */; };
		2783A08D156C3A8300DC8692 /* TDAuthorizer.h in Headers */ = {isa = PBXBuildFile; fileRef = 2783A08B156C3A8300DC8692 /* TDAuthorizer.h */; };
		2783A08E156C3A8300DC8692 /* TDAuthorizer.h in Headers */ = {isa = PBXBuildFile; fileRef = 2783A08B156C3A8300DC8692 /* TDAuthorizer.h */; };
		2783A093156C3A9200DC8692 /* TDOAuth1Authorizer.h in Headers */ = {isa = PBXBuildFile; fileRef = 2783A091156C3A9200DC8692 /* TDOAuth1Authorizer.h */; };
		2783A094156C3A9200DC8692 /* TDOAuth1Authorizer.h in Headers */ = {isa = PBXBuildFile; fileRef = 2783A091156C3A9200DC8692 /* TDOAuth1Authorizer.h */; };
		278B0C8E152A7C1F00577747 /* TDMultipartDocumentReader.m in Sources */ = {isa = PBXBuildFile; fileRef = 27ADC078152502EE001ABC1D /* TDMultipartDocumentReader.m */; };
		278B0C8F152A7C2E00577747 /* TDJSON.m in Sources */ = {isa = PBXBuildFile; fileRef = 272B85131523691700A90CB2 /* TDJSON.m */; };
		278B0C90152A7C6100577747 /* TDView_Tests.m in Sources */ = {isa = PBXBuildFile; fileRef = 27B0B77F1491E73400A817AD /* TDView_Tests.m */; };
		278E4DBB1561921100DDCEF9 /* TDStatus.h in Headers */ = {isa = PBXBuildFile; fileRef = 27F0C77D1533BDD8004EBA89 /* TDStatus.h */; settings = {ATTRIBUTES = (Public, ); }; };
		278E4DBC1561921F00DDCEF9 /* TDStatus.h in Headers */ = {isa = PBXBuildFile; fileRef = 27F0C77D1533BDD8004EBA89 /* TDStatus.h */; settings = {ATTRIBUTES = (Public, ); }; };
		278E4DC11561947500DDCEF9 /* CoreServices.framework in Frameworks */ = {isa = PBXBuildFile; fileRef = 275315F714ACF2500065964D /* CoreServices.framework */; };
		278E4DC3156194F000DDCEF9 /* TDChangeTracker_Tests.m in Sources */ = {isa = PBXBuildFile; fileRef = 278E4DC2156194F000DDCEF9 /* TDChangeTracker_Tests.m */; };
		278E4DC41561950600DDCEF9 /* TDChangeTracker_Tests.m in Sources */ = {isa = PBXBuildFile; fileRef = 278E4DC2156194F000DDCEF9 /* TDChangeTracker_Tests.m */; };
		278E4DC51561950700DDCEF9 /* TDChangeTracker_Tests.m in Sources */ = {isa = PBXBuildFile; fileRef = 278E4DC2156194F000DDCEF9 /* TDChangeTracker_Tests.m */; };
		278E4DC715619FC400DDCEF9 /* CFNetwork.framework in Frameworks */ = {isa = PBXBuildFile; fileRef = 278E4DC615619FC400DDCEF9 /* CFNetwork.framework */; };
		279906E3149A65B8003D4338 /* TDRemoteRequest.h in Headers */ = {isa = PBXBuildFile; fileRef = 279906E1149A65B7003D4338 /* TDRemoteRequest.h */; };
		279906E6149A65B8003D4338 /* TDRemoteRequest.m in Sources */ = {isa = PBXBuildFile; fileRef = 279906E2149A65B8003D4338 /* TDRemoteRequest.m */; };
		279906EE149ABFC2003D4338 /* TDBatcher.h in Headers */ = {isa = PBXBuildFile; fileRef = 279906EC149ABFC1003D4338 /* TDBatcher.h */; };
		279906F1149ABFC2003D4338 /* TDBatcher.m in Sources */ = {isa = PBXBuildFile; fileRef = 279906ED149ABFC2003D4338 /* TDBatcher.m */; };
		279C7E2E14F424090004A1E8 /* TDSequenceMap.h in Headers */ = {isa = PBXBuildFile; fileRef = 279C7E2C14F424090004A1E8 /* TDSequenceMap.h */; };
		279C7E3014F424090004A1E8 /* TDSequenceMap.m in Sources */ = {isa = PBXBuildFile; fileRef = 279C7E2D14F424090004A1E8 /* TDSequenceMap.m */; };
		279CE39014D1EDA0009F3FA6 /* Test.m in Sources */ = {isa = PBXBuildFile; fileRef = 27F0749E11CD5B4F00E9A2AB /* Test.m */; settings = {COMPILER_FLAGS = "-fno-objc-arc"; }; };
		279CE3B814D4A885009F3FA6 /* MYBlockUtils.h in Headers */ = {isa = PBXBuildFile; fileRef = 279CE3B614D4A885009F3FA6 /* MYBlockUtils.h */; };
		279CE3BA14D4A886009F3FA6 /* MYBlockUtils.m in Sources */ = {isa = PBXBuildFile; fileRef = 279CE3B714D4A885009F3FA6 /* MYBlockUtils.m */; };
		279CE40014D749A7009F3FA6 /* TDMultipartReader.h in Headers */ = {isa = PBXBuildFile; fileRef = 279CE3FE14D749A7009F3FA6 /* TDMultipartReader.h */; };
		279CE40214D749A7009F3FA6 /* TDMultipartReader.m in Sources */ = {isa = PBXBuildFile; fileRef = 279CE3FF14D749A7009F3FA6 /* TDMultipartReader.m */; };
		279CE40A14D8AA23009F3FA6 /* TDMultipartDownloader.h in Headers */ = {isa = PBXBuildFile; fileRef = 279CE40814D8AA23009F3FA6 /* TDMultipartDownloader.h */; };
		279CE40C14D8AA23009F3FA6 /* TDMultipartDownloader.m in Sources */ = {isa = PBXBuildFile; fileRef = 279CE40914D8AA23009F3FA6 /* TDMultipartDownloader.m */; };
		279EB2CE149140DE00E74185 /* TDView.h in Headers */ = {isa = PBXBuildFile; fileRef = 279EB2CC149140DE00E74185 /* TDView.h */; settings = {ATTRIBUTES = (Public, ); }; };
		279EB2D11491442500E74185 /* TDInternal.h in Headers */ = {isa = PBXBuildFile; fileRef = 279EB2D01491442500E74185 /* TDInternal.h */; };
		279EB2DB1491C34300E74185 /* TDCollateJSON.h in Headers */ = {isa = PBXBuildFile; fileRef = 279EB2D91491C34300E74185 /* TDCollateJSON.h */; };
		27A073EC14C0BB6200F52FE7 /* TDMisc.h in Headers */ = {isa = PBXBuildFile; fileRef = 27A073EA14C0BB6200F52FE7 /* TDMisc.h */; };
		27A073EE14C0BB6200F52FE7 /* TDMisc.m in Sources */ = {isa = PBXBuildFile; fileRef = 27A073EB14C0BB6200F52FE7 /* TDMisc.m */; };
		27A82E3614A1145000C0B850 /* FMDatabaseAdditions.h in Headers */ = {isa = PBXBuildFile; fileRef = 27A82E3414A1145000C0B850 /* FMDatabaseAdditions.h */; };
		27A82E3914A1145000C0B850 /* FMDatabaseAdditions.m in Sources */ = {isa = PBXBuildFile; fileRef = 27A82E3514A1145000C0B850 /* FMDatabaseAdditions.m */; };
		27AA409E14AA86AE00E2A5FF /* TDDatabase+Insertion.m in Sources */ = {isa = PBXBuildFile; fileRef = 27AA409A14AA86AD00E2A5FF /* TDDatabase+Insertion.m */; };
		27AA40A414AA8A6600E2A5FF /* TDDatabase+Replication.m in Sources */ = {isa = PBXBuildFile; fileRef = 27AA40A014AA8A6600E2A5FF /* TDDatabase+Replication.m */; };
		27ADC079152502EE001ABC1D /* TDMultipartDocumentReader.h in Headers */ = {isa = PBXBuildFile; fileRef = 27ADC077152502EE001ABC1D /* TDMultipartDocumentReader.h */; };
		27ADC07B152502EE001ABC1D /* TDMultipartDocumentReader.m in Sources */ = {isa = PBXBuildFile; fileRef = 27ADC078152502EE001ABC1D /* TDMultipartDocumentReader.m */; };
		27B0B796149290AB00A817AD /* TDChangeTracker.h in Headers */ = {isa = PBXBuildFile; fileRef = 27B0B790149290AB00A817AD /* TDChangeTracker.h */; };
		27B0B798149290AB00A817AD /* TDConnectionChangeTracker.h in Headers */ = {isa = PBXBuildFile; fileRef = 27B0B792149290AB00A817AD /* TDConnectionChangeTracker.h */; };
		27B0B79E1492932800A817AD /* TDBase64.h in Headers */ = {isa = PBXBuildFile; fileRef = 27B0B79C1492932700A817AD /* TDBase64.h */; };
		27B0B7AA1492B83B00A817AD /* Foundation.framework in Frameworks */ = {isa = PBXBuildFile; fileRef = 27F0745C11CD50A600E9A2AB /* Foundation.framework */; };
		27B0B7B71492B83C00A817AD /* SenTestingKit.framework in Frameworks */ = {isa = PBXBuildFile; fileRef = 270B3DFC1489359000E0A926 /* SenTestingKit.framework */; };
		27B0B7B91492B83C00A817AD /* UIKit.framework in Frameworks */ = {isa = PBXBuildFile; fileRef = 27B0B7B81492B83C00A817AD /* UIKit.framework */; };
		27B0B7BA1492B83C00A817AD /* Foundation.framework in Frameworks */ = {isa = PBXBuildFile; fileRef = 27F0745C11CD50A600E9A2AB /* Foundation.framework */; };
		27B0B7BD1492B83C00A817AD /* libTouchDB.a in Frameworks */ = {isa = PBXBuildFile; fileRef = 27B0B7A91492B83B00A817AD /* libTouchDB.a */; };
		27B0B7CD1492B86C00A817AD /* TDDatabase.m in Sources */ = {isa = PBXBuildFile; fileRef = 27F0744711CD4B6D00E9A2AB /* TDDatabase.m */; };
		27B0B7CE1492B86F00A817AD /* TDView.m in Sources */ = {isa = PBXBuildFile; fileRef = 279EB2CD149140DE00E74185 /* TDView.m */; };
		27B0B7CF1492B87200A817AD /* TDBody.m in Sources */ = {isa = PBXBuildFile; fileRef = 27F074AA11CD5D7A00E9A2AB /* TDBody.m */; };
		27B0B7D01492B87500A817AD /* TDRevision.m in Sources */ = {isa = PBXBuildFile; fileRef = 270B3E3814898DF200E0A926 /* TDRevision.m */; };
		27B0B7D11492B87800A817AD /* TDServer.m in Sources */ = {isa = PBXBuildFile; fileRef = 27C706411486BBD500F0F099 /* TDServer.m */; };
		27B0B7D21492B87D00A817AD /* TDCollateJSON.m in Sources */ = {isa = PBXBuildFile; fileRef = 279EB2DA1491C34300E74185 /* TDCollateJSON.m */; };
		27B0B7D31492B88300A817AD /* TDRouter.m in Sources */ = {isa = PBXBuildFile; fileRef = 27C706441486BE7100F0F099 /* TDRouter.m */; };
		27B0B7D41492B88500A817AD /* TDURLProtocol.m in Sources */ = {isa = PBXBuildFile; fileRef = 27C706471487584300F0F099 /* TDURLProtocol.m */; };
		27B0B7D51492B88F00A817AD /* TDReplicator.m in Sources */ = {isa = PBXBuildFile; fileRef = 27821BB6148E7D6F0099B373 /* TDReplicator.m */; };
		27B0B7D61492B8A200A817AD /* TDPuller.m in Sources */ = {isa = PBXBuildFile; fileRef = 270B3E2A1489581E00E0A926 /* TDPuller.m */; };
		27B0B7D71492B8A200A817AD /* TDPusher.m in Sources */ = {isa = PBXBuildFile; fileRef = 270B3E3D148D7F0000E0A926 /* TDPusher.m */; };
		27B0B7D81492B8A200A817AD /* TDChangeTracker.m in Sources */ = {isa = PBXBuildFile; fileRef = 27B0B791149290AB00A817AD /* TDChangeTracker.m */; };
		27B0B7D91492B8A200A817AD /* TDConnectionChangeTracker.m in Sources */ = {isa = PBXBuildFile; fileRef = 27B0B793149290AB00A817AD /* TDConnectionChangeTracker.m */; };
		27B0B7DB1492B8A200A817AD /* TDBase64.m in Sources */ = {isa = PBXBuildFile; fileRef = 27B0B79D1492932700A817AD /* TDBase64.m */; };
		27B0B7DC1492B8B200A817AD /* FMDatabase.m in Sources */ = {isa = PBXBuildFile; fileRef = 27F0747011CD51A200E9A2AB /* FMDatabase.m */; };
		27B0B7DD1492B8B200A817AD /* FMResultSet.m in Sources */ = {isa = PBXBuildFile; fileRef = 27F0747211CD51A200E9A2AB /* FMResultSet.m */; };
		27B0B7DE1492B8C100A817AD /* ExceptionUtils.m in Sources */ = {isa = PBXBuildFile; fileRef = 27F0751711CDC80A00E9A2AB /* ExceptionUtils.m */; };
		27B0B7DF1492B8C100A817AD /* Logging.m in Sources */ = {isa = PBXBuildFile; fileRef = 27F0751211CDC7F900E9A2AB /* Logging.m */; };
		27B0B7E01492B8C100A817AD /* CollectionUtils.m in Sources */ = {isa = PBXBuildFile; fileRef = 27F0749C11CD5B4F00E9A2AB /* CollectionUtils.m */; };
		27B0B7E11492B8C100A817AD /* Test.m in Sources */ = {isa = PBXBuildFile; fileRef = 27F0749E11CD5B4F00E9A2AB /* Test.m */; };
		27B0B7F71492BC7A00A817AD /* Foundation.framework in Frameworks */ = {isa = PBXBuildFile; fileRef = 27B0B7F61492BC7A00A817AD /* Foundation.framework */; };
		27B0B7F91492BC8100A817AD /* libsqlite3.dylib in Frameworks */ = {isa = PBXBuildFile; fileRef = 27B0B7F81492BC8000A817AD /* libsqlite3.dylib */; };
		27B0B7FB1492BDE800A817AD /* TDDatabase.h in Headers */ = {isa = PBXBuildFile; fileRef = 27F0744611CD4B6D00E9A2AB /* TDDatabase.h */; settings = {ATTRIBUTES = (Public, ); }; };
		27B0B7FC1492BDE800A817AD /* TDView.h in Headers */ = {isa = PBXBuildFile; fileRef = 279EB2CC149140DE00E74185 /* TDView.h */; settings = {ATTRIBUTES = (Public, ); }; };
		27B0B7FD1492BDE800A817AD /* TDBody.h in Headers */ = {isa = PBXBuildFile; fileRef = 27F074A911CD5D7A00E9A2AB /* TDBody.h */; settings = {ATTRIBUTES = (Public, ); }; };
		27B0B7FE1492BDE800A817AD /* TDRevision.h in Headers */ = {isa = PBXBuildFile; fileRef = 270B3E3714898DF200E0A926 /* TDRevision.h */; settings = {ATTRIBUTES = (Public, ); }; };
		27B0B7FF1492BDE800A817AD /* TDServer.h in Headers */ = {isa = PBXBuildFile; fileRef = 27C706401486BBD500F0F099 /* TDServer.h */; settings = {ATTRIBUTES = (Public, ); }; };
		27B0B8001492BDE800A817AD /* TDRouter.h in Headers */ = {isa = PBXBuildFile; fileRef = 27C706431486BE7100F0F099 /* TDRouter.h */; settings = {ATTRIBUTES = (Public, ); }; };
		27B0B8011492BDE800A817AD /* TDURLProtocol.h in Headers */ = {isa = PBXBuildFile; fileRef = 27C706461487584300F0F099 /* TDURLProtocol.h */; settings = {ATTRIBUTES = (Public, ); }; };
		27B0B8021492BDE800A817AD /* TDReplicator.h in Headers */ = {isa = PBXBuildFile; fileRef = 27821BB5148E7D6F0099B373 /* TDReplicator.h */; settings = {ATTRIBUTES = (Public, ); }; };
		27B0B8031492BDE800A817AD /* TDPuller.h in Headers */ = {isa = PBXBuildFile; fileRef = 270B3E291489581E00E0A926 /* TDPuller.h */; settings = {ATTRIBUTES = (Public, ); }; };
		27B0B8041492BDE800A817AD /* TDPusher.h in Headers */ = {isa = PBXBuildFile; fileRef = 270B3E3C148D7F0000E0A926 /* TDPusher.h */; settings = {ATTRIBUTES = (Public, ); }; };
		27B0B8051492BDE800A817AD /* TouchDB.h in Headers */ = {isa = PBXBuildFile; fileRef = 270B3E1F148938D800E0A926 /* TouchDB.h */; settings = {ATTRIBUTES = (Public, ); }; };
		27C40C7914EC58BC00994283 /* TDReplicatorManager.h in Headers */ = {isa = PBXBuildFile; fileRef = 27C40C7714EC58BC00994283 /* TDReplicatorManager.h */; };
		27C40C7B14EC58BC00994283 /* TDReplicatorManager.m in Sources */ = {isa = PBXBuildFile; fileRef = 27C40C7814EC58BC00994283 /* TDReplicatorManager.m */; };
		27C5305414DF3A050078F886 /* TDMultipartUploader.h in Headers */ = {isa = PBXBuildFile; fileRef = 27C5305214DF3A050078F886 /* TDMultipartUploader.h */; };
		27C5305614DF3A050078F886 /* TDMultipartUploader.m in Sources */ = {isa = PBXBuildFile; fileRef = 27C5305314DF3A050078F886 /* TDMultipartUploader.m */; };
		27C5308514E09E2C0078F886 /* TDBlobStore_Tests.m in Sources */ = {isa = PBXBuildFile; fileRef = 279CE40414D88031009F3FA6 /* TDBlobStore_Tests.m */; };
		27C706421486BBD500F0F099 /* TDServer.m in Sources */ = {isa = PBXBuildFile; fileRef = 27C706411486BBD500F0F099 /* TDServer.m */; };
		27C706481487584300F0F099 /* TDURLProtocol.m in Sources */ = {isa = PBXBuildFile; fileRef = 27C706471487584300F0F099 /* TDURLProtocol.m */; };
		27C706701488634300F0F099 /* AppKit.framework in Frameworks */ = {isa = PBXBuildFile; fileRef = 27C7066F1488634300F0F099 /* AppKit.framework */; };
		27C90F0C14F588D9007C5E58 /* TDDatabase.h in Headers */ = {isa = PBXBuildFile; fileRef = 27F0744611CD4B6D00E9A2AB /* TDDatabase.h */; settings = {ATTRIBUTES = (Public, ); }; };
		27C90F0D14F588E5007C5E58 /* TDDatabase+Attachments.h in Headers */ = {isa = PBXBuildFile; fileRef = 2711CDFC14C7590A00505D55 /* TDDatabase+Attachments.h */; settings = {ATTRIBUTES = (Public, ); }; };
		27C90F0E14F588EB007C5E58 /* TDDatabase+Insertion.h in Headers */ = {isa = PBXBuildFile; fileRef = 2711CDFF14C7595900505D55 /* TDDatabase+Insertion.h */; settings = {ATTRIBUTES = (Public, ); }; };
		27C90F0F14F588F1007C5E58 /* TDDatabase+Replication.h in Headers */ = {isa = PBXBuildFile; fileRef = 2711CE0214C759BD00505D55 /* TDDatabase+Replication.h */; settings = {ATTRIBUTES = (Public, ); }; };
		27C90F1014F588F7007C5E58 /* TDDatabase+LocalDocs.h in Headers */ = {isa = PBXBuildFile; fileRef = 2773ADC514BD1EB80027A292 /* TDDatabase+LocalDocs.h */; settings = {ATTRIBUTES = (Public, ); }; };
		27C90F1114F58904007C5E58 /* TDView.h in Headers */ = {isa = PBXBuildFile; fileRef = 279EB2CC149140DE00E74185 /* TDView.h */; settings = {ATTRIBUTES = (Public, ); }; };
		27C90F1214F58904007C5E58 /* TDBody.h in Headers */ = {isa = PBXBuildFile; fileRef = 27F074A911CD5D7A00E9A2AB /* TDBody.h */; settings = {ATTRIBUTES = (Public, ); }; };
		27C90F1314F58904007C5E58 /* TDRevision.h in Headers */ = {isa = PBXBuildFile; fileRef = 270B3E3714898DF200E0A926 /* TDRevision.h */; settings = {ATTRIBUTES = (Public, ); }; };
		27C90F1414F58904007C5E58 /* TDServer.h in Headers */ = {isa = PBXBuildFile; fileRef = 27C706401486BBD500F0F099 /* TDServer.h */; settings = {ATTRIBUTES = (Public, ); }; };
		27C90F8E14F5B90E007C5E58 /* TDDatabase.m in Sources */ = {isa = PBXBuildFile; fileRef = 27F0744711CD4B6D00E9A2AB /* TDDatabase.m */; };
		27C90F8F14F5B90E007C5E58 /* TDView.m in Sources */ = {isa = PBXBuildFile; fileRef = 279EB2CD149140DE00E74185 /* TDView.m */; };
		27C90F9014F5B90E007C5E58 /* TDBody.m in Sources */ = {isa = PBXBuildFile; fileRef = 27F074AA11CD5D7A00E9A2AB /* TDBody.m */; };
		27C90F9114F5B90E007C5E58 /* TDRevision.m in Sources */ = {isa = PBXBuildFile; fileRef = 270B3E3814898DF200E0A926 /* TDRevision.m */; };
		27C90F9214F5B90E007C5E58 /* TDServer.m in Sources */ = {isa = PBXBuildFile; fileRef = 27C706411486BBD500F0F099 /* TDServer.m */; };
		27C90F9314F5B90E007C5E58 /* TDCollateJSON.m in Sources */ = {isa = PBXBuildFile; fileRef = 279EB2DA1491C34300E74185 /* TDCollateJSON.m */; };
		27C90F9414F5B90E007C5E58 /* TDRouter.m in Sources */ = {isa = PBXBuildFile; fileRef = 27C706441486BE7100F0F099 /* TDRouter.m */; };
		27C90F9514F5B90E007C5E58 /* TDURLProtocol.m in Sources */ = {isa = PBXBuildFile; fileRef = 27C706471487584300F0F099 /* TDURLProtocol.m */; };
		27C90F9614F5B90E007C5E58 /* TDReplicator.m in Sources */ = {isa = PBXBuildFile; fileRef = 27821BB6148E7D6F0099B373 /* TDReplicator.m */; };
		27C90F9714F5B90E007C5E58 /* TDPuller.m in Sources */ = {isa = PBXBuildFile; fileRef = 270B3E2A1489581E00E0A926 /* TDPuller.m */; };
		27C90F9814F5B90E007C5E58 /* TDPusher.m in Sources */ = {isa = PBXBuildFile; fileRef = 270B3E3D148D7F0000E0A926 /* TDPusher.m */; };
		27C90F9914F5B90E007C5E58 /* TDChangeTracker.m in Sources */ = {isa = PBXBuildFile; fileRef = 27B0B791149290AB00A817AD /* TDChangeTracker.m */; };
		27C90F9A14F5B90E007C5E58 /* TDConnectionChangeTracker.m in Sources */ = {isa = PBXBuildFile; fileRef = 27B0B793149290AB00A817AD /* TDConnectionChangeTracker.m */; };
		27C90F9C14F5B90E007C5E58 /* TDBase64.m in Sources */ = {isa = PBXBuildFile; fileRef = 27B0B79D1492932700A817AD /* TDBase64.m */; };
		27C90F9D14F5B90E007C5E58 /* FMDatabase.m in Sources */ = {isa = PBXBuildFile; fileRef = 27F0747011CD51A200E9A2AB /* FMDatabase.m */; };
		27C90F9E14F5B90E007C5E58 /* FMResultSet.m in Sources */ = {isa = PBXBuildFile; fileRef = 27F0747211CD51A200E9A2AB /* FMResultSet.m */; };
		27C90F9F14F5B90E007C5E58 /* ExceptionUtils.m in Sources */ = {isa = PBXBuildFile; fileRef = 27F0751711CDC80A00E9A2AB /* ExceptionUtils.m */; };
		27C90FA014F5B90E007C5E58 /* Logging.m in Sources */ = {isa = PBXBuildFile; fileRef = 27F0751211CDC7F900E9A2AB /* Logging.m */; };
		27C90FA114F5B90E007C5E58 /* CollectionUtils.m in Sources */ = {isa = PBXBuildFile; fileRef = 27F0749C11CD5B4F00E9A2AB /* CollectionUtils.m */; };
		27C90FA214F5B90E007C5E58 /* Test.m in Sources */ = {isa = PBXBuildFile; fileRef = 27F0749E11CD5B4F00E9A2AB /* Test.m */; };
		27C90FA314F5B90E007C5E58 /* TDBlobStore.m in Sources */ = {isa = PBXBuildFile; fileRef = 27731EFE1493FA3100815D67 /* TDBlobStore.m */; };
		27C90FA414F5B90E007C5E58 /* TDRemoteRequest.m in Sources */ = {isa = PBXBuildFile; fileRef = 279906E2149A65B8003D4338 /* TDRemoteRequest.m */; };
		27C90FA514F5B90E007C5E58 /* TDBatcher.m in Sources */ = {isa = PBXBuildFile; fileRef = 279906ED149ABFC2003D4338 /* TDBatcher.m */; };
		27C90FA614F5B90E007C5E58 /* TDDatabase+Attachments.m in Sources */ = {isa = PBXBuildFile; fileRef = 274C391B149FAE0000A5E89B /* TDDatabase+Attachments.m */; };
		27C90FA714F5B90E007C5E58 /* FMDatabaseAdditions.m in Sources */ = {isa = PBXBuildFile; fileRef = 27A82E3514A1145000C0B850 /* FMDatabaseAdditions.m */; };
		27C90FA814F5B90E007C5E58 /* TDDatabase+Insertion.m in Sources */ = {isa = PBXBuildFile; fileRef = 27AA409A14AA86AD00E2A5FF /* TDDatabase+Insertion.m */; };
		27C90FA914F5B90E007C5E58 /* TDDatabase+Replication.m in Sources */ = {isa = PBXBuildFile; fileRef = 27AA40A014AA8A6600E2A5FF /* TDDatabase+Replication.m */; };
		27C90FAA14F5B90E007C5E58 /* TDRouter+Handlers.m in Sources */ = {isa = PBXBuildFile; fileRef = 2700BC5B14B64AA600B5B297 /* TDRouter+Handlers.m */; };
		27C90FAB14F5B90E007C5E58 /* TDDatabase+LocalDocs.m in Sources */ = {isa = PBXBuildFile; fileRef = 2773ADC614BD1EB80027A292 /* TDDatabase+LocalDocs.m */; };
		27C90FAC14F5B90E007C5E58 /* TDMisc.m in Sources */ = {isa = PBXBuildFile; fileRef = 27A073EB14C0BB6200F52FE7 /* TDMisc.m */; };
		27C90FAD14F5B90E007C5E58 /* MYBlockUtils.m in Sources */ = {isa = PBXBuildFile; fileRef = 279CE3B714D4A885009F3FA6 /* MYBlockUtils.m */; };
		27C90FAE14F5B90E007C5E58 /* TDMultipartReader.m in Sources */ = {isa = PBXBuildFile; fileRef = 279CE3FF14D749A7009F3FA6 /* TDMultipartReader.m */; };
		27C90FAF14F5B90E007C5E58 /* TDMultipartDownloader.m in Sources */ = {isa = PBXBuildFile; fileRef = 279CE40914D8AA23009F3FA6 /* TDMultipartDownloader.m */; };
		27C90FB014F5B90E007C5E58 /* GTMNSData+zlib.m in Sources */ = {isa = PBXBuildFile; fileRef = 27DB90D614DB249700FC7118 /* GTMNSData+zlib.m */; };
		27C90FB114F5B90E007C5E58 /* TDMultipartWriter.m in Sources */ = {isa = PBXBuildFile; fileRef = 2766EFF714DB7F9F009ECCA8 /* TDMultipartWriter.m */; };
		27C90FB214F5B90E007C5E58 /* TDMultiStreamWriter.m in Sources */ = {isa = PBXBuildFile; fileRef = 2766EFFC14DC7B37009ECCA8 /* TDMultiStreamWriter.m */; };
		27C90FB314F5B90E007C5E58 /* TDMultipartUploader.m in Sources */ = {isa = PBXBuildFile; fileRef = 27C5305314DF3A050078F886 /* TDMultipartUploader.m */; };
		27C90FB414F5B90E007C5E58 /* TDReachability.m in Sources */ = {isa = PBXBuildFile; fileRef = 27103F8214E9CE4400DF7209 /* TDReachability.m */; };
		27C90FB514F5B90E007C5E58 /* TDReplicatorManager.m in Sources */ = {isa = PBXBuildFile; fileRef = 27C40C7814EC58BC00994283 /* TDReplicatorManager.m */; };
		27C90FB614F5B90E007C5E58 /* TDSequenceMap.m in Sources */ = {isa = PBXBuildFile; fileRef = 279C7E2D14F424090004A1E8 /* TDSequenceMap.m */; };
		27C90FB814F5B90E007C5E58 /* TDDatabase.h in Headers */ = {isa = PBXBuildFile; fileRef = 27F0744611CD4B6D00E9A2AB /* TDDatabase.h */; settings = {ATTRIBUTES = (Public, ); }; };
		27C90FB914F5B90E007C5E58 /* TDDatabase+Attachments.h in Headers */ = {isa = PBXBuildFile; fileRef = 2711CDFC14C7590A00505D55 /* TDDatabase+Attachments.h */; settings = {ATTRIBUTES = (Public, ); }; };
		27C90FBA14F5B90E007C5E58 /* TDDatabase+Insertion.h in Headers */ = {isa = PBXBuildFile; fileRef = 2711CDFF14C7595900505D55 /* TDDatabase+Insertion.h */; settings = {ATTRIBUTES = (Public, ); }; };
		27C90FBB14F5B90E007C5E58 /* TDDatabase+Replication.h in Headers */ = {isa = PBXBuildFile; fileRef = 2711CE0214C759BD00505D55 /* TDDatabase+Replication.h */; settings = {ATTRIBUTES = (Public, ); }; };
		27C90FBC14F5B90E007C5E58 /* TDDatabase+LocalDocs.h in Headers */ = {isa = PBXBuildFile; fileRef = 2773ADC514BD1EB80027A292 /* TDDatabase+LocalDocs.h */; settings = {ATTRIBUTES = (Public, ); }; };
		27C90FBD14F5B90E007C5E58 /* TDView.h in Headers */ = {isa = PBXBuildFile; fileRef = 279EB2CC149140DE00E74185 /* TDView.h */; settings = {ATTRIBUTES = (Public, ); }; };
		27C90FBE14F5B90E007C5E58 /* TDBody.h in Headers */ = {isa = PBXBuildFile; fileRef = 27F074A911CD5D7A00E9A2AB /* TDBody.h */; settings = {ATTRIBUTES = (Public, ); }; };
		27C90FBF14F5B90E007C5E58 /* TDRevision.h in Headers */ = {isa = PBXBuildFile; fileRef = 270B3E3714898DF200E0A926 /* TDRevision.h */; settings = {ATTRIBUTES = (Public, ); }; };
		27C90FC014F5B90E007C5E58 /* TDServer.h in Headers */ = {isa = PBXBuildFile; fileRef = 27C706401486BBD500F0F099 /* TDServer.h */; settings = {ATTRIBUTES = (Public, ); }; };
		27C90FC814F5BA06007C5E58 /* libTouchDB.a in Frameworks */ = {isa = PBXBuildFile; fileRef = 27C90FC714F5B90E007C5E58 /* libTouchDB.a */; };
		27C90FFD14F6C9AB007C5E58 /* TouchServ.m in Sources */ = {isa = PBXBuildFile; fileRef = 27C90FFC14F6C9AB007C5E58 /* TouchServ.m */; };
		27C9104E14F6EC81007C5E58 /* TDBlobStore_Tests.m in Sources */ = {isa = PBXBuildFile; fileRef = 279CE40414D88031009F3FA6 /* TDBlobStore_Tests.m */; };
		27C9104F14F6ECB9007C5E58 /* TDDatabase_Tests.m in Sources */ = {isa = PBXBuildFile; fileRef = 27821BB9148FF56C0099B373 /* TDDatabase_Tests.m */; };
		27C9105014F6ECB9007C5E58 /* TDView_Tests.m in Sources */ = {isa = PBXBuildFile; fileRef = 27B0B77F1491E73400A817AD /* TDView_Tests.m */; };
		27C9105114F6ECB9007C5E58 /* TDRouter_Tests.m in Sources */ = {isa = PBXBuildFile; fileRef = 27C7064A1488311100F0F099 /* TDRouter_Tests.m */; };
		27C9105214F6ECB9007C5E58 /* TDReplicator_Tests.m in Sources */ = {isa = PBXBuildFile; fileRef = 27821BBB149001B20099B373 /* TDReplicator_Tests.m */; };
		27D39559151CE13D00123F6F /* TDDatabaseManager.m in Sources */ = {isa = PBXBuildFile; fileRef = 2751D4E3151BAE7000F7FD57 /* TDDatabaseManager.m */; };
		27DB90D714DB249700FC7118 /* GTMNSData+zlib.h in Headers */ = {isa = PBXBuildFile; fileRef = 27DB90D514DB249700FC7118 /* GTMNSData+zlib.h */; };
		27DB90D914DB249700FC7118 /* GTMNSData+zlib.m in Sources */ = {isa = PBXBuildFile; fileRef = 27DB90D614DB249700FC7118 /* GTMNSData+zlib.m */; };
		27DB90DB14DB24E800FC7118 /* GTMDefines.h in Headers */ = {isa = PBXBuildFile; fileRef = 27DB90DA14DB24E800FC7118 /* GTMDefines.h */; };
		27DB90DD14DB250500FC7118 /* libz.dylib in Frameworks */ = {isa = PBXBuildFile; fileRef = 27DB90DC14DB250500FC7118 /* libz.dylib */; };
		27DB90E014DB4B0A00FC7118 /* libz.dylib in Frameworks */ = {isa = PBXBuildFile; fileRef = 27DB90DE14DB4B0100FC7118 /* libz.dylib */; };
		27E00C8F14EC2CAB004BCBA9 /* SystemConfiguration.framework in Frameworks */ = {isa = PBXBuildFile; fileRef = 27E00C8D14EC2C74004BCBA9 /* SystemConfiguration.framework */; };
		27E11F0D14ACFFC60006B340 /* TDHTTPServer.h in Headers */ = {isa = PBXBuildFile; fileRef = 27E11F0C14ACFFC60006B340 /* TDHTTPServer.h */; };
		27E11F1014AD15940006B340 /* TDHTTPResponse.h in Headers */ = {isa = PBXBuildFile; fileRef = 27E11F0E14AD15940006B340 /* TDHTTPResponse.h */; };
		27E11F1114AD15940006B340 /* TDHTTPResponse.m in Sources */ = {isa = PBXBuildFile; fileRef = 27E11F0F14AD15940006B340 /* TDHTTPResponse.m */; settings = {COMPILER_FLAGS = "-fno-objc-arc"; }; };
		27E4152F154F6E8500771FC5 /* (null) in Headers */ = {isa = PBXBuildFile; settings = {ATTRIBUTES = (Public, ); }; };
		27E41530154F6E9C00771FC5 /* (null) in Headers */ = {isa = PBXBuildFile; settings = {ATTRIBUTES = (Public, ); }; };
		27EA34C7159BBBED008D5CE5 /* TDAuthorizer.h in Headers */ = {isa = PBXBuildFile; fileRef = 27EA34C3159BBBEC008D5CE5 /* TDAuthorizer.h */; };
		27EA34C8159BBBED008D5CE5 /* TDAuthorizer.h in Headers */ = {isa = PBXBuildFile; fileRef = 27EA34C3159BBBEC008D5CE5 /* TDAuthorizer.h */; };
		27EA34C9159BBBED008D5CE5 /* TDAuthorizer.m in Sources */ = {isa = PBXBuildFile; fileRef = 27EA34C4159BBBEC008D5CE5 /* TDAuthorizer.m */; };
		27EA34CA159BBBED008D5CE5 /* TDAuthorizer.m in Sources */ = {isa = PBXBuildFile; fileRef = 27EA34C4159BBBEC008D5CE5 /* TDAuthorizer.m */; };
		27EA34CB159BBBED008D5CE5 /* TDOAuth1Authorizer.h in Headers */ = {isa = PBXBuildFile; fileRef = 27EA34C5159BBBEC008D5CE5 /* TDOAuth1Authorizer.h */; };
		27EA34CC159BBBED008D5CE5 /* TDOAuth1Authorizer.h in Headers */ = {isa = PBXBuildFile; fileRef = 27EA34C5159BBBEC008D5CE5 /* TDOAuth1Authorizer.h */; };
		27EA34CD159BBBED008D5CE5 /* TDOAuth1Authorizer.m in Sources */ = {isa = PBXBuildFile; fileRef = 27EA34C6159BBBEC008D5CE5 /* TDOAuth1Authorizer.m */; };
		27EA34CE159BBBED008D5CE5 /* TDOAuth1Authorizer.m in Sources */ = {isa = PBXBuildFile; fileRef = 27EA34C6159BBBEC008D5CE5 /* TDOAuth1Authorizer.m */; };
		27F0744A11CD4BA000E9A2AB /* libsqlite3.dylib in Frameworks */ = {isa = PBXBuildFile; fileRef = 27F0744911CD4BA000E9A2AB /* libsqlite3.dylib */; };
		27F0745D11CD50A600E9A2AB /* Foundation.framework in Frameworks */ = {isa = PBXBuildFile; fileRef = 27F0745C11CD50A600E9A2AB /* Foundation.framework */; };
		27F0747611CD51A200E9A2AB /* FMDatabase.m in Sources */ = {isa = PBXBuildFile; fileRef = 27F0747011CD51A200E9A2AB /* FMDatabase.m */; };
		27F0747711CD51A200E9A2AB /* FMResultSet.m in Sources */ = {isa = PBXBuildFile; fileRef = 27F0747211CD51A200E9A2AB /* FMResultSet.m */; };
		27F0749F11CD5B4F00E9A2AB /* CollectionUtils.m in Sources */ = {isa = PBXBuildFile; fileRef = 27F0749C11CD5B4F00E9A2AB /* CollectionUtils.m */; };
		27F074A011CD5B4F00E9A2AB /* Test.m in Sources */ = {isa = PBXBuildFile; fileRef = 27F0749E11CD5B4F00E9A2AB /* Test.m */; };
		27F074AB11CD5D7A00E9A2AB /* TDBody.m in Sources */ = {isa = PBXBuildFile; fileRef = 27F074AA11CD5D7A00E9A2AB /* TDBody.m */; };
		27F0751311CDC7F900E9A2AB /* Logging.m in Sources */ = {isa = PBXBuildFile; fileRef = 27F0751211CDC7F900E9A2AB /* Logging.m */; };
		27F0751811CDC80A00E9A2AB /* ExceptionUtils.m in Sources */ = {isa = PBXBuildFile; fileRef = 27F0751711CDC80A00E9A2AB /* ExceptionUtils.m */; };
		27F08C9E15A7B8E6003C3E2B /* TDDatabaseManager.h in Headers */ = {isa = PBXBuildFile; fileRef = 2751D4E2151BAE7000F7FD57 /* TDDatabaseManager.h */; settings = {ATTRIBUTES = (Public, ); }; };
		27F08C9F15A7B8E8003C3E2B /* TDDatabaseManager.h in Headers */ = {isa = PBXBuildFile; fileRef = 2751D4E2151BAE7000F7FD57 /* TDDatabaseManager.h */; settings = {ATTRIBUTES = (Public, ); }; };
		27F08CA015A7B8EA003C3E2B /* TDDatabaseManager.h in Headers */ = {isa = PBXBuildFile; fileRef = 2751D4E2151BAE7000F7FD57 /* TDDatabaseManager.h */; settings = {ATTRIBUTES = (Public, ); }; };
		27F0C77F1533BDD8004EBA89 /* TDAttachment.h in Headers */ = {isa = PBXBuildFile; fileRef = 27F0C7791533BDD8004EBA89 /* TDAttachment.h */; };
		27F0C7801533BDD8004EBA89 /* TDAttachment.h in Headers */ = {isa = PBXBuildFile; fileRef = 27F0C7791533BDD8004EBA89 /* TDAttachment.h */; };
		27F0C7811533BDD8004EBA89 /* TDAttachment.m in Sources */ = {isa = PBXBuildFile; fileRef = 27F0C77A1533BDD8004EBA89 /* TDAttachment.m */; };
		27F0C7821533BDD8004EBA89 /* TDAttachment.m in Sources */ = {isa = PBXBuildFile; fileRef = 27F0C77A1533BDD8004EBA89 /* TDAttachment.m */; };
		27F0C7831533BDD8004EBA89 /* TDCanonicalJSON.h in Headers */ = {isa = PBXBuildFile; fileRef = 27F0C77B1533BDD8004EBA89 /* TDCanonicalJSON.h */; };
		27F0C7841533BDD8004EBA89 /* TDCanonicalJSON.h in Headers */ = {isa = PBXBuildFile; fileRef = 27F0C77B1533BDD8004EBA89 /* TDCanonicalJSON.h */; };
		27F0C7851533BDD8004EBA89 /* TDCanonicalJSON.m in Sources */ = {isa = PBXBuildFile; fileRef = 27F0C77C1533BDD8004EBA89 /* TDCanonicalJSON.m */; };
		27F0C7861533BDD8004EBA89 /* TDCanonicalJSON.m in Sources */ = {isa = PBXBuildFile; fileRef = 27F0C77C1533BDD8004EBA89 /* TDCanonicalJSON.m */; };
		27F0C7871533BDD8004EBA89 /* TDStatus.h in Headers */ = {isa = PBXBuildFile; fileRef = 27F0C77D1533BDD8004EBA89 /* TDStatus.h */; settings = {ATTRIBUTES = (Public, ); }; };
		27F0C7881533BDD8004EBA89 /* TDStatus.h in Headers */ = {isa = PBXBuildFile; fileRef = 27F0C77D1533BDD8004EBA89 /* TDStatus.h */; settings = {ATTRIBUTES = (Public, ); }; };
		27F0C7891533BDD8004EBA89 /* TDStatus.m in Sources */ = {isa = PBXBuildFile; fileRef = 27F0C77E1533BDD8004EBA89 /* TDStatus.m */; };
		27F0C78A1533BDD8004EBA89 /* TDStatus.m in Sources */ = {isa = PBXBuildFile; fileRef = 27F0C77E1533BDD8004EBA89 /* TDStatus.m */; };
		DA023B4614BCA94C008184BB /* Foundation.framework in Frameworks */ = {isa = PBXBuildFile; fileRef = 27F0745C11CD50A600E9A2AB /* Foundation.framework */; };
		DA147C0C14BCA98A0052DA4D /* TDListener.m in Sources */ = {isa = PBXBuildFile; fileRef = 275315DF14ACF0A20065964D /* TDListener.m */; };
		DA147C0D14BCA98A0052DA4D /* TDHTTPConnection.m in Sources */ = {isa = PBXBuildFile; fileRef = 2753160B14ACFC2A0065964D /* TDHTTPConnection.m */; };
		DA147C0E14BCA98A0052DA4D /* TDHTTPResponse.m in Sources */ = {isa = PBXBuildFile; fileRef = 27E11F0F14AD15940006B340 /* TDHTTPResponse.m */; };
		DA147C1314BCAA870052DA4D /* DDData.m in Sources */ = {isa = PBXBuildFile; fileRef = 2753155214ACEFC90065964D /* DDData.m */; };
		DA147C1414BCAA870052DA4D /* DDNumber.m in Sources */ = {isa = PBXBuildFile; fileRef = 2753155414ACEFC90065964D /* DDNumber.m */; };
		DA147C1514BCAA870052DA4D /* DDRange.m in Sources */ = {isa = PBXBuildFile; fileRef = 2753155614ACEFC90065964D /* DDRange.m */; };
		DA147C1614BCAA8F0052DA4D /* DDLog.m in Sources */ = {isa = PBXBuildFile; fileRef = 275315B814ACF0330065964D /* DDLog.m */; };
		DA147C1714BCAA9C0052DA4D /* GCDAsyncSocket.m in Sources */ = {isa = PBXBuildFile; fileRef = 275315A914ACF00B0065964D /* GCDAsyncSocket.m */; };
		DA147C1814BCAAAD0052DA4D /* HTTPAuthenticationRequest.m in Sources */ = {isa = PBXBuildFile; fileRef = 2753155814ACEFC90065964D /* HTTPAuthenticationRequest.m */; };
		DA147C1914BCAAAD0052DA4D /* HTTPConnection.m in Sources */ = {isa = PBXBuildFile; fileRef = 2753155A14ACEFC90065964D /* HTTPConnection.m */; };
		DA147C1A14BCAAAD0052DA4D /* HTTPMessage.m in Sources */ = {isa = PBXBuildFile; fileRef = 2753155D14ACEFC90065964D /* HTTPMessage.m */; };
		DA147C1B14BCAAAD0052DA4D /* HTTPServer.m in Sources */ = {isa = PBXBuildFile; fileRef = 2753156014ACEFC90065964D /* HTTPServer.m */; };
		DA147C1C14BCAABE0052DA4D /* HTTPDataResponse.m in Sources */ = {isa = PBXBuildFile; fileRef = 2753156514ACEFC90065964D /* HTTPDataResponse.m */; };
		DA147C1D14BCAABE0052DA4D /* HTTPFileResponse.m in Sources */ = {isa = PBXBuildFile; fileRef = 2753156914ACEFC90065964D /* HTTPFileResponse.m */; };
		DA147C1E14BCAABE0052DA4D /* WebSocket.m in Sources */ = {isa = PBXBuildFile; fileRef = 2753156D14ACEFC90065964D /* WebSocket.m */; };
		DA147C2514BCAC3B0052DA4D /* Foundation.framework in Frameworks */ = {isa = PBXBuildFile; fileRef = 27B0B7F61492BC7A00A817AD /* Foundation.framework */; };
		DA147C3C14BCAC780052DA4D /* MobileCoreServices.framework in Frameworks */ = {isa = PBXBuildFile; fileRef = DA147C3A14BCAC780052DA4D /* MobileCoreServices.framework */; };
		DA147C3D14BCAC780052DA4D /* Security.framework in Frameworks */ = {isa = PBXBuildFile; fileRef = DA147C3B14BCAC780052DA4D /* Security.framework */; };
		DA147C3E14BCAC9D0052DA4D /* TDListener.h in Headers */ = {isa = PBXBuildFile; fileRef = 275315DE14ACF0A20065964D /* TDListener.h */; settings = {ATTRIBUTES = (Public, ); }; };
/* End PBXBuildFile section */

/* Begin PBXContainerItemProxy section */
		270B3DFF1489359000E0A926 /* PBXContainerItemProxy */ = {
			isa = PBXContainerItemProxy;
			containerPortal = 08FB7793FE84155DC02AAC07 /* Project object */;
			proxyType = 1;
			remoteGlobalIDString = 270B3DE91489359000E0A926;
			remoteInfo = ToyCouch;
		};
		275315FD14ACF87F0065964D /* PBXContainerItemProxy */ = {
			isa = PBXContainerItemProxy;
			containerPortal = 08FB7793FE84155DC02AAC07 /* Project object */;
			proxyType = 1;
			remoteGlobalIDString = 270B3DE91489359000E0A926;
			remoteInfo = TouchDB;
		};
		27B0B7BB1492B83C00A817AD /* PBXContainerItemProxy */ = {
			isa = PBXContainerItemProxy;
			containerPortal = 08FB7793FE84155DC02AAC07 /* Project object */;
			proxyType = 1;
			remoteGlobalIDString = 27B0B7A81492B83B00A817AD;
			remoteInfo = TouchDBiOS;
		};
		27B0B7F41492BC5B00A817AD /* PBXContainerItemProxy */ = {
			isa = PBXContainerItemProxy;
			containerPortal = 08FB7793FE84155DC02AAC07 /* Project object */;
			proxyType = 1;
			remoteGlobalIDString = 27B0B7A81492B83B00A817AD;
			remoteInfo = "iOS Library";
		};
		27C90FC914F5BA14007C5E58 /* PBXContainerItemProxy */ = {
			isa = PBXContainerItemProxy;
			containerPortal = 08FB7793FE84155DC02AAC07 /* Project object */;
			proxyType = 1;
			remoteGlobalIDString = 27C90F8C14F5B90E007C5E58;
			remoteInfo = "Mac static library";
		};
		DA147C3814BCAC670052DA4D /* PBXContainerItemProxy */ = {
			isa = PBXContainerItemProxy;
			containerPortal = 08FB7793FE84155DC02AAC07 /* Project object */;
			proxyType = 1;
			remoteGlobalIDString = DA023B2614BCA94C008184BB;
			remoteInfo = "Listener iOS Library";
		};
/* End PBXContainerItemProxy section */

/* Begin PBXCopyFilesBuildPhase section */
		8DD76F690486A84900D96B5E /* CopyFiles */ = {
			isa = PBXCopyFilesBuildPhase;
			buildActionMask = 12;
			dstPath = "";
			dstSubfolderSpec = 10;
			files = (
			);
			runOnlyForDeploymentPostprocessing = 0;
		};
/* End PBXCopyFilesBuildPhase section */

/* Begin PBXFileReference section */
		2700BC5B14B64AA600B5B297 /* TDRouter+Handlers.m */ = {isa = PBXFileReference; fileEncoding = 4; lastKnownFileType = sourcecode.c.objc; path = "TDRouter+Handlers.m"; sourceTree = "<group>"; };
		270B3DEA1489359000E0A926 /* TouchDB.framework */ = {isa = PBXFileReference; explicitFileType = wrapper.framework; includeInIndex = 0; path = TouchDB.framework; sourceTree = BUILT_PRODUCTS_DIR; };
		270B3DEE1489359000E0A926 /* TouchDB-Info.plist */ = {isa = PBXFileReference; lastKnownFileType = text.plist.xml; path = "TouchDB-Info.plist"; sourceTree = "<group>"; };
		270B3DFB1489359000E0A926 /* TouchDBTests.octest */ = {isa = PBXFileReference; explicitFileType = wrapper.cfbundle; includeInIndex = 0; path = TouchDBTests.octest; sourceTree = BUILT_PRODUCTS_DIR; };
		270B3DFC1489359000E0A926 /* SenTestingKit.framework */ = {isa = PBXFileReference; lastKnownFileType = wrapper.framework; name = SenTestingKit.framework; path = Library/Frameworks/SenTestingKit.framework; sourceTree = DEVELOPER_DIR; };
		270B3E1F148938D800E0A926 /* TouchDB.h */ = {isa = PBXFileReference; lastKnownFileType = sourcecode.c.h; path = TouchDB.h; sourceTree = "<group>"; };
		270B3E28148940C000E0A926 /* README.md */ = {isa = PBXFileReference; lastKnownFileType = text; path = README.md; sourceTree = "<group>"; };
		270B3E291489581E00E0A926 /* TDPuller.h */ = {isa = PBXFileReference; fileEncoding = 4; lastKnownFileType = sourcecode.c.h; path = TDPuller.h; sourceTree = "<group>"; };
		270B3E2A1489581E00E0A926 /* TDPuller.m */ = {isa = PBXFileReference; fileEncoding = 4; lastKnownFileType = sourcecode.c.objc; path = TDPuller.m; sourceTree = "<group>"; };
		270B3E3714898DF200E0A926 /* TDRevision.h */ = {isa = PBXFileReference; fileEncoding = 4; lastKnownFileType = sourcecode.c.h; path = TDRevision.h; sourceTree = "<group>"; };
		270B3E3814898DF200E0A926 /* TDRevision.m */ = {isa = PBXFileReference; fileEncoding = 4; lastKnownFileType = sourcecode.c.objc; path = TDRevision.m; sourceTree = "<group>"; };
		270B3E3C148D7F0000E0A926 /* TDPusher.h */ = {isa = PBXFileReference; fileEncoding = 4; lastKnownFileType = sourcecode.c.h; path = TDPusher.h; sourceTree = "<group>"; };
		270B3E3D148D7F0000E0A926 /* TDPusher.m */ = {isa = PBXFileReference; fileEncoding = 4; lastKnownFileType = sourcecode.c.objc; path = TDPusher.m; sourceTree = "<group>"; };
		270BDD341563338B007D52F6 /* MYURLUtils.h */ = {isa = PBXFileReference; fileEncoding = 4; lastKnownFileType = sourcecode.c.h; path = MYURLUtils.h; sourceTree = "<group>"; };
		270BDD351563338B007D52F6 /* MYURLUtils.m */ = {isa = PBXFileReference; fileEncoding = 4; lastKnownFileType = sourcecode.c.objc; path = MYURLUtils.m; sourceTree = "<group>"; };
		270FE0C814C5008C005FF647 /* TouchServ */ = {isa = PBXFileReference; explicitFileType = "compiled.mach-o.executable"; includeInIndex = 0; path = TouchServ; sourceTree = BUILT_PRODUCTS_DIR; };
		27103F8114E9CE4400DF7209 /* TDReachability.h */ = {isa = PBXFileReference; fileEncoding = 4; lastKnownFileType = sourcecode.c.h; path = TDReachability.h; sourceTree = "<group>"; };
		27103F8214E9CE4400DF7209 /* TDReachability.m */ = {isa = PBXFileReference; fileEncoding = 4; lastKnownFileType = sourcecode.c.objc; path = TDReachability.m; sourceTree = "<group>"; };
		27103F8714EA076600DF7209 /* SystemConfiguration.framework */ = {isa = PBXFileReference; lastKnownFileType = wrapper.framework; name = SystemConfiguration.framework; path = System/Library/Frameworks/SystemConfiguration.framework; sourceTree = SDKROOT; };
		27108CDE15128EA500E5B92C /* MYURLHandler.h */ = {isa = PBXFileReference; lastKnownFileType = sourcecode.c.h; path = MYURLHandler.h; sourceTree = "<group>"; };
		27108CDF15128EA500E5B92C /* MYURLHandler.m */ = {isa = PBXFileReference; lastKnownFileType = sourcecode.c.objc; path = MYURLHandler.m; sourceTree = "<group>"; };
		2711CDFC14C7590A00505D55 /* TDDatabase+Attachments.h */ = {isa = PBXFileReference; fileEncoding = 4; lastKnownFileType = sourcecode.c.h; lineEnding = 0; path = "TDDatabase+Attachments.h"; sourceTree = "<group>"; xcLanguageSpecificationIdentifier = xcode.lang.objcpp; };
		2711CDFF14C7595900505D55 /* TDDatabase+Insertion.h */ = {isa = PBXFileReference; fileEncoding = 4; lastKnownFileType = sourcecode.c.h; lineEnding = 0; path = "TDDatabase+Insertion.h"; sourceTree = "<group>"; xcLanguageSpecificationIdentifier = xcode.lang.objcpp; };
		2711CE0214C759BD00505D55 /* TDDatabase+Replication.h */ = {isa = PBXFileReference; fileEncoding = 4; lastKnownFileType = sourcecode.c.h; lineEnding = 0; path = "TDDatabase+Replication.h"; sourceTree = "<group>"; xcLanguageSpecificationIdentifier = xcode.lang.objcpp; };
		272B85121523691700A90CB2 /* TDJSON.h */ = {isa = PBXFileReference; fileEncoding = 4; lastKnownFileType = sourcecode.c.h; path = TDJSON.h; sourceTree = "<group>"; };
		272B85131523691700A90CB2 /* TDJSON.m */ = {isa = PBXFileReference; fileEncoding = 4; lastKnownFileType = sourcecode.c.objc; path = TDJSON.m; sourceTree = "<group>"; };
		274C391B149FAE0000A5E89B /* TDDatabase+Attachments.m */ = {isa = PBXFileReference; fileEncoding = 4; lastKnownFileType = sourcecode.c.objc; path = "TDDatabase+Attachments.m"; sourceTree = "<group>"; };
		2751D4E2151BAE7000F7FD57 /* TDDatabaseManager.h */ = {isa = PBXFileReference; fileEncoding = 4; lastKnownFileType = sourcecode.c.h; path = TDDatabaseManager.h; sourceTree = "<group>"; };
		2751D4E3151BAE7000F7FD57 /* TDDatabaseManager.m */ = {isa = PBXFileReference; fileEncoding = 4; lastKnownFileType = sourcecode.c.objc; path = TDDatabaseManager.m; sourceTree = "<group>"; };
		2753155114ACEFC90065964D /* DDData.h */ = {isa = PBXFileReference; fileEncoding = 4; lastKnownFileType = sourcecode.c.h; path = DDData.h; sourceTree = "<group>"; };
		2753155214ACEFC90065964D /* DDData.m */ = {isa = PBXFileReference; fileEncoding = 4; lastKnownFileType = sourcecode.c.objc; path = DDData.m; sourceTree = "<group>"; };
		2753155314ACEFC90065964D /* DDNumber.h */ = {isa = PBXFileReference; fileEncoding = 4; lastKnownFileType = sourcecode.c.h; path = DDNumber.h; sourceTree = "<group>"; };
		2753155414ACEFC90065964D /* DDNumber.m */ = {isa = PBXFileReference; fileEncoding = 4; lastKnownFileType = sourcecode.c.objc; path = DDNumber.m; sourceTree = "<group>"; };
		2753155514ACEFC90065964D /* DDRange.h */ = {isa = PBXFileReference; fileEncoding = 4; lastKnownFileType = sourcecode.c.h; path = DDRange.h; sourceTree = "<group>"; };
		2753155614ACEFC90065964D /* DDRange.m */ = {isa = PBXFileReference; fileEncoding = 4; lastKnownFileType = sourcecode.c.objc; path = DDRange.m; sourceTree = "<group>"; };
		2753155714ACEFC90065964D /* HTTPAuthenticationRequest.h */ = {isa = PBXFileReference; fileEncoding = 4; lastKnownFileType = sourcecode.c.h; path = HTTPAuthenticationRequest.h; sourceTree = "<group>"; };
		2753155814ACEFC90065964D /* HTTPAuthenticationRequest.m */ = {isa = PBXFileReference; fileEncoding = 4; lastKnownFileType = sourcecode.c.objc; path = HTTPAuthenticationRequest.m; sourceTree = "<group>"; };
		2753155914ACEFC90065964D /* HTTPConnection.h */ = {isa = PBXFileReference; fileEncoding = 4; lastKnownFileType = sourcecode.c.h; path = HTTPConnection.h; sourceTree = "<group>"; };
		2753155A14ACEFC90065964D /* HTTPConnection.m */ = {isa = PBXFileReference; fileEncoding = 4; lastKnownFileType = sourcecode.c.objc; path = HTTPConnection.m; sourceTree = "<group>"; };
		2753155B14ACEFC90065964D /* HTTPLogging.h */ = {isa = PBXFileReference; fileEncoding = 4; lastKnownFileType = sourcecode.c.h; path = HTTPLogging.h; sourceTree = "<group>"; };
		2753155C14ACEFC90065964D /* HTTPMessage.h */ = {isa = PBXFileReference; fileEncoding = 4; lastKnownFileType = sourcecode.c.h; path = HTTPMessage.h; sourceTree = "<group>"; };
		2753155D14ACEFC90065964D /* HTTPMessage.m */ = {isa = PBXFileReference; fileEncoding = 4; lastKnownFileType = sourcecode.c.objc; path = HTTPMessage.m; sourceTree = "<group>"; };
		2753155E14ACEFC90065964D /* HTTPResponse.h */ = {isa = PBXFileReference; fileEncoding = 4; lastKnownFileType = sourcecode.c.h; path = HTTPResponse.h; sourceTree = "<group>"; };
		2753155F14ACEFC90065964D /* HTTPServer.h */ = {isa = PBXFileReference; fileEncoding = 4; lastKnownFileType = sourcecode.c.h; path = HTTPServer.h; sourceTree = "<group>"; };
		2753156014ACEFC90065964D /* HTTPServer.m */ = {isa = PBXFileReference; fileEncoding = 4; lastKnownFileType = sourcecode.c.objc; path = HTTPServer.m; sourceTree = "<group>"; };
		2753156214ACEFC90065964D /* HTTPAsyncFileResponse.h */ = {isa = PBXFileReference; fileEncoding = 4; lastKnownFileType = sourcecode.c.h; path = HTTPAsyncFileResponse.h; sourceTree = "<group>"; };
		2753156314ACEFC90065964D /* HTTPAsyncFileResponse.m */ = {isa = PBXFileReference; fileEncoding = 4; lastKnownFileType = sourcecode.c.objc; path = HTTPAsyncFileResponse.m; sourceTree = "<group>"; };
		2753156414ACEFC90065964D /* HTTPDataResponse.h */ = {isa = PBXFileReference; fileEncoding = 4; lastKnownFileType = sourcecode.c.h; path = HTTPDataResponse.h; sourceTree = "<group>"; };
		2753156514ACEFC90065964D /* HTTPDataResponse.m */ = {isa = PBXFileReference; fileEncoding = 4; lastKnownFileType = sourcecode.c.objc; path = HTTPDataResponse.m; sourceTree = "<group>"; };
		2753156614ACEFC90065964D /* HTTPDynamicFileResponse.h */ = {isa = PBXFileReference; fileEncoding = 4; lastKnownFileType = sourcecode.c.h; path = HTTPDynamicFileResponse.h; sourceTree = "<group>"; };
		2753156714ACEFC90065964D /* HTTPDynamicFileResponse.m */ = {isa = PBXFileReference; fileEncoding = 4; lastKnownFileType = sourcecode.c.objc; path = HTTPDynamicFileResponse.m; sourceTree = "<group>"; };
		2753156814ACEFC90065964D /* HTTPFileResponse.h */ = {isa = PBXFileReference; fileEncoding = 4; lastKnownFileType = sourcecode.c.h; path = HTTPFileResponse.h; sourceTree = "<group>"; };
		2753156914ACEFC90065964D /* HTTPFileResponse.m */ = {isa = PBXFileReference; fileEncoding = 4; lastKnownFileType = sourcecode.c.objc; path = HTTPFileResponse.m; sourceTree = "<group>"; };
		2753156A14ACEFC90065964D /* HTTPRedirectResponse.h */ = {isa = PBXFileReference; fileEncoding = 4; lastKnownFileType = sourcecode.c.h; path = HTTPRedirectResponse.h; sourceTree = "<group>"; };
		2753156B14ACEFC90065964D /* HTTPRedirectResponse.m */ = {isa = PBXFileReference; fileEncoding = 4; lastKnownFileType = sourcecode.c.objc; path = HTTPRedirectResponse.m; sourceTree = "<group>"; };
		2753156C14ACEFC90065964D /* WebSocket.h */ = {isa = PBXFileReference; fileEncoding = 4; lastKnownFileType = sourcecode.c.h; path = WebSocket.h; sourceTree = "<group>"; };
		2753156D14ACEFC90065964D /* WebSocket.m */ = {isa = PBXFileReference; fileEncoding = 4; lastKnownFileType = sourcecode.c.objc; path = WebSocket.m; sourceTree = "<group>"; };
		275315A814ACF00B0065964D /* GCDAsyncSocket.h */ = {isa = PBXFileReference; fileEncoding = 4; lastKnownFileType = sourcecode.c.h; path = GCDAsyncSocket.h; sourceTree = "<group>"; };
		275315A914ACF00B0065964D /* GCDAsyncSocket.m */ = {isa = PBXFileReference; fileEncoding = 4; lastKnownFileType = sourcecode.c.objc; path = GCDAsyncSocket.m; sourceTree = "<group>"; };
		275315B014ACF0330065964D /* About.txt */ = {isa = PBXFileReference; fileEncoding = 4; lastKnownFileType = text; path = About.txt; sourceTree = "<group>"; };
		275315B114ACF0330065964D /* DDAbstractDatabaseLogger.h */ = {isa = PBXFileReference; fileEncoding = 4; lastKnownFileType = sourcecode.c.h; path = DDAbstractDatabaseLogger.h; sourceTree = "<group>"; };
		275315B214ACF0330065964D /* DDAbstractDatabaseLogger.m */ = {isa = PBXFileReference; fileEncoding = 4; lastKnownFileType = sourcecode.c.objc; path = DDAbstractDatabaseLogger.m; sourceTree = "<group>"; };
		275315B314ACF0330065964D /* DDASLLogger.h */ = {isa = PBXFileReference; fileEncoding = 4; lastKnownFileType = sourcecode.c.h; path = DDASLLogger.h; sourceTree = "<group>"; };
		275315B414ACF0330065964D /* DDASLLogger.m */ = {isa = PBXFileReference; fileEncoding = 4; lastKnownFileType = sourcecode.c.objc; path = DDASLLogger.m; sourceTree = "<group>"; };
		275315B514ACF0330065964D /* DDFileLogger.h */ = {isa = PBXFileReference; fileEncoding = 4; lastKnownFileType = sourcecode.c.h; path = DDFileLogger.h; sourceTree = "<group>"; };
		275315B614ACF0330065964D /* DDFileLogger.m */ = {isa = PBXFileReference; fileEncoding = 4; lastKnownFileType = sourcecode.c.objc; path = DDFileLogger.m; sourceTree = "<group>"; };
		275315B714ACF0330065964D /* DDLog.h */ = {isa = PBXFileReference; fileEncoding = 4; lastKnownFileType = sourcecode.c.h; path = DDLog.h; sourceTree = "<group>"; };
		275315B814ACF0330065964D /* DDLog.m */ = {isa = PBXFileReference; fileEncoding = 4; lastKnownFileType = sourcecode.c.objc; path = DDLog.m; sourceTree = "<group>"; };
		275315B914ACF0330065964D /* DDTTYLogger.h */ = {isa = PBXFileReference; fileEncoding = 4; lastKnownFileType = sourcecode.c.h; path = DDTTYLogger.h; sourceTree = "<group>"; };
		275315BA14ACF0330065964D /* DDTTYLogger.m */ = {isa = PBXFileReference; fileEncoding = 4; lastKnownFileType = sourcecode.c.objc; path = DDTTYLogger.m; sourceTree = "<group>"; };
		275315D514ACF0A10065964D /* TouchDBListener.framework */ = {isa = PBXFileReference; explicitFileType = wrapper.framework; includeInIndex = 0; path = TouchDBListener.framework; sourceTree = BUILT_PRODUCTS_DIR; };
		275315D914ACF0A20065964D /* TouchDBListener-Info.plist */ = {isa = PBXFileReference; lastKnownFileType = text.plist.xml; path = "TouchDBListener-Info.plist"; sourceTree = "<group>"; };
		275315DB14ACF0A20065964D /* en */ = {isa = PBXFileReference; lastKnownFileType = text.plist.strings; name = en; path = en.lproj/InfoPlist.strings; sourceTree = "<group>"; };
		275315DE14ACF0A20065964D /* TDListener.h */ = {isa = PBXFileReference; lastKnownFileType = sourcecode.c.h; path = TDListener.h; sourceTree = "<group>"; };
		275315DF14ACF0A20065964D /* TDListener.m */ = {isa = PBXFileReference; lastKnownFileType = sourcecode.c.objc; path = TDListener.m; sourceTree = "<group>"; };
		275315F414ACF1CC0065964D /* Security.framework */ = {isa = PBXFileReference; lastKnownFileType = wrapper.framework; name = Security.framework; path = System/Library/Frameworks/Security.framework; sourceTree = SDKROOT; };
		275315F714ACF2500065964D /* CoreServices.framework */ = {isa = PBXFileReference; lastKnownFileType = wrapper.framework; name = CoreServices.framework; path = System/Library/Frameworks/CoreServices.framework; sourceTree = SDKROOT; };
		275315FA14ACF7FF0065964D /* TouchDBListener.exp */ = {isa = PBXFileReference; fileEncoding = 4; lastKnownFileType = sourcecode.exports; path = TouchDBListener.exp; sourceTree = "<group>"; };
		2753160A14ACFC2A0065964D /* TDHTTPConnection.h */ = {isa = PBXFileReference; fileEncoding = 4; lastKnownFileType = sourcecode.c.h; path = TDHTTPConnection.h; sourceTree = "<group>"; };
		2753160B14ACFC2A0065964D /* TDHTTPConnection.m */ = {isa = PBXFileReference; fileEncoding = 4; lastKnownFileType = sourcecode.c.objc; path = TDHTTPConnection.m; sourceTree = "<group>"; };
		2766EFF614DB7F9F009ECCA8 /* TDMultipartWriter.h */ = {isa = PBXFileReference; fileEncoding = 4; lastKnownFileType = sourcecode.c.h; path = TDMultipartWriter.h; sourceTree = "<group>"; };
		2766EFF714DB7F9F009ECCA8 /* TDMultipartWriter.m */ = {isa = PBXFileReference; fileEncoding = 4; lastKnownFileType = sourcecode.c.objc; path = TDMultipartWriter.m; sourceTree = "<group>"; };
		2766EFFB14DC7B37009ECCA8 /* TDMultiStreamWriter.h */ = {isa = PBXFileReference; fileEncoding = 4; lastKnownFileType = sourcecode.c.h; path = TDMultiStreamWriter.h; sourceTree = "<group>"; };
		2766EFFC14DC7B37009ECCA8 /* TDMultiStreamWriter.m */ = {isa = PBXFileReference; fileEncoding = 4; lastKnownFileType = sourcecode.c.objc; path = TDMultiStreamWriter.m; sourceTree = "<group>"; };
		27731EFD1493FA3100815D67 /* TDBlobStore.h */ = {isa = PBXFileReference; fileEncoding = 4; lastKnownFileType = sourcecode.c.h; path = TDBlobStore.h; sourceTree = "<group>"; };
		27731EFE1493FA3100815D67 /* TDBlobStore.m */ = {isa = PBXFileReference; fileEncoding = 4; lastKnownFileType = sourcecode.c.objc; path = TDBlobStore.m; sourceTree = "<group>"; };
		27731F2A1495CFEF00815D67 /* TouchDB Empty App.app */ = {isa = PBXFileReference; explicitFileType = wrapper.application; includeInIndex = 0; path = "TouchDB Empty App.app"; sourceTree = BUILT_PRODUCTS_DIR; };
		2773ADC514BD1EB80027A292 /* TDDatabase+LocalDocs.h */ = {isa = PBXFileReference; fileEncoding = 4; lastKnownFileType = sourcecode.c.h; lineEnding = 0; path = "TDDatabase+LocalDocs.h"; sourceTree = "<group>"; xcLanguageSpecificationIdentifier = xcode.lang.objcpp; };
		2773ADC614BD1EB80027A292 /* TDDatabase+LocalDocs.m */ = {isa = PBXFileReference; fileEncoding = 4; lastKnownFileType = sourcecode.c.objc; lineEnding = 0; path = "TDDatabase+LocalDocs.m"; sourceTree = "<group>"; xcLanguageSpecificationIdentifier = xcode.lang.objc; };
		27821BB5148E7D6F0099B373 /* TDReplicator.h */ = {isa = PBXFileReference; fileEncoding = 4; lastKnownFileType = sourcecode.c.h; path = TDReplicator.h; sourceTree = "<group>"; };
		27821BB6148E7D6F0099B373 /* TDReplicator.m */ = {isa = PBXFileReference; fileEncoding = 4; lastKnownFileType = sourcecode.c.objc; path = TDReplicator.m; sourceTree = "<group>"; };
		27821BB9148FF56C0099B373 /* TDDatabase_Tests.m */ = {isa = PBXFileReference; fileEncoding = 4; lastKnownFileType = sourcecode.c.objc; path = TDDatabase_Tests.m; sourceTree = "<group>"; };
		27821BBB149001B20099B373 /* TDReplicator_Tests.m */ = {isa = PBXFileReference; fileEncoding = 4; lastKnownFileType = sourcecode.c.objc; path = TDReplicator_Tests.m; sourceTree = "<group>"; };
		27821BBD14906FB50099B373 /* TouchDBPrefix.h */ = {isa = PBXFileReference; fileEncoding = 4; lastKnownFileType = sourcecode.c.h; path = TouchDBPrefix.h; sourceTree = "<group>"; };
		27821BBF149078C70099B373 /* TouchDB.exp */ = {isa = PBXFileReference; lastKnownFileType = sourcecode.exports; path = TouchDB.exp; sourceTree = "<group>"; };
		2783A00D156C39E300DC8692 /* NSMutableURLRequest+Parameters.h */ = {isa = PBXFileReference; fileEncoding = 4; lastKnownFileType = sourcecode.c.h; path = "NSMutableURLRequest+Parameters.h"; sourceTree = "<group>"; };
		2783A00E156C39E300DC8692 /* NSMutableURLRequest+Parameters.m */ = {isa = PBXFileReference; fileEncoding = 4; lastKnownFileType = sourcecode.c.objc; path = "NSMutableURLRequest+Parameters.m"; sourceTree = "<group>"; };
		2783A00F156C39E300DC8692 /* NSString+URLEncoding.h */ = {isa = PBXFileReference; fileEncoding = 4; lastKnownFileType = sourcecode.c.h; path = "NSString+URLEncoding.h"; sourceTree = "<group>"; };
		2783A010156C39E300DC8692 /* NSString+URLEncoding.m */ = {isa = PBXFileReference; fileEncoding = 4; lastKnownFileType = sourcecode.c.objc; path = "NSString+URLEncoding.m"; sourceTree = "<group>"; };
		2783A01E156C39E300DC8692 /* OAConsumer.h */ = {isa = PBXFileReference; fileEncoding = 4; lastKnownFileType = sourcecode.c.h; path = OAConsumer.h; sourceTree = "<group>"; };
		2783A01F156C39E300DC8692 /* OAConsumer.m */ = {isa = PBXFileReference; fileEncoding = 4; lastKnownFileType = sourcecode.c.objc; path = OAConsumer.m; sourceTree = "<group>"; };
		2783A024156C39E300DC8692 /* OAMutableURLRequest.h */ = {isa = PBXFileReference; fileEncoding = 4; lastKnownFileType = sourcecode.c.h; path = OAMutableURLRequest.h; sourceTree = "<group>"; };
		2783A025156C39E300DC8692 /* OAMutableURLRequest.m */ = {isa = PBXFileReference; fileEncoding = 4; lastKnownFileType = sourcecode.c.objc; path = OAMutableURLRequest.m; sourceTree = "<group>"; };
		2783A026156C39E300DC8692 /* OAPlaintextSignatureProvider.h */ = {isa = PBXFileReference; fileEncoding = 4; lastKnownFileType = sourcecode.c.h; path = OAPlaintextSignatureProvider.h; sourceTree = "<group>"; };
		2783A027156C39E300DC8692 /* OAPlaintextSignatureProvider.m */ = {isa = PBXFileReference; fileEncoding = 4; lastKnownFileType = sourcecode.c.objc; path = OAPlaintextSignatureProvider.m; sourceTree = "<group>"; };
		2783A02A156C39E300DC8692 /* OARequestParameter.h */ = {isa = PBXFileReference; fileEncoding = 4; lastKnownFileType = sourcecode.c.h; path = OARequestParameter.h; sourceTree = "<group>"; };
		2783A02B156C39E300DC8692 /* OARequestParameter.m */ = {isa = PBXFileReference; fileEncoding = 4; lastKnownFileType = sourcecode.c.objc; path = OARequestParameter.m; sourceTree = "<group>"; };
		2783A02E156C39E300DC8692 /* OASignatureProviding.h */ = {isa = PBXFileReference; fileEncoding = 4; lastKnownFileType = sourcecode.c.h; path = OASignatureProviding.h; sourceTree = "<group>"; };
		2783A030156C39E300DC8692 /* OAToken.h */ = {isa = PBXFileReference; fileEncoding = 4; lastKnownFileType = sourcecode.c.h; path = OAToken.h; sourceTree = "<group>"; };
		2783A031156C39E300DC8692 /* OAToken.m */ = {isa = PBXFileReference; fileEncoding = 4; lastKnownFileType = sourcecode.c.objc; path = OAToken.m; sourceTree = "<group>"; };
		2783A08B156C3A8300DC8692 /* TDAuthorizer.h */ = {isa = PBXFileReference; fileEncoding = 4; lastKnownFileType = sourcecode.c.h; path = TDAuthorizer.h; sourceTree = "<group>"; };
		2783A091156C3A9200DC8692 /* TDOAuth1Authorizer.h */ = {isa = PBXFileReference; fileEncoding = 4; lastKnownFileType = sourcecode.c.h; path = TDOAuth1Authorizer.h; sourceTree = "<group>"; };
		278E4DC2156194F000DDCEF9 /* TDChangeTracker_Tests.m */ = {isa = PBXFileReference; fileEncoding = 4; lastKnownFileType = sourcecode.c.objc; path = TDChangeTracker_Tests.m; sourceTree = "<group>"; };
		278E4DC615619FC400DDCEF9 /* CFNetwork.framework */ = {isa = PBXFileReference; lastKnownFileType = wrapper.framework; name = CFNetwork.framework; path = Platforms/iPhoneOS.platform/Developer/SDKs/iPhoneOS5.1.sdk/System/Library/Frameworks/CFNetwork.framework; sourceTree = DEVELOPER_DIR; };
		279906E1149A65B7003D4338 /* TDRemoteRequest.h */ = {isa = PBXFileReference; fileEncoding = 4; lastKnownFileType = sourcecode.c.h; path = TDRemoteRequest.h; sourceTree = "<group>"; };
		279906E2149A65B8003D4338 /* TDRemoteRequest.m */ = {isa = PBXFileReference; fileEncoding = 4; lastKnownFileType = sourcecode.c.objc; path = TDRemoteRequest.m; sourceTree = "<group>"; };
		279906EC149ABFC1003D4338 /* TDBatcher.h */ = {isa = PBXFileReference; fileEncoding = 4; lastKnownFileType = sourcecode.c.h; path = TDBatcher.h; sourceTree = "<group>"; };
		279906ED149ABFC2003D4338 /* TDBatcher.m */ = {isa = PBXFileReference; fileEncoding = 4; lastKnownFileType = sourcecode.c.objc; path = TDBatcher.m; sourceTree = "<group>"; };
		279C7E2C14F424090004A1E8 /* TDSequenceMap.h */ = {isa = PBXFileReference; fileEncoding = 4; lastKnownFileType = sourcecode.c.h; path = TDSequenceMap.h; sourceTree = "<group>"; };
		279C7E2D14F424090004A1E8 /* TDSequenceMap.m */ = {isa = PBXFileReference; fileEncoding = 4; lastKnownFileType = sourcecode.c.objc; path = TDSequenceMap.m; sourceTree = "<group>"; };
		279CE3B614D4A885009F3FA6 /* MYBlockUtils.h */ = {isa = PBXFileReference; fileEncoding = 4; lastKnownFileType = sourcecode.c.h; path = MYBlockUtils.h; sourceTree = "<group>"; };
		279CE3B714D4A885009F3FA6 /* MYBlockUtils.m */ = {isa = PBXFileReference; fileEncoding = 4; lastKnownFileType = sourcecode.c.objc; path = MYBlockUtils.m; sourceTree = "<group>"; };
		279CE3FE14D749A7009F3FA6 /* TDMultipartReader.h */ = {isa = PBXFileReference; fileEncoding = 4; lastKnownFileType = sourcecode.c.h; path = TDMultipartReader.h; sourceTree = "<group>"; };
		279CE3FF14D749A7009F3FA6 /* TDMultipartReader.m */ = {isa = PBXFileReference; fileEncoding = 4; lastKnownFileType = sourcecode.c.objc; path = TDMultipartReader.m; sourceTree = "<group>"; };
		279CE40414D88031009F3FA6 /* TDBlobStore_Tests.m */ = {isa = PBXFileReference; fileEncoding = 4; lastKnownFileType = sourcecode.c.objc; path = TDBlobStore_Tests.m; sourceTree = "<group>"; };
		279CE40814D8AA23009F3FA6 /* TDMultipartDownloader.h */ = {isa = PBXFileReference; fileEncoding = 4; lastKnownFileType = sourcecode.c.h; path = TDMultipartDownloader.h; sourceTree = "<group>"; };
		279CE40914D8AA23009F3FA6 /* TDMultipartDownloader.m */ = {isa = PBXFileReference; fileEncoding = 4; lastKnownFileType = sourcecode.c.objc; path = TDMultipartDownloader.m; sourceTree = "<group>"; };
		279EB2CC149140DE00E74185 /* TDView.h */ = {isa = PBXFileReference; fileEncoding = 4; lastKnownFileType = sourcecode.c.h; path = TDView.h; sourceTree = "<group>"; };
		279EB2CD149140DE00E74185 /* TDView.m */ = {isa = PBXFileReference; fileEncoding = 4; lastKnownFileType = sourcecode.c.objc; path = TDView.m; sourceTree = "<group>"; };
		279EB2D01491442500E74185 /* TDInternal.h */ = {isa = PBXFileReference; fileEncoding = 4; lastKnownFileType = sourcecode.c.h; path = TDInternal.h; sourceTree = "<group>"; };
		279EB2D91491C34300E74185 /* TDCollateJSON.h */ = {isa = PBXFileReference; fileEncoding = 4; lastKnownFileType = sourcecode.c.h; path = TDCollateJSON.h; sourceTree = "<group>"; };
		279EB2DA1491C34300E74185 /* TDCollateJSON.m */ = {isa = PBXFileReference; fileEncoding = 4; lastKnownFileType = sourcecode.c.objc; path = TDCollateJSON.m; sourceTree = "<group>"; };
		27A073EA14C0BB6200F52FE7 /* TDMisc.h */ = {isa = PBXFileReference; fileEncoding = 4; lastKnownFileType = sourcecode.c.h; path = TDMisc.h; sourceTree = "<group>"; };
		27A073EB14C0BB6200F52FE7 /* TDMisc.m */ = {isa = PBXFileReference; fileEncoding = 4; lastKnownFileType = sourcecode.c.objc; path = TDMisc.m; sourceTree = "<group>"; };
		27A82E3414A1145000C0B850 /* FMDatabaseAdditions.h */ = {isa = PBXFileReference; fileEncoding = 4; lastKnownFileType = sourcecode.c.h; path = FMDatabaseAdditions.h; sourceTree = "<group>"; };
		27A82E3514A1145000C0B850 /* FMDatabaseAdditions.m */ = {isa = PBXFileReference; fileEncoding = 4; lastKnownFileType = sourcecode.c.objc; path = FMDatabaseAdditions.m; sourceTree = "<group>"; };
		27AA409A14AA86AD00E2A5FF /* TDDatabase+Insertion.m */ = {isa = PBXFileReference; fileEncoding = 4; lastKnownFileType = sourcecode.c.objc; lineEnding = 0; path = "TDDatabase+Insertion.m"; sourceTree = "<group>"; xcLanguageSpecificationIdentifier = xcode.lang.objc; };
		27AA40A014AA8A6600E2A5FF /* TDDatabase+Replication.m */ = {isa = PBXFileReference; fileEncoding = 4; lastKnownFileType = sourcecode.c.objc; path = "TDDatabase+Replication.m"; sourceTree = "<group>"; };
		27ADC077152502EE001ABC1D /* TDMultipartDocumentReader.h */ = {isa = PBXFileReference; fileEncoding = 4; indentWidth = 4; lastKnownFileType = sourcecode.c.h; path = TDMultipartDocumentReader.h; sourceTree = "<group>"; tabWidth = 4; usesTabs = 0; wrapsLines = 1; };
		27ADC078152502EE001ABC1D /* TDMultipartDocumentReader.m */ = {isa = PBXFileReference; fileEncoding = 4; indentWidth = 4; lastKnownFileType = sourcecode.c.objc; path = TDMultipartDocumentReader.m; sourceTree = "<group>"; tabWidth = 4; usesTabs = 0; wrapsLines = 1; };
		27B0B77F1491E73400A817AD /* TDView_Tests.m */ = {isa = PBXFileReference; lastKnownFileType = sourcecode.c.objc; path = TDView_Tests.m; sourceTree = "<group>"; };
		27B0B790149290AB00A817AD /* TDChangeTracker.h */ = {isa = PBXFileReference; fileEncoding = 4; lastKnownFileType = sourcecode.c.h; path = TDChangeTracker.h; sourceTree = "<group>"; };
		27B0B791149290AB00A817AD /* TDChangeTracker.m */ = {isa = PBXFileReference; fileEncoding = 4; lastKnownFileType = sourcecode.c.objc; path = TDChangeTracker.m; sourceTree = "<group>"; };
		27B0B792149290AB00A817AD /* TDConnectionChangeTracker.h */ = {isa = PBXFileReference; fileEncoding = 4; lastKnownFileType = sourcecode.c.h; path = TDConnectionChangeTracker.h; sourceTree = "<group>"; };
		27B0B793149290AB00A817AD /* TDConnectionChangeTracker.m */ = {isa = PBXFileReference; fileEncoding = 4; lastKnownFileType = sourcecode.c.objc; path = TDConnectionChangeTracker.m; sourceTree = "<group>"; };
		27B0B79C1492932700A817AD /* TDBase64.h */ = {isa = PBXFileReference; fileEncoding = 4; lastKnownFileType = sourcecode.c.h; path = TDBase64.h; sourceTree = "<group>"; };
		27B0B79D1492932700A817AD /* TDBase64.m */ = {isa = PBXFileReference; fileEncoding = 4; lastKnownFileType = sourcecode.c.objc; path = TDBase64.m; sourceTree = "<group>"; };
		27B0B7A91492B83B00A817AD /* libTouchDB.a */ = {isa = PBXFileReference; explicitFileType = archive.ar; includeInIndex = 0; path = libTouchDB.a; sourceTree = BUILT_PRODUCTS_DIR; };
		27B0B7B61492B83B00A817AD /* TouchDBiOSTests.octest */ = {isa = PBXFileReference; explicitFileType = wrapper.cfbundle; includeInIndex = 0; path = TouchDBiOSTests.octest; sourceTree = BUILT_PRODUCTS_DIR; };
		27B0B7B81492B83C00A817AD /* UIKit.framework */ = {isa = PBXFileReference; lastKnownFileType = wrapper.framework; name = UIKit.framework; path = Library/Frameworks/UIKit.framework; sourceTree = DEVELOPER_DIR; };
		27B0B7E71492BB6B00A817AD /* TouchDB.framework */ = {isa = PBXFileReference; explicitFileType = wrapper.cfbundle; includeInIndex = 0; path = TouchDB.framework; sourceTree = BUILT_PRODUCTS_DIR; };
		27B0B7E81492BB6B00A817AD /* CoreFoundation.framework */ = {isa = PBXFileReference; lastKnownFileType = wrapper.framework; name = CoreFoundation.framework; path = System/Library/Frameworks/CoreFoundation.framework; sourceTree = SDKROOT; };
		27B0B7F61492BC7A00A817AD /* Foundation.framework */ = {isa = PBXFileReference; lastKnownFileType = wrapper.framework; name = Foundation.framework; path = Platforms/iPhoneOS.platform/Developer/SDKs/iPhoneOS5.0.sdk/System/Library/Frameworks/Foundation.framework; sourceTree = DEVELOPER_DIR; };
		27B0B7F81492BC8000A817AD /* libsqlite3.dylib */ = {isa = PBXFileReference; lastKnownFileType = "compiled.mach-o.dylib"; name = libsqlite3.dylib; path = Platforms/iPhoneOS.platform/Developer/SDKs/iPhoneOS5.0.sdk/usr/lib/libsqlite3.dylib; sourceTree = DEVELOPER_DIR; };
		27B0B80F1492C16300A817AD /* CoreGraphics.framework */ = {isa = PBXFileReference; lastKnownFileType = wrapper.framework; name = CoreGraphics.framework; path = Library/Frameworks/CoreGraphics.framework; sourceTree = DEVELOPER_DIR; };
		27C40C7714EC58BC00994283 /* TDReplicatorManager.h */ = {isa = PBXFileReference; fileEncoding = 4; lastKnownFileType = sourcecode.c.h; path = TDReplicatorManager.h; sourceTree = "<group>"; };
		27C40C7814EC58BC00994283 /* TDReplicatorManager.m */ = {isa = PBXFileReference; fileEncoding = 4; lastKnownFileType = sourcecode.c.objc; path = TDReplicatorManager.m; sourceTree = "<group>"; };
		27C5305214DF3A050078F886 /* TDMultipartUploader.h */ = {isa = PBXFileReference; fileEncoding = 4; lastKnownFileType = sourcecode.c.h; path = TDMultipartUploader.h; sourceTree = "<group>"; };
		27C5305314DF3A050078F886 /* TDMultipartUploader.m */ = {isa = PBXFileReference; fileEncoding = 4; lastKnownFileType = sourcecode.c.objc; path = TDMultipartUploader.m; sourceTree = "<group>"; };
		27C706401486BBD500F0F099 /* TDServer.h */ = {isa = PBXFileReference; fileEncoding = 4; lastKnownFileType = sourcecode.c.h; path = TDServer.h; sourceTree = "<group>"; };
		27C706411486BBD500F0F099 /* TDServer.m */ = {isa = PBXFileReference; fileEncoding = 4; lastKnownFileType = sourcecode.c.objc; path = TDServer.m; sourceTree = "<group>"; };
		27C706431486BE7100F0F099 /* TDRouter.h */ = {isa = PBXFileReference; fileEncoding = 4; lastKnownFileType = sourcecode.c.h; path = TDRouter.h; sourceTree = "<group>"; };
		27C706441486BE7100F0F099 /* TDRouter.m */ = {isa = PBXFileReference; fileEncoding = 4; lastKnownFileType = sourcecode.c.objc; path = TDRouter.m; sourceTree = "<group>"; };
		27C706461487584300F0F099 /* TDURLProtocol.h */ = {isa = PBXFileReference; fileEncoding = 4; lastKnownFileType = sourcecode.c.h; path = TDURLProtocol.h; sourceTree = "<group>"; };
		27C706471487584300F0F099 /* TDURLProtocol.m */ = {isa = PBXFileReference; fileEncoding = 4; lastKnownFileType = sourcecode.c.objc; path = TDURLProtocol.m; sourceTree = "<group>"; };
		27C7064A1488311100F0F099 /* TDRouter_Tests.m */ = {isa = PBXFileReference; fileEncoding = 4; lastKnownFileType = sourcecode.c.objc; path = TDRouter_Tests.m; sourceTree = "<group>"; };
		27C7066F1488634300F0F099 /* AppKit.framework */ = {isa = PBXFileReference; lastKnownFileType = wrapper.framework; name = AppKit.framework; path = System/Library/Frameworks/AppKit.framework; sourceTree = SDKROOT; };
		27C70697148864BA00F0F099 /* Cocoa.framework */ = {isa = PBXFileReference; lastKnownFileType = wrapper.framework; name = Cocoa.framework; path = System/Library/Frameworks/Cocoa.framework; sourceTree = SDKROOT; };
		27C7069A148864BA00F0F099 /* AppKit.framework */ = {isa = PBXFileReference; lastKnownFileType = wrapper.framework; name = AppKit.framework; path = System/Library/Frameworks/AppKit.framework; sourceTree = SDKROOT; };
		27C7069B148864BA00F0F099 /* CoreData.framework */ = {isa = PBXFileReference; lastKnownFileType = wrapper.framework; name = CoreData.framework; path = System/Library/Frameworks/CoreData.framework; sourceTree = SDKROOT; };
		27C7069C148864BA00F0F099 /* Foundation.framework */ = {isa = PBXFileReference; lastKnownFileType = wrapper.framework; name = Foundation.framework; path = System/Library/Frameworks/Foundation.framework; sourceTree = SDKROOT; };
		27C90FC714F5B90E007C5E58 /* libTouchDB.a */ = {isa = PBXFileReference; explicitFileType = archive.ar; includeInIndex = 0; path = libTouchDB.a; sourceTree = BUILT_PRODUCTS_DIR; };
		27C90FFC14F6C9AB007C5E58 /* TouchServ.m */ = {isa = PBXFileReference; fileEncoding = 4; lastKnownFileType = sourcecode.c.objc; path = TouchServ.m; sourceTree = "<group>"; };
		27DB90D514DB249700FC7118 /* GTMNSData+zlib.h */ = {isa = PBXFileReference; fileEncoding = 4; lastKnownFileType = sourcecode.c.h; path = "GTMNSData+zlib.h"; sourceTree = "<group>"; };
		27DB90D614DB249700FC7118 /* GTMNSData+zlib.m */ = {isa = PBXFileReference; fileEncoding = 4; lastKnownFileType = sourcecode.c.objc; path = "GTMNSData+zlib.m"; sourceTree = "<group>"; };
		27DB90DA14DB24E800FC7118 /* GTMDefines.h */ = {isa = PBXFileReference; fileEncoding = 4; lastKnownFileType = sourcecode.c.h; path = GTMDefines.h; sourceTree = "<group>"; };
		27DB90DC14DB250500FC7118 /* libz.dylib */ = {isa = PBXFileReference; lastKnownFileType = "compiled.mach-o.dylib"; name = libz.dylib; path = usr/lib/libz.dylib; sourceTree = SDKROOT; };
		27DB90DE14DB4B0100FC7118 /* libz.dylib */ = {isa = PBXFileReference; lastKnownFileType = "compiled.mach-o.dylib"; name = libz.dylib; path = Platforms/iPhoneOS.platform/Developer/SDKs/iPhoneOS5.0.sdk/usr/lib/libz.dylib; sourceTree = DEVELOPER_DIR; };
		27E00C8D14EC2C74004BCBA9 /* SystemConfiguration.framework */ = {isa = PBXFileReference; lastKnownFileType = wrapper.framework; name = SystemConfiguration.framework; path = Platforms/iPhoneOS.platform/Developer/SDKs/iPhoneOS5.0.sdk/System/Library/Frameworks/SystemConfiguration.framework; sourceTree = DEVELOPER_DIR; };
		27E11F0C14ACFFC60006B340 /* TDHTTPServer.h */ = {isa = PBXFileReference; fileEncoding = 4; lastKnownFileType = sourcecode.c.h; path = TDHTTPServer.h; sourceTree = "<group>"; };
		27E11F0E14AD15940006B340 /* TDHTTPResponse.h */ = {isa = PBXFileReference; fileEncoding = 4; lastKnownFileType = sourcecode.c.h; path = TDHTTPResponse.h; sourceTree = "<group>"; };
		27E11F0F14AD15940006B340 /* TDHTTPResponse.m */ = {isa = PBXFileReference; fileEncoding = 4; lastKnownFileType = sourcecode.c.objc; path = TDHTTPResponse.m; sourceTree = "<group>"; };
		27EA34C3159BBBEC008D5CE5 /* TDAuthorizer.h */ = {isa = PBXFileReference; fileEncoding = 4; lastKnownFileType = sourcecode.c.h; path = TDAuthorizer.h; sourceTree = "<group>"; };
		27EA34C4159BBBEC008D5CE5 /* TDAuthorizer.m */ = {isa = PBXFileReference; fileEncoding = 4; lastKnownFileType = sourcecode.c.objc; path = TDAuthorizer.m; sourceTree = "<group>"; };
		27EA34C5159BBBEC008D5CE5 /* TDOAuth1Authorizer.h */ = {isa = PBXFileReference; fileEncoding = 4; lastKnownFileType = sourcecode.c.h; path = TDOAuth1Authorizer.h; sourceTree = "<group>"; };
		27EA34C6159BBBEC008D5CE5 /* TDOAuth1Authorizer.m */ = {isa = PBXFileReference; fileEncoding = 4; lastKnownFileType = sourcecode.c.objc; path = TDOAuth1Authorizer.m; sourceTree = "<group>"; };
		27F0744611CD4B6D00E9A2AB /* TDDatabase.h */ = {isa = PBXFileReference; fileEncoding = 4; lastKnownFileType = sourcecode.c.h; lineEnding = 0; path = TDDatabase.h; sourceTree = "<group>"; xcLanguageSpecificationIdentifier = xcode.lang.objcpp; };
		27F0744711CD4B6D00E9A2AB /* TDDatabase.m */ = {isa = PBXFileReference; fileEncoding = 4; lastKnownFileType = sourcecode.c.objc; lineEnding = 0; path = TDDatabase.m; sourceTree = "<group>"; xcLanguageSpecificationIdentifier = xcode.lang.objc; };
		27F0744911CD4BA000E9A2AB /* libsqlite3.dylib */ = {isa = PBXFileReference; lastKnownFileType = "compiled.mach-o.dylib"; name = libsqlite3.dylib; path = usr/lib/libsqlite3.dylib; sourceTree = SDKROOT; };
		27F0745C11CD50A600E9A2AB /* Foundation.framework */ = {isa = PBXFileReference; lastKnownFileType = wrapper.framework; name = Foundation.framework; path = System/Library/Frameworks/Foundation.framework; sourceTree = SDKROOT; };
		27F0746F11CD51A200E9A2AB /* FMDatabase.h */ = {isa = PBXFileReference; fileEncoding = 4; lastKnownFileType = sourcecode.c.h; path = FMDatabase.h; sourceTree = "<group>"; };
		27F0747011CD51A200E9A2AB /* FMDatabase.m */ = {isa = PBXFileReference; fileEncoding = 4; lastKnownFileType = sourcecode.c.objc; path = FMDatabase.m; sourceTree = "<group>"; };
		27F0747111CD51A200E9A2AB /* FMResultSet.h */ = {isa = PBXFileReference; fileEncoding = 4; lastKnownFileType = sourcecode.c.h; path = FMResultSet.h; sourceTree = "<group>"; };
		27F0747211CD51A200E9A2AB /* FMResultSet.m */ = {isa = PBXFileReference; fileEncoding = 4; lastKnownFileType = sourcecode.c.objc; path = FMResultSet.m; sourceTree = "<group>"; };
		27F0749B11CD5B4F00E9A2AB /* CollectionUtils.h */ = {isa = PBXFileReference; fileEncoding = 4; lastKnownFileType = sourcecode.c.h; path = CollectionUtils.h; sourceTree = "<group>"; };
		27F0749C11CD5B4F00E9A2AB /* CollectionUtils.m */ = {isa = PBXFileReference; fileEncoding = 4; lastKnownFileType = sourcecode.c.objc; path = CollectionUtils.m; sourceTree = "<group>"; };
		27F0749D11CD5B4F00E9A2AB /* Test.h */ = {isa = PBXFileReference; fileEncoding = 4; lastKnownFileType = sourcecode.c.h; path = Test.h; sourceTree = "<group>"; };
		27F0749E11CD5B4F00E9A2AB /* Test.m */ = {isa = PBXFileReference; fileEncoding = 4; lastKnownFileType = sourcecode.c.objc; path = Test.m; sourceTree = "<group>"; };
		27F074A911CD5D7A00E9A2AB /* TDBody.h */ = {isa = PBXFileReference; fileEncoding = 4; lastKnownFileType = sourcecode.c.h; path = TDBody.h; sourceTree = "<group>"; };
		27F074AA11CD5D7A00E9A2AB /* TDBody.m */ = {isa = PBXFileReference; fileEncoding = 4; lastKnownFileType = sourcecode.c.objc; path = TDBody.m; sourceTree = "<group>"; };
		27F074F811CDC71800E9A2AB /* MYUtilities_Debug.xcconfig */ = {isa = PBXFileReference; fileEncoding = 4; lastKnownFileType = text.xcconfig; path = MYUtilities_Debug.xcconfig; sourceTree = "<group>"; };
		27F074F911CDC71800E9A2AB /* MYUtilities_Release.xcconfig */ = {isa = PBXFileReference; fileEncoding = 4; lastKnownFileType = text.xcconfig; path = MYUtilities_Release.xcconfig; sourceTree = "<group>"; };
		27F074FA11CDC71800E9A2AB /* MYUtilities.xcconfig */ = {isa = PBXFileReference; fileEncoding = 4; lastKnownFileType = text.xcconfig; path = MYUtilities.xcconfig; sourceTree = "<group>"; };
		27F0751111CDC7F900E9A2AB /* Logging.h */ = {isa = PBXFileReference; fileEncoding = 4; lastKnownFileType = sourcecode.c.h; path = Logging.h; sourceTree = "<group>"; };
		27F0751211CDC7F900E9A2AB /* Logging.m */ = {isa = PBXFileReference; fileEncoding = 4; lastKnownFileType = sourcecode.c.objc; path = Logging.m; sourceTree = "<group>"; };
		27F0751611CDC80A00E9A2AB /* ExceptionUtils.h */ = {isa = PBXFileReference; fileEncoding = 4; lastKnownFileType = sourcecode.c.h; path = ExceptionUtils.h; sourceTree = "<group>"; };
		27F0751711CDC80A00E9A2AB /* ExceptionUtils.m */ = {isa = PBXFileReference; fileEncoding = 4; lastKnownFileType = sourcecode.c.objc; path = ExceptionUtils.m; sourceTree = "<group>"; };
		27F0C7791533BDD8004EBA89 /* TDAttachment.h */ = {isa = PBXFileReference; fileEncoding = 4; lastKnownFileType = sourcecode.c.h; path = TDAttachment.h; sourceTree = "<group>"; };
		27F0C77A1533BDD8004EBA89 /* TDAttachment.m */ = {isa = PBXFileReference; fileEncoding = 4; lastKnownFileType = sourcecode.c.objc; path = TDAttachment.m; sourceTree = "<group>"; };
		27F0C77B1533BDD8004EBA89 /* TDCanonicalJSON.h */ = {isa = PBXFileReference; fileEncoding = 4; lastKnownFileType = sourcecode.c.h; path = TDCanonicalJSON.h; sourceTree = "<group>"; };
		27F0C77C1533BDD8004EBA89 /* TDCanonicalJSON.m */ = {isa = PBXFileReference; fileEncoding = 4; lastKnownFileType = sourcecode.c.objc; path = TDCanonicalJSON.m; sourceTree = "<group>"; };
		27F0C77D1533BDD8004EBA89 /* TDStatus.h */ = {isa = PBXFileReference; fileEncoding = 4; lastKnownFileType = sourcecode.c.h; path = TDStatus.h; sourceTree = "<group>"; };
		27F0C77E1533BDD8004EBA89 /* TDStatus.m */ = {isa = PBXFileReference; fileEncoding = 4; lastKnownFileType = sourcecode.c.objc; path = TDStatus.m; sourceTree = "<group>"; };
		8DD76F6C0486A84900D96B5E /* TouchDB */ = {isa = PBXFileReference; explicitFileType = "compiled.mach-o.executable"; includeInIndex = 0; path = TouchDB; sourceTree = BUILT_PRODUCTS_DIR; };
		DA023B6414BCA94C008184BB /* libTouchDBListener.a */ = {isa = PBXFileReference; explicitFileType = archive.ar; includeInIndex = 0; path = libTouchDBListener.a; sourceTree = BUILT_PRODUCTS_DIR; };
		DA147C3614BCAC3B0052DA4D /* TouchDBListener.framework */ = {isa = PBXFileReference; explicitFileType = wrapper.cfbundle; includeInIndex = 0; path = TouchDBListener.framework; sourceTree = BUILT_PRODUCTS_DIR; };
		DA147C3A14BCAC780052DA4D /* MobileCoreServices.framework */ = {isa = PBXFileReference; lastKnownFileType = wrapper.framework; name = MobileCoreServices.framework; path = Platforms/iPhoneOS.platform/Developer/SDKs/iPhoneOS5.0.sdk/System/Library/Frameworks/MobileCoreServices.framework; sourceTree = DEVELOPER_DIR; };
		DA147C3B14BCAC780052DA4D /* Security.framework */ = {isa = PBXFileReference; lastKnownFileType = wrapper.framework; name = Security.framework; path = Platforms/iPhoneOS.platform/Developer/SDKs/iPhoneOS5.0.sdk/System/Library/Frameworks/Security.framework; sourceTree = DEVELOPER_DIR; };
/* End PBXFileReference section */

/* Begin PBXFrameworksBuildPhase section */
		270B3DE61489359000E0A926 /* Frameworks */ = {
			isa = PBXFrameworksBuildPhase;
			buildActionMask = 2147483647;
			files = (
				278E4DC11561947500DDCEF9 /* CoreServices.framework in Frameworks */,
				27C90FC814F5BA06007C5E58 /* libTouchDB.a in Frameworks */,
				27103F8814EA076600DF7209 /* SystemConfiguration.framework in Frameworks */,
				27DB90DD14DB250500FC7118 /* libz.dylib in Frameworks */,
				270B3E1E1489385C00E0A926 /* Foundation.framework in Frameworks */,
				270B3E1D1489384700E0A926 /* libsqlite3.dylib in Frameworks */,
			);
			runOnlyForDeploymentPostprocessing = 0;
		};
		270B3DF71489359000E0A926 /* Frameworks */ = {
			isa = PBXFrameworksBuildPhase;
			buildActionMask = 2147483647;
			files = (
				270B3DFD1489359000E0A926 /* SenTestingKit.framework in Frameworks */,
				270B3DFE1489359000E0A926 /* Cocoa.framework in Frameworks */,
				270B3E011489359000E0A926 /* TouchDB.framework in Frameworks */,
			);
			runOnlyForDeploymentPostprocessing = 0;
		};
		270FE0C514C5008C005FF647 /* Frameworks */ = {
			isa = PBXFrameworksBuildPhase;
			buildActionMask = 2147483647;
			files = (
				270FE0D514C50134005FF647 /* TouchDB.framework in Frameworks */,
				270FE0D614C50134005FF647 /* TouchDBListener.framework in Frameworks */,
				270FE0CA14C5008C005FF647 /* Foundation.framework in Frameworks */,
			);
			runOnlyForDeploymentPostprocessing = 0;
		};
		275315D114ACF0A10065964D /* Frameworks */ = {
			isa = PBXFrameworksBuildPhase;
			buildActionMask = 2147483647;
			files = (
				275315FC14ACF83C0065964D /* TouchDB.framework in Frameworks */,
				275315F814ACF2500065964D /* CoreServices.framework in Frameworks */,
				275315F314ACF1C20065964D /* Foundation.framework in Frameworks */,
				275315F514ACF1CC0065964D /* Security.framework in Frameworks */,
			);
			runOnlyForDeploymentPostprocessing = 0;
		};
		27731F1D1495CFEF00815D67 /* Frameworks */ = {
			isa = PBXFrameworksBuildPhase;
			buildActionMask = 2147483647;
			files = (
				278E4DC715619FC400DDCEF9 /* CFNetwork.framework in Frameworks */,
				27E00C8F14EC2CAB004BCBA9 /* SystemConfiguration.framework in Frameworks */,
				27DB90E014DB4B0A00FC7118 /* libz.dylib in Frameworks */,
				27731F1E1495CFEF00815D67 /* libTouchDB.a in Frameworks */,
				27731F1F1495CFEF00815D67 /* libsqlite3.dylib in Frameworks */,
				27731F201495CFEF00815D67 /* UIKit.framework in Frameworks */,
				27731F211495CFEF00815D67 /* Foundation.framework in Frameworks */,
				27731F221495CFEF00815D67 /* CoreGraphics.framework in Frameworks */,
			);
			runOnlyForDeploymentPostprocessing = 0;
		};
		27B0B7A61492B83B00A817AD /* Frameworks */ = {
			isa = PBXFrameworksBuildPhase;
			buildActionMask = 2147483647;
			files = (
				27B0B7AA1492B83B00A817AD /* Foundation.framework in Frameworks */,
			);
			runOnlyForDeploymentPostprocessing = 0;
		};
		27B0B7B21492B83B00A817AD /* Frameworks */ = {
			isa = PBXFrameworksBuildPhase;
			buildActionMask = 2147483647;
			files = (
				27B0B7B71492B83C00A817AD /* SenTestingKit.framework in Frameworks */,
				27B0B7B91492B83C00A817AD /* UIKit.framework in Frameworks */,
				27B0B7BA1492B83C00A817AD /* Foundation.framework in Frameworks */,
				27B0B7BD1492B83C00A817AD /* libTouchDB.a in Frameworks */,
			);
			runOnlyForDeploymentPostprocessing = 0;
		};
		27B0B7E41492BB6B00A817AD /* Frameworks */ = {
			isa = PBXFrameworksBuildPhase;
			buildActionMask = 2147483647;
			files = (
				27B0B7F91492BC8100A817AD /* libsqlite3.dylib in Frameworks */,
				27B0B7F71492BC7A00A817AD /* Foundation.framework in Frameworks */,
			);
			runOnlyForDeploymentPostprocessing = 0;
		};
		27C90FC114F5B90E007C5E58 /* Frameworks */ = {
			isa = PBXFrameworksBuildPhase;
			buildActionMask = 2147483647;
			files = (
			);
			runOnlyForDeploymentPostprocessing = 0;
		};
		8DD76F660486A84900D96B5E /* Frameworks */ = {
			isa = PBXFrameworksBuildPhase;
			buildActionMask = 2147483647;
			files = (
				27F0744A11CD4BA000E9A2AB /* libsqlite3.dylib in Frameworks */,
				27F0745D11CD50A600E9A2AB /* Foundation.framework in Frameworks */,
				27C706701488634300F0F099 /* AppKit.framework in Frameworks */,
			);
			runOnlyForDeploymentPostprocessing = 0;
		};
		DA023B4514BCA94C008184BB /* Frameworks */ = {
			isa = PBXFrameworksBuildPhase;
			buildActionMask = 2147483647;
			files = (
				DA023B4614BCA94C008184BB /* Foundation.framework in Frameworks */,
			);
			runOnlyForDeploymentPostprocessing = 0;
		};
		DA147C2314BCAC3B0052DA4D /* Frameworks */ = {
			isa = PBXFrameworksBuildPhase;
			buildActionMask = 2147483647;
			files = (
				DA147C3C14BCAC780052DA4D /* MobileCoreServices.framework in Frameworks */,
				DA147C3D14BCAC780052DA4D /* Security.framework in Frameworks */,
				DA147C2514BCAC3B0052DA4D /* Foundation.framework in Frameworks */,
			);
			runOnlyForDeploymentPostprocessing = 0;
		};
/* End PBXFrameworksBuildPhase section */

/* Begin PBXGroup section */
		08FB7794FE84155DC02AAC07 /* CouchLite */ = {
			isa = PBXGroup;
			children = (
				270B3E28148940C000E0A926 /* README.md */,
				08FB7795FE84155DC02AAC07 /* Source */,
				275315D714ACF0A20065964D /* Listener */,
				2753154D14ACEF350065964D /* vendor */,
				27C70696148864BA00F0F099 /* Frameworks */,
				1AB674ADFE9D54B511CA2CBB /* Products */,
			);
			name = CouchLite;
			sourceTree = "<group>";
		};
		08FB7795FE84155DC02AAC07 /* Source */ = {
			isa = PBXGroup;
			children = (
<<<<<<< HEAD
				27F0744611CD4B6D00E9A2AB /* TDDatabase.h */,
				27F0744711CD4B6D00E9A2AB /* TDDatabase.m */,
				2711CDFC14C7590A00505D55 /* TDDatabase+Attachments.h */,
				274C391B149FAE0000A5E89B /* TDDatabase+Attachments.m */,
				2711CDFF14C7595900505D55 /* TDDatabase+Insertion.h */,
				27AA409A14AA86AD00E2A5FF /* TDDatabase+Insertion.m */,
				2711CE0214C759BD00505D55 /* TDDatabase+Replication.h */,
				27AA40A014AA8A6600E2A5FF /* TDDatabase+Replication.m */,
				2773ADC514BD1EB80027A292 /* TDDatabase+LocalDocs.h */,
				2773ADC614BD1EB80027A292 /* TDDatabase+LocalDocs.m */,
				2751D4E2151BAE7000F7FD57 /* TDDatabaseManager.h */,
				2751D4E3151BAE7000F7FD57 /* TDDatabaseManager.m */,
				279EB2CC149140DE00E74185 /* TDView.h */,
				279EB2CD149140DE00E74185 /* TDView.m */,
				27F0C7791533BDD8004EBA89 /* TDAttachment.h */,
				27F0C77A1533BDD8004EBA89 /* TDAttachment.m */,
				27F074A911CD5D7A00E9A2AB /* TDBody.h */,
				27F074AA11CD5D7A00E9A2AB /* TDBody.m */,
				270B3E3714898DF200E0A926 /* TDRevision.h */,
				270B3E3814898DF200E0A926 /* TDRevision.m */,
				27C706401486BBD500F0F099 /* TDServer.h */,
				27C706411486BBD500F0F099 /* TDServer.m */,
				27731EFD1493FA3100815D67 /* TDBlobStore.h */,
				27731EFE1493FA3100815D67 /* TDBlobStore.m */,
=======
				270DC1A415ADE195002A2AF4 /* Database */,
>>>>>>> 530bbff2
				279EB2D7149192C700E74185 /* Router */,
				27821BB4148E7D590099B373 /* Replicator */,
				27E2E62E159A26A1005B9234 /* Networking */,
				279EB2D8149192DF00E74185 /* Support */,
				2713789014BCCA7B0058C5CD /* Tests */,
			);
			path = Source;
			sourceTree = "<group>";
		};
		1AB674ADFE9D54B511CA2CBB /* Products */ = {
			isa = PBXGroup;
			children = (
				8DD76F6C0486A84900D96B5E /* TouchDB */,
				270B3DEA1489359000E0A926 /* TouchDB.framework */,
				270B3DFB1489359000E0A926 /* TouchDBTests.octest */,
				27B0B7A91492B83B00A817AD /* libTouchDB.a */,
				27B0B7B61492B83B00A817AD /* TouchDBiOSTests.octest */,
				27B0B7E71492BB6B00A817AD /* TouchDB.framework */,
				27731F2A1495CFEF00815D67 /* TouchDB Empty App.app */,
				275315D514ACF0A10065964D /* TouchDBListener.framework */,
				DA023B6414BCA94C008184BB /* libTouchDBListener.a */,
				DA147C3614BCAC3B0052DA4D /* TouchDBListener.framework */,
				270FE0C814C5008C005FF647 /* TouchServ */,
				27C90FC714F5B90E007C5E58 /* libTouchDB.a */,
			);
			name = Products;
			sourceTree = "<group>";
		};
		270DC1A415ADE195002A2AF4 /* Database */ = {
			isa = PBXGroup;
			children = (
				27F0744611CD4B6D00E9A2AB /* TDDatabase.h */,
				27F0744711CD4B6D00E9A2AB /* TDDatabase.m */,
				2711CDFC14C7590A00505D55 /* TDDatabase+Attachments.h */,
				274C391B149FAE0000A5E89B /* TDDatabase+Attachments.m */,
				2711CDFF14C7595900505D55 /* TDDatabase+Insertion.h */,
				27AA409A14AA86AD00E2A5FF /* TDDatabase+Insertion.m */,
				2711CE0214C759BD00505D55 /* TDDatabase+Replication.h */,
				27AA40A014AA8A6600E2A5FF /* TDDatabase+Replication.m */,
				2773ADC514BD1EB80027A292 /* TDDatabase+LocalDocs.h */,
				2773ADC614BD1EB80027A292 /* TDDatabase+LocalDocs.m */,
				2751D4E2151BAE7000F7FD57 /* TDDatabaseManager.h */,
				2751D4E3151BAE7000F7FD57 /* TDDatabaseManager.m */,
				279EB2CC149140DE00E74185 /* TDView.h */,
				279EB2CD149140DE00E74185 /* TDView.m */,
				27F074A911CD5D7A00E9A2AB /* TDBody.h */,
				27F074AA11CD5D7A00E9A2AB /* TDBody.m */,
				270B3E3714898DF200E0A926 /* TDRevision.h */,
				270B3E3814898DF200E0A926 /* TDRevision.m */,
				27A7209E152B959100C0A0E8 /* TDAttachment.h */,
				27A7209F152B959100C0A0E8 /* TDAttachment.m */,
				27C706401486BBD500F0F099 /* TDServer.h */,
				27C706411486BBD500F0F099 /* TDServer.m */,
				27731EFD1493FA3100815D67 /* TDBlobStore.h */,
				27731EFE1493FA3100815D67 /* TDBlobStore.m */,
			);
			name = Database;
			sourceTree = "<group>";
		};
		2713789014BCCA7B0058C5CD /* Tests */ = {
			isa = PBXGroup;
			children = (
				27821BB9148FF56C0099B373 /* TDDatabase_Tests.m */,
				27B0B77F1491E73400A817AD /* TDView_Tests.m */,
				27C7064A1488311100F0F099 /* TDRouter_Tests.m */,
				27821BBB149001B20099B373 /* TDReplicator_Tests.m */,
				279CE40414D88031009F3FA6 /* TDBlobStore_Tests.m */,
				278E4DC2156194F000DDCEF9 /* TDChangeTracker_Tests.m */,
			);
			name = Tests;
			sourceTree = "<group>";
		};
		2753154D14ACEF350065964D /* vendor */ = {
			isa = PBXGroup;
			children = (
				27F0746C11CD51A200E9A2AB /* FMDB */,
				27F0749A11CD5B1200E9A2AB /* MYUtilities */,
				2753154E14ACEF5C0065964D /* CocoaHTTPServer */,
				27DB90D414DB249700FC7118 /* google-toolbox-for-mac */,
				2783A00B156C39E300DC8692 /* oauthconsumer */,
			);
			path = vendor;
			sourceTree = "<group>";
		};
		2753154E14ACEF5C0065964D /* CocoaHTTPServer */ = {
			isa = PBXGroup;
			children = (
				2753154F14ACEFC90065964D /* Core */,
			);
			path = CocoaHTTPServer;
			sourceTree = "<group>";
		};
		2753154F14ACEFC90065964D /* Core */ = {
			isa = PBXGroup;
			children = (
				2753155014ACEFC90065964D /* Categories */,
				2753155714ACEFC90065964D /* HTTPAuthenticationRequest.h */,
				2753155814ACEFC90065964D /* HTTPAuthenticationRequest.m */,
				2753155914ACEFC90065964D /* HTTPConnection.h */,
				2753155A14ACEFC90065964D /* HTTPConnection.m */,
				2753155B14ACEFC90065964D /* HTTPLogging.h */,
				2753155C14ACEFC90065964D /* HTTPMessage.h */,
				2753155D14ACEFC90065964D /* HTTPMessage.m */,
				2753155E14ACEFC90065964D /* HTTPResponse.h */,
				2753155F14ACEFC90065964D /* HTTPServer.h */,
				2753156014ACEFC90065964D /* HTTPServer.m */,
				2753156114ACEFC90065964D /* Responses */,
				2753156C14ACEFC90065964D /* WebSocket.h */,
				2753156D14ACEFC90065964D /* WebSocket.m */,
				275315A614ACF00B0065964D /* CocoaAsyncSocket */,
				275315AF14ACF0330065964D /* CocoaLumberjack */,
			);
			path = Core;
			sourceTree = "<group>";
		};
		2753155014ACEFC90065964D /* Categories */ = {
			isa = PBXGroup;
			children = (
				2753155114ACEFC90065964D /* DDData.h */,
				2753155214ACEFC90065964D /* DDData.m */,
				2753155314ACEFC90065964D /* DDNumber.h */,
				2753155414ACEFC90065964D /* DDNumber.m */,
				2753155514ACEFC90065964D /* DDRange.h */,
				2753155614ACEFC90065964D /* DDRange.m */,
			);
			path = Categories;
			sourceTree = "<group>";
		};
		2753156114ACEFC90065964D /* Responses */ = {
			isa = PBXGroup;
			children = (
				2753156214ACEFC90065964D /* HTTPAsyncFileResponse.h */,
				2753156314ACEFC90065964D /* HTTPAsyncFileResponse.m */,
				2753156414ACEFC90065964D /* HTTPDataResponse.h */,
				2753156514ACEFC90065964D /* HTTPDataResponse.m */,
				2753156614ACEFC90065964D /* HTTPDynamicFileResponse.h */,
				2753156714ACEFC90065964D /* HTTPDynamicFileResponse.m */,
				2753156814ACEFC90065964D /* HTTPFileResponse.h */,
				2753156914ACEFC90065964D /* HTTPFileResponse.m */,
				2753156A14ACEFC90065964D /* HTTPRedirectResponse.h */,
				2753156B14ACEFC90065964D /* HTTPRedirectResponse.m */,
			);
			path = Responses;
			sourceTree = "<group>";
		};
		275315A614ACF00B0065964D /* CocoaAsyncSocket */ = {
			isa = PBXGroup;
			children = (
				275315A814ACF00B0065964D /* GCDAsyncSocket.h */,
				275315A914ACF00B0065964D /* GCDAsyncSocket.m */,
			);
			name = CocoaAsyncSocket;
			path = vendor/CocoaHTTPServer/Vendor/CocoaAsyncSocket;
			sourceTree = SOURCE_ROOT;
		};
		275315AF14ACF0330065964D /* CocoaLumberjack */ = {
			isa = PBXGroup;
			children = (
				275315B014ACF0330065964D /* About.txt */,
				275315B114ACF0330065964D /* DDAbstractDatabaseLogger.h */,
				275315B214ACF0330065964D /* DDAbstractDatabaseLogger.m */,
				275315B314ACF0330065964D /* DDASLLogger.h */,
				275315B414ACF0330065964D /* DDASLLogger.m */,
				275315B514ACF0330065964D /* DDFileLogger.h */,
				275315B614ACF0330065964D /* DDFileLogger.m */,
				275315B714ACF0330065964D /* DDLog.h */,
				275315B814ACF0330065964D /* DDLog.m */,
				275315B914ACF0330065964D /* DDTTYLogger.h */,
				275315BA14ACF0330065964D /* DDTTYLogger.m */,
			);
			name = CocoaLumberjack;
			path = vendor/CocoaHTTPServer/Vendor/CocoaLumberjack;
			sourceTree = SOURCE_ROOT;
		};
		275315D714ACF0A20065964D /* Listener */ = {
			isa = PBXGroup;
			children = (
				275315DE14ACF0A20065964D /* TDListener.h */,
				275315DF14ACF0A20065964D /* TDListener.m */,
				27E11F0C14ACFFC60006B340 /* TDHTTPServer.h */,
				2753160A14ACFC2A0065964D /* TDHTTPConnection.h */,
				2753160B14ACFC2A0065964D /* TDHTTPConnection.m */,
				27E11F0E14AD15940006B340 /* TDHTTPResponse.h */,
				27E11F0F14AD15940006B340 /* TDHTTPResponse.m */,
				27C90FFC14F6C9AB007C5E58 /* TouchServ.m */,
				275315D814ACF0A20065964D /* Supporting Files */,
			);
			path = Listener;
			sourceTree = "<group>";
		};
		275315D814ACF0A20065964D /* Supporting Files */ = {
			isa = PBXGroup;
			children = (
				275315D914ACF0A20065964D /* TouchDBListener-Info.plist */,
				275315DA14ACF0A20065964D /* InfoPlist.strings */,
				275315FA14ACF7FF0065964D /* TouchDBListener.exp */,
			);
			name = "Supporting Files";
			sourceTree = "<group>";
		};
		27821BB4148E7D590099B373 /* Replicator */ = {
			isa = PBXGroup;
			children = (
				27821BB5148E7D6F0099B373 /* TDReplicator.h */,
				27821BB6148E7D6F0099B373 /* TDReplicator.m */,
				270B3E291489581E00E0A926 /* TDPuller.h */,
				270B3E2A1489581E00E0A926 /* TDPuller.m */,
				270B3E3C148D7F0000E0A926 /* TDPusher.h */,
				270B3E3D148D7F0000E0A926 /* TDPusher.m */,
				27ADC077152502EE001ABC1D /* TDMultipartDocumentReader.h */,
				27ADC078152502EE001ABC1D /* TDMultipartDocumentReader.m */,
				279CE40814D8AA23009F3FA6 /* TDMultipartDownloader.h */,
				279CE40914D8AA23009F3FA6 /* TDMultipartDownloader.m */,
				27C5305214DF3A050078F886 /* TDMultipartUploader.h */,
				27C5305314DF3A050078F886 /* TDMultipartUploader.m */,
				27C40C7714EC58BC00994283 /* TDReplicatorManager.h */,
				27C40C7814EC58BC00994283 /* TDReplicatorManager.m */,
				27B0B78F149290AB00A817AD /* ChangeTracker */,
			);
			name = Replicator;
			sourceTree = "<group>";
		};
		2783A00B156C39E300DC8692 /* oauthconsumer */ = {
			isa = PBXGroup;
			children = (
				2783A00C156C39E300DC8692 /* Categories */,
				2783A01E156C39E300DC8692 /* OAConsumer.h */,
				2783A01F156C39E300DC8692 /* OAConsumer.m */,
				2783A024156C39E300DC8692 /* OAMutableURLRequest.h */,
				2783A025156C39E300DC8692 /* OAMutableURLRequest.m */,
				2783A026156C39E300DC8692 /* OAPlaintextSignatureProvider.h */,
				2783A027156C39E300DC8692 /* OAPlaintextSignatureProvider.m */,
				2783A02A156C39E300DC8692 /* OARequestParameter.h */,
				2783A02B156C39E300DC8692 /* OARequestParameter.m */,
				2783A02E156C39E300DC8692 /* OASignatureProviding.h */,
				2783A030156C39E300DC8692 /* OAToken.h */,
				2783A031156C39E300DC8692 /* OAToken.m */,
			);
			path = oauthconsumer;
			sourceTree = "<group>";
		};
		2783A00C156C39E300DC8692 /* Categories */ = {
			isa = PBXGroup;
			children = (
				2783A00D156C39E300DC8692 /* NSMutableURLRequest+Parameters.h */,
				2783A00E156C39E300DC8692 /* NSMutableURLRequest+Parameters.m */,
				2783A00F156C39E300DC8692 /* NSString+URLEncoding.h */,
				2783A010156C39E300DC8692 /* NSString+URLEncoding.m */,
			);
			path = Categories;
			sourceTree = "<group>";
		};
		279EB2D7149192C700E74185 /* Router */ = {
			isa = PBXGroup;
			children = (
				27C706431486BE7100F0F099 /* TDRouter.h */,
				27C706441486BE7100F0F099 /* TDRouter.m */,
				2700BC5B14B64AA600B5B297 /* TDRouter+Handlers.m */,
				27C706461487584300F0F099 /* TDURLProtocol.h */,
				27C706471487584300F0F099 /* TDURLProtocol.m */,
			);
			name = Router;
			sourceTree = "<group>";
		};
		279EB2D8149192DF00E74185 /* Support */ = {
			isa = PBXGroup;
			children = (
				27F0C77D1533BDD8004EBA89 /* TDStatus.h */,
				27F0C77E1533BDD8004EBA89 /* TDStatus.m */,
				279EB2D01491442500E74185 /* TDInternal.h */,
				272B85121523691700A90CB2 /* TDJSON.h */,
				272B85131523691700A90CB2 /* TDJSON.m */,
				27F0C77B1533BDD8004EBA89 /* TDCanonicalJSON.h */,
				27F0C77C1533BDD8004EBA89 /* TDCanonicalJSON.m */,
				27B0B79C1492932700A817AD /* TDBase64.h */,
				27B0B79D1492932700A817AD /* TDBase64.m */,
				279EB2D91491C34300E74185 /* TDCollateJSON.h */,
				279EB2DA1491C34300E74185 /* TDCollateJSON.m */,
				279906EC149ABFC1003D4338 /* TDBatcher.h */,
				279906ED149ABFC2003D4338 /* TDBatcher.m */,
				27EA34C3159BBBEC008D5CE5 /* TDAuthorizer.h */,
				27EA34C4159BBBEC008D5CE5 /* TDAuthorizer.m */,
				27EA34C5159BBBEC008D5CE5 /* TDOAuth1Authorizer.h */,
				27EA34C6159BBBEC008D5CE5 /* TDOAuth1Authorizer.m */,
				279C7E2C14F424090004A1E8 /* TDSequenceMap.h */,
				279C7E2D14F424090004A1E8 /* TDSequenceMap.m */,
				27A073EA14C0BB6200F52FE7 /* TDMisc.h */,
				27A073EB14C0BB6200F52FE7 /* TDMisc.m */,
				270B3DEE1489359000E0A926 /* TouchDB-Info.plist */,
				270B3E1F148938D800E0A926 /* TouchDB.h */,
				27821BBD14906FB50099B373 /* TouchDBPrefix.h */,
				27821BBF149078C70099B373 /* TouchDB.exp */,
			);
			name = Support;
			sourceTree = "<group>";
		};
		27B0B78F149290AB00A817AD /* ChangeTracker */ = {
			isa = PBXGroup;
			children = (
				27B0B790149290AB00A817AD /* TDChangeTracker.h */,
				27B0B791149290AB00A817AD /* TDChangeTracker.m */,
				27B0B792149290AB00A817AD /* TDConnectionChangeTracker.h */,
				27B0B793149290AB00A817AD /* TDConnectionChangeTracker.m */,
			);
			path = ChangeTracker;
			sourceTree = "<group>";
		};
		27C70696148864BA00F0F099 /* Frameworks */ = {
			isa = PBXGroup;
			children = (
				278E4DC615619FC400DDCEF9 /* CFNetwork.framework */,
				27C7066F1488634300F0F099 /* AppKit.framework */,
				27F0745C11CD50A600E9A2AB /* Foundation.framework */,
				27C70697148864BA00F0F099 /* Cocoa.framework */,
				27F0744911CD4BA000E9A2AB /* libsqlite3.dylib */,
				270B3DFC1489359000E0A926 /* SenTestingKit.framework */,
				27B0B7B81492B83C00A817AD /* UIKit.framework */,
				27B0B7E81492BB6B00A817AD /* CoreFoundation.framework */,
				27B0B80F1492C16300A817AD /* CoreGraphics.framework */,
				27C70699148864BA00F0F099 /* Other Frameworks */,
				27B0B7F81492BC8000A817AD /* libsqlite3.dylib */,
				27DB90DC14DB250500FC7118 /* libz.dylib */,
				27DB90DE14DB4B0100FC7118 /* libz.dylib */,
				27B0B7F61492BC7A00A817AD /* Foundation.framework */,
				275315F714ACF2500065964D /* CoreServices.framework */,
				275315F414ACF1CC0065964D /* Security.framework */,
				DA147C3A14BCAC780052DA4D /* MobileCoreServices.framework */,
				DA147C3B14BCAC780052DA4D /* Security.framework */,
				275315F714ACF2500065964D /* CoreServices.framework */,
				275315F414ACF1CC0065964D /* Security.framework */,
				27103F8714EA076600DF7209 /* SystemConfiguration.framework */,
				27E00C8D14EC2C74004BCBA9 /* SystemConfiguration.framework */,
			);
			name = Frameworks;
			sourceTree = "<group>";
		};
		27C70699148864BA00F0F099 /* Other Frameworks */ = {
			isa = PBXGroup;
			children = (
				27C7069A148864BA00F0F099 /* AppKit.framework */,
				27C7069B148864BA00F0F099 /* CoreData.framework */,
				27C7069C148864BA00F0F099 /* Foundation.framework */,
			);
			name = "Other Frameworks";
			sourceTree = "<group>";
		};
		27DB90D414DB249700FC7118 /* google-toolbox-for-mac */ = {
			isa = PBXGroup;
			children = (
				27DB90DA14DB24E800FC7118 /* GTMDefines.h */,
				27DB90D514DB249700FC7118 /* GTMNSData+zlib.h */,
				27DB90D614DB249700FC7118 /* GTMNSData+zlib.m */,
			);
			path = "google-toolbox-for-mac";
			sourceTree = "<group>";
		};
		27E2E62E159A26A1005B9234 /* Networking */ = {
			isa = PBXGroup;
			children = (
				279906E1149A65B7003D4338 /* TDRemoteRequest.h */,
				279906E2149A65B8003D4338 /* TDRemoteRequest.m */,
				279CE3FE14D749A7009F3FA6 /* TDMultipartReader.h */,
				279CE3FF14D749A7009F3FA6 /* TDMultipartReader.m */,
				2766EFFB14DC7B37009ECCA8 /* TDMultiStreamWriter.h */,
				2766EFFC14DC7B37009ECCA8 /* TDMultiStreamWriter.m */,
				2766EFF614DB7F9F009ECCA8 /* TDMultipartWriter.h */,
				2766EFF714DB7F9F009ECCA8 /* TDMultipartWriter.m */,
				27103F8114E9CE4400DF7209 /* TDReachability.h */,
				27103F8214E9CE4400DF7209 /* TDReachability.m */,
			);
			name = Networking;
			sourceTree = "<group>";
		};
		27F0746C11CD51A200E9A2AB /* FMDB */ = {
			isa = PBXGroup;
			children = (
				27F0746F11CD51A200E9A2AB /* FMDatabase.h */,
				27F0747011CD51A200E9A2AB /* FMDatabase.m */,
				27A82E3414A1145000C0B850 /* FMDatabaseAdditions.h */,
				27A82E3514A1145000C0B850 /* FMDatabaseAdditions.m */,
				27F0747111CD51A200E9A2AB /* FMResultSet.h */,
				27F0747211CD51A200E9A2AB /* FMResultSet.m */,
			);
			name = FMDB;
			path = vendor/fmdb/src;
			sourceTree = SOURCE_ROOT;
		};
		27F0749A11CD5B1200E9A2AB /* MYUtilities */ = {
			isa = PBXGroup;
			children = (
				27F0751611CDC80A00E9A2AB /* ExceptionUtils.h */,
				27F0751711CDC80A00E9A2AB /* ExceptionUtils.m */,
				27F0751111CDC7F900E9A2AB /* Logging.h */,
				27F0751211CDC7F900E9A2AB /* Logging.m */,
				27F074F811CDC71800E9A2AB /* MYUtilities_Debug.xcconfig */,
				27F074F911CDC71800E9A2AB /* MYUtilities_Release.xcconfig */,
				27F074FA11CDC71800E9A2AB /* MYUtilities.xcconfig */,
				27F0749B11CD5B4F00E9A2AB /* CollectionUtils.h */,
				27F0749C11CD5B4F00E9A2AB /* CollectionUtils.m */,
				27F0749D11CD5B4F00E9A2AB /* Test.h */,
				27F0749E11CD5B4F00E9A2AB /* Test.m */,
				279CE3B614D4A885009F3FA6 /* MYBlockUtils.h */,
				279CE3B714D4A885009F3FA6 /* MYBlockUtils.m */,
				27108CDE15128EA500E5B92C /* MYURLHandler.h */,
				27108CDF15128EA500E5B92C /* MYURLHandler.m */,
				270BDD341563338B007D52F6 /* MYURLUtils.h */,
				270BDD351563338B007D52F6 /* MYURLUtils.m */,
			);
			path = MYUtilities;
			sourceTree = "<group>";
		};
/* End PBXGroup section */

/* Begin PBXHeadersBuildPhase section */
		270B3DE71489359000E0A926 /* Headers */ = {
			isa = PBXHeadersBuildPhase;
			buildActionMask = 2147483647;
			files = (
				270B3E231489392100E0A926 /* TDBody.h in Headers */,
				270B3E221489391E00E0A926 /* TDDatabase.h in Headers */,
				2711CDFD14C7590A00505D55 /* TDDatabase+Attachments.h in Headers */,
				2711CE0014C7595900505D55 /* TDDatabase+Insertion.h in Headers */,
				2773ADC714BD1EB80027A292 /* TDDatabase+LocalDocs.h in Headers */,
				2711CE0314C759BD00505D55 /* TDDatabase+Replication.h in Headers */,
				270B3E2B1489581E00E0A926 /* TDPuller.h in Headers */,
				270B3E3E148D7F0000E0A926 /* TDPusher.h in Headers */,
				27821BB7148E7D6F0099B373 /* TDReplicator.h in Headers */,
				270B3E3914898DF200E0A926 /* TDRevision.h in Headers */,
				270B3E251489392C00E0A926 /* TDRouter.h in Headers */,
				270B3E241489392600E0A926 /* TDServer.h in Headers */,
				270B3E211489390F00E0A926 /* TDURLProtocol.h in Headers */,
				279EB2CE149140DE00E74185 /* TDView.h in Headers */,
				270B3E201489390000E0A926 /* TouchDB.h in Headers */,
				27821BBE14906FB60099B373 /* TouchDBPrefix.h in Headers */,
				279EB2D11491442500E74185 /* TDInternal.h in Headers */,
				279EB2DB1491C34300E74185 /* TDCollateJSON.h in Headers */,
				27B0B796149290AB00A817AD /* TDChangeTracker.h in Headers */,
				27B0B798149290AB00A817AD /* TDConnectionChangeTracker.h in Headers */,
				27B0B79E1492932800A817AD /* TDBase64.h in Headers */,
				27731EFF1493FA3100815D67 /* TDBlobStore.h in Headers */,
				279906E3149A65B8003D4338 /* TDRemoteRequest.h in Headers */,
				279906EE149ABFC2003D4338 /* TDBatcher.h in Headers */,
				27A82E3614A1145000C0B850 /* FMDatabaseAdditions.h in Headers */,
				2753156E14ACEFC90065964D /* DDData.h in Headers */,
				2753157214ACEFC90065964D /* DDNumber.h in Headers */,
				2753157614ACEFC90065964D /* DDRange.h in Headers */,
				2753157A14ACEFC90065964D /* HTTPAuthenticationRequest.h in Headers */,
				2753157E14ACEFC90065964D /* HTTPConnection.h in Headers */,
				2753158214ACEFC90065964D /* HTTPLogging.h in Headers */,
				2753158414ACEFC90065964D /* HTTPMessage.h in Headers */,
				2753158814ACEFC90065964D /* HTTPResponse.h in Headers */,
				2753158A14ACEFC90065964D /* HTTPServer.h in Headers */,
				2753158E14ACEFC90065964D /* HTTPAsyncFileResponse.h in Headers */,
				2753159214ACEFC90065964D /* HTTPDataResponse.h in Headers */,
				2753159614ACEFC90065964D /* HTTPDynamicFileResponse.h in Headers */,
				2753159A14ACEFC90065964D /* HTTPFileResponse.h in Headers */,
				2753159E14ACEFC90065964D /* HTTPRedirectResponse.h in Headers */,
				275315A214ACEFC90065964D /* WebSocket.h in Headers */,
				275315AB14ACF00B0065964D /* GCDAsyncSocket.h in Headers */,
				275315BC14ACF0330065964D /* DDAbstractDatabaseLogger.h in Headers */,
				275315C014ACF0330065964D /* DDASLLogger.h in Headers */,
				275315C414ACF0330065964D /* DDFileLogger.h in Headers */,
				275315C814ACF0330065964D /* DDLog.h in Headers */,
				275315CC14ACF0330065964D /* DDTTYLogger.h in Headers */,
				27A073EC14C0BB6200F52FE7 /* TDMisc.h in Headers */,
				279CE3B814D4A885009F3FA6 /* MYBlockUtils.h in Headers */,
				279CE40014D749A7009F3FA6 /* TDMultipartReader.h in Headers */,
				279CE40A14D8AA23009F3FA6 /* TDMultipartDownloader.h in Headers */,
				27DB90D714DB249700FC7118 /* GTMNSData+zlib.h in Headers */,
				27DB90DB14DB24E800FC7118 /* GTMDefines.h in Headers */,
				2766EFF814DB7F9F009ECCA8 /* TDMultipartWriter.h in Headers */,
				2766EFFD14DC7B37009ECCA8 /* TDMultiStreamWriter.h in Headers */,
				27C5305414DF3A050078F886 /* TDMultipartUploader.h in Headers */,
				27103F8314E9CE4400DF7209 /* TDReachability.h in Headers */,
				27C40C7914EC58BC00994283 /* TDReplicatorManager.h in Headers */,
				279C7E2E14F424090004A1E8 /* TDSequenceMap.h in Headers */,
				2751D4E4151BAE7000F7FD57 /* TDDatabaseManager.h in Headers */,
				272B85141523691700A90CB2 /* TDJSON.h in Headers */,
				27ADC079152502EE001ABC1D /* TDMultipartDocumentReader.h in Headers */,
				27E4152F154F6E8500771FC5 /* (null) in Headers */,
				278E4DBB1561921100DDCEF9 /* TDStatus.h in Headers */,
			);
			runOnlyForDeploymentPostprocessing = 0;
		};
		275315D214ACF0A10065964D /* Headers */ = {
			isa = PBXHeadersBuildPhase;
			buildActionMask = 2147483647;
			files = (
				275315F914ACF2D70065964D /* TDListener.h in Headers */,
				2753160C14ACFC2A0065964D /* TDHTTPConnection.h in Headers */,
				27E11F0D14ACFFC60006B340 /* TDHTTPServer.h in Headers */,
				27E11F1014AD15940006B340 /* TDHTTPResponse.h in Headers */,
			);
			runOnlyForDeploymentPostprocessing = 0;
		};
		27B0B7FA1492BC9600A817AD /* Headers */ = {
			isa = PBXHeadersBuildPhase;
			buildActionMask = 2147483647;
			files = (
				27B0B7FB1492BDE800A817AD /* TDDatabase.h in Headers */,
				2711CDFE14C7590A00505D55 /* TDDatabase+Attachments.h in Headers */,
				2711CE0114C7595900505D55 /* TDDatabase+Insertion.h in Headers */,
				2711CE1414C75B6E00505D55 /* TDDatabase+LocalDocs.h in Headers */,
				2711CE0414C759BD00505D55 /* TDDatabase+Replication.h in Headers */,
				27B0B7FC1492BDE800A817AD /* TDView.h in Headers */,
				27B0B7FD1492BDE800A817AD /* TDBody.h in Headers */,
				27B0B7FE1492BDE800A817AD /* TDRevision.h in Headers */,
				27B0B7FF1492BDE800A817AD /* TDServer.h in Headers */,
				27B0B8001492BDE800A817AD /* TDRouter.h in Headers */,
				27B0B8011492BDE800A817AD /* TDURLProtocol.h in Headers */,
				27B0B8021492BDE800A817AD /* TDReplicator.h in Headers */,
				27B0B8031492BDE800A817AD /* TDPuller.h in Headers */,
				27B0B8041492BDE800A817AD /* TDPusher.h in Headers */,
				27B0B8051492BDE800A817AD /* TouchDB.h in Headers */,
				27E41530154F6E9C00771FC5 /* (null) in Headers */,
				278E4DBC1561921F00DDCEF9 /* TDStatus.h in Headers */,
				27F08CA015A7B8EA003C3E2B /* TDDatabaseManager.h in Headers */,
			);
			runOnlyForDeploymentPostprocessing = 0;
		};
		27C90F0B14F588B2007C5E58 /* Headers */ = {
			isa = PBXHeadersBuildPhase;
			buildActionMask = 2147483647;
			files = (
				27C90F0C14F588D9007C5E58 /* TDDatabase.h in Headers */,
				27C90F0D14F588E5007C5E58 /* TDDatabase+Attachments.h in Headers */,
				27C90F0E14F588EB007C5E58 /* TDDatabase+Insertion.h in Headers */,
				27C90F0F14F588F1007C5E58 /* TDDatabase+Replication.h in Headers */,
				27C90F1014F588F7007C5E58 /* TDDatabase+LocalDocs.h in Headers */,
				27C90F1114F58904007C5E58 /* TDView.h in Headers */,
				27C90F1214F58904007C5E58 /* TDBody.h in Headers */,
				27C90F1314F58904007C5E58 /* TDRevision.h in Headers */,
				27C90F1414F58904007C5E58 /* TDServer.h in Headers */,
				27F0C7801533BDD8004EBA89 /* TDAttachment.h in Headers */,
				27F0C7841533BDD8004EBA89 /* TDCanonicalJSON.h in Headers */,
				27F0C7881533BDD8004EBA89 /* TDStatus.h in Headers */,
				270BDD371563338B007D52F6 /* MYURLUtils.h in Headers */,
				2783A037156C39E300DC8692 /* NSMutableURLRequest+Parameters.h in Headers */,
				2783A03B156C39E300DC8692 /* NSString+URLEncoding.h in Headers */,
				2783A057156C39E300DC8692 /* OAConsumer.h in Headers */,
				2783A063156C39E300DC8692 /* OAMutableURLRequest.h in Headers */,
				2783A067156C39E300DC8692 /* OAPlaintextSignatureProvider.h in Headers */,
				2783A06F156C39E300DC8692 /* OARequestParameter.h in Headers */,
				2783A077156C39E300DC8692 /* OASignatureProviding.h in Headers */,
				2783A079156C39E300DC8692 /* OAToken.h in Headers */,
				2783A08E156C3A8300DC8692 /* TDAuthorizer.h in Headers */,
				2783A094156C3A9200DC8692 /* TDOAuth1Authorizer.h in Headers */,
				27EA34C8159BBBED008D5CE5 /* TDAuthorizer.h in Headers */,
				27EA34CC159BBBED008D5CE5 /* TDOAuth1Authorizer.h in Headers */,
				27F08C9F15A7B8E8003C3E2B /* TDDatabaseManager.h in Headers */,
			);
			runOnlyForDeploymentPostprocessing = 0;
		};
		27C90FB714F5B90E007C5E58 /* Headers */ = {
			isa = PBXHeadersBuildPhase;
			buildActionMask = 2147483647;
			files = (
				27C90FB814F5B90E007C5E58 /* TDDatabase.h in Headers */,
				27C90FB914F5B90E007C5E58 /* TDDatabase+Attachments.h in Headers */,
				27C90FBA14F5B90E007C5E58 /* TDDatabase+Insertion.h in Headers */,
				27C90FBB14F5B90E007C5E58 /* TDDatabase+Replication.h in Headers */,
				27C90FBC14F5B90E007C5E58 /* TDDatabase+LocalDocs.h in Headers */,
				27C90FBD14F5B90E007C5E58 /* TDView.h in Headers */,
				27C90FBE14F5B90E007C5E58 /* TDBody.h in Headers */,
				27C90FBF14F5B90E007C5E58 /* TDRevision.h in Headers */,
				27C90FC014F5B90E007C5E58 /* TDServer.h in Headers */,
				27F0C77F1533BDD8004EBA89 /* TDAttachment.h in Headers */,
				27F0C7831533BDD8004EBA89 /* TDCanonicalJSON.h in Headers */,
				27F0C7871533BDD8004EBA89 /* TDStatus.h in Headers */,
				270BDD361563338B007D52F6 /* MYURLUtils.h in Headers */,
				2783A036156C39E300DC8692 /* NSMutableURLRequest+Parameters.h in Headers */,
				2783A03A156C39E300DC8692 /* NSString+URLEncoding.h in Headers */,
				2783A056156C39E300DC8692 /* OAConsumer.h in Headers */,
				2783A062156C39E300DC8692 /* OAMutableURLRequest.h in Headers */,
				2783A066156C39E300DC8692 /* OAPlaintextSignatureProvider.h in Headers */,
				2783A06E156C39E300DC8692 /* OARequestParameter.h in Headers */,
				2783A076156C39E300DC8692 /* OASignatureProviding.h in Headers */,
				2783A078156C39E300DC8692 /* OAToken.h in Headers */,
				2783A08D156C3A8300DC8692 /* TDAuthorizer.h in Headers */,
				2783A093156C3A9200DC8692 /* TDOAuth1Authorizer.h in Headers */,
				27EA34C7159BBBED008D5CE5 /* TDAuthorizer.h in Headers */,
				27EA34CB159BBBED008D5CE5 /* TDOAuth1Authorizer.h in Headers */,
				27F08C9E15A7B8E6003C3E2B /* TDDatabaseManager.h in Headers */,
			);
			runOnlyForDeploymentPostprocessing = 0;
		};
		DA147C2614BCAC3B0052DA4D /* Headers */ = {
			isa = PBXHeadersBuildPhase;
			buildActionMask = 2147483647;
			files = (
				DA147C3E14BCAC9D0052DA4D /* TDListener.h in Headers */,
			);
			runOnlyForDeploymentPostprocessing = 0;
		};
/* End PBXHeadersBuildPhase section */

/* Begin PBXNativeTarget section */
		270B3DE91489359000E0A926 /* TouchDB */ = {
			isa = PBXNativeTarget;
			buildConfigurationList = 270B3E0B1489359100E0A926 /* Build configuration list for PBXNativeTarget "TouchDB" */;
			buildPhases = (
				270B3DE51489359000E0A926 /* Sources */,
				270B3DE61489359000E0A926 /* Frameworks */,
				270B3DE71489359000E0A926 /* Headers */,
				270B3DE81489359000E0A926 /* Resources */,
			);
			buildRules = (
			);
			dependencies = (
				27C90FCA14F5BA14007C5E58 /* PBXTargetDependency */,
			);
			name = TouchDB;
			productName = ToyCouch;
			productReference = 270B3DEA1489359000E0A926 /* TouchDB.framework */;
			productType = "com.apple.product-type.framework";
		};
		270B3DFA1489359000E0A926 /* TouchDBTests */ = {
			isa = PBXNativeTarget;
			buildConfigurationList = 270B3E0E1489359100E0A926 /* Build configuration list for PBXNativeTarget "TouchDBTests" */;
			buildPhases = (
				270B3DF61489359000E0A926 /* Sources */,
				270B3DF71489359000E0A926 /* Frameworks */,
				270B3DF81489359000E0A926 /* Resources */,
				270B3DF91489359000E0A926 /* ShellScript */,
			);
			buildRules = (
			);
			dependencies = (
				270B3E001489359000E0A926 /* PBXTargetDependency */,
			);
			name = TouchDBTests;
			productName = ToyCouchTests;
			productReference = 270B3DFB1489359000E0A926 /* TouchDBTests.octest */;
			productType = "com.apple.product-type.bundle";
		};
		270FE0C714C5008C005FF647 /* TouchServ */ = {
			isa = PBXNativeTarget;
			buildConfigurationList = 270FE0D414C5008C005FF647 /* Build configuration list for PBXNativeTarget "TouchServ" */;
			buildPhases = (
				270FE0C414C5008C005FF647 /* Sources */,
				270FE0C514C5008C005FF647 /* Frameworks */,
			);
			buildRules = (
			);
			dependencies = (
			);
			name = TouchServ;
			productName = TouchServ;
			productReference = 270FE0C814C5008C005FF647 /* TouchServ */;
			productType = "com.apple.product-type.tool";
		};
		275315D414ACF0A10065964D /* TouchDBListener */ = {
			isa = PBXNativeTarget;
			buildConfigurationList = 275315E114ACF0A20065964D /* Build configuration list for PBXNativeTarget "TouchDBListener" */;
			buildPhases = (
				275315D014ACF0A10065964D /* Sources */,
				275315D114ACF0A10065964D /* Frameworks */,
				275315D214ACF0A10065964D /* Headers */,
				275315D314ACF0A10065964D /* Resources */,
			);
			buildRules = (
			);
			dependencies = (
				275315FE14ACF87F0065964D /* PBXTargetDependency */,
			);
			name = TouchDBListener;
			productName = TouchDBListener;
			productReference = 275315D514ACF0A10065964D /* TouchDBListener.framework */;
			productType = "com.apple.product-type.framework";
		};
		27731F131495CFEF00815D67 /* iOS Empty App */ = {
			isa = PBXNativeTarget;
			buildConfigurationList = 27731F271495CFEF00815D67 /* Build configuration list for PBXNativeTarget "iOS Empty App" */;
			buildPhases = (
				27731F141495CFEF00815D67 /* Sources */,
				27731F1D1495CFEF00815D67 /* Frameworks */,
				27731F231495CFEF00815D67 /* Resources */,
			);
			buildRules = (
			);
			dependencies = (
			);
			name = "iOS Empty App";
			productName = "iOS Demo";
			productReference = 27731F2A1495CFEF00815D67 /* TouchDB Empty App.app */;
			productType = "com.apple.product-type.application";
		};
		27B0B7A81492B83B00A817AD /* iOS Library */ = {
			isa = PBXNativeTarget;
			buildConfigurationList = 27B0B7C71492B83C00A817AD /* Build configuration list for PBXNativeTarget "iOS Library" */;
			buildPhases = (
				27B0B7A51492B83B00A817AD /* Sources */,
				27C90F0B14F588B2007C5E58 /* Headers */,
				27B0B7A61492B83B00A817AD /* Frameworks */,
				27B0B7E21492BA5900A817AD /* Build Fat Library */,
			);
			buildRules = (
			);
			dependencies = (
			);
			name = "iOS Library";
			productName = TouchDBiOS;
			productReference = 27B0B7A91492B83B00A817AD /* libTouchDB.a */;
			productType = "com.apple.product-type.library.static";
		};
		27B0B7B51492B83B00A817AD /* TouchDBiOSTests */ = {
			isa = PBXNativeTarget;
			buildConfigurationList = 27B0B7CA1492B83C00A817AD /* Build configuration list for PBXNativeTarget "TouchDBiOSTests" */;
			buildPhases = (
				27B0B7B11492B83B00A817AD /* Sources */,
				27B0B7B21492B83B00A817AD /* Frameworks */,
				27B0B7B31492B83B00A817AD /* Resources */,
				27B0B7B41492B83B00A817AD /* ShellScript */,
			);
			buildRules = (
			);
			dependencies = (
				27B0B7BC1492B83C00A817AD /* PBXTargetDependency */,
			);
			name = TouchDBiOSTests;
			productName = TouchDBiOSTests;
			productReference = 27B0B7B61492B83B00A817AD /* TouchDBiOSTests.octest */;
			productType = "com.apple.product-type.bundle";
		};
		27B0B7E61492BB6B00A817AD /* iOS Framework */ = {
			isa = PBXNativeTarget;
			buildConfigurationList = 27B0B7F11492BB6C00A817AD /* Build configuration list for PBXNativeTarget "iOS Framework" */;
			buildPhases = (
				27B0B7E31492BB6B00A817AD /* Sources */,
				27B0B7E41492BB6B00A817AD /* Frameworks */,
				27B0B7FA1492BC9600A817AD /* Headers */,
				27B0B8061492BE2100A817AD /* Copy Library */,
			);
			buildRules = (
			);
			dependencies = (
				27B0B7F51492BC5B00A817AD /* PBXTargetDependency */,
			);
			name = "iOS Framework";
			productName = iTouchDB;
			productReference = 27B0B7E71492BB6B00A817AD /* TouchDB.framework */;
			productType = "com.apple.product-type.bundle";
		};
		27C90F8C14F5B90E007C5E58 /* Mac static library */ = {
			isa = PBXNativeTarget;
			buildConfigurationList = 27C90FC414F5B90E007C5E58 /* Build configuration list for PBXNativeTarget "Mac static library" */;
			buildPhases = (
				27C90F8D14F5B90E007C5E58 /* Sources */,
				27C90FB714F5B90E007C5E58 /* Headers */,
				27C90FC114F5B90E007C5E58 /* Frameworks */,
			);
			buildRules = (
			);
			dependencies = (
			);
			name = "Mac static library";
			productName = TouchDBiOS;
			productReference = 27C90FC714F5B90E007C5E58 /* libTouchDB.a */;
			productType = "com.apple.product-type.library.static";
		};
		8DD76F620486A84900D96B5E /* Tests */ = {
			isa = PBXNativeTarget;
			buildConfigurationList = 1DEB923108733DC60010E9CD /* Build configuration list for PBXNativeTarget "Tests" */;
			buildPhases = (
				8DD76F640486A84900D96B5E /* Sources */,
				8DD76F660486A84900D96B5E /* Frameworks */,
				8DD76F690486A84900D96B5E /* CopyFiles */,
			);
			buildRules = (
			);
			dependencies = (
			);
			name = Tests;
			productInstallPath = "$(HOME)/bin";
			productName = CouchLite;
			productReference = 8DD76F6C0486A84900D96B5E /* TouchDB */;
			productType = "com.apple.product-type.tool";
		};
		DA023B2614BCA94C008184BB /* Listener iOS Library */ = {
			isa = PBXNativeTarget;
			buildConfigurationList = DA023B6114BCA94C008184BB /* Build configuration list for PBXNativeTarget "Listener iOS Library" */;
			buildPhases = (
				DA023B2714BCA94C008184BB /* Sources */,
				DA023B4514BCA94C008184BB /* Frameworks */,
				DA023B6014BCA94C008184BB /* Build Fat Library */,
			);
			buildRules = (
			);
			dependencies = (
			);
			name = "Listener iOS Library";
			productName = TouchDBiOS;
			productReference = DA023B6414BCA94C008184BB /* libTouchDBListener.a */;
			productType = "com.apple.product-type.library.static";
		};
		DA147C1F14BCAC3B0052DA4D /* Listener iOS Framework */ = {
			isa = PBXNativeTarget;
			buildConfigurationList = DA147C3314BCAC3B0052DA4D /* Build configuration list for PBXNativeTarget "Listener iOS Framework" */;
			buildPhases = (
				DA147C2214BCAC3B0052DA4D /* Sources */,
				DA147C2314BCAC3B0052DA4D /* Frameworks */,
				DA147C2614BCAC3B0052DA4D /* Headers */,
				DA147C3214BCAC3B0052DA4D /* Copy Library */,
			);
			buildRules = (
			);
			dependencies = (
				DA147C3914BCAC670052DA4D /* PBXTargetDependency */,
			);
			name = "Listener iOS Framework";
			productName = iTouchDB;
			productReference = DA147C3614BCAC3B0052DA4D /* TouchDBListener.framework */;
			productType = "com.apple.product-type.bundle";
		};
/* End PBXNativeTarget section */

/* Begin PBXProject section */
		08FB7793FE84155DC02AAC07 /* Project object */ = {
			isa = PBXProject;
			attributes = {
				LastUpgradeCheck = 0440;
			};
			buildConfigurationList = 1DEB923508733DC60010E9CD /* Build configuration list for PBXProject "TouchDB" */;
			compatibilityVersion = "Xcode 3.2";
			developmentRegion = English;
			hasScannedForEncodings = 1;
			knownRegions = (
				en,
			);
			mainGroup = 08FB7794FE84155DC02AAC07 /* CouchLite */;
			projectDirPath = "";
			projectRoot = "";
			targets = (
				270B3DE91489359000E0A926 /* TouchDB */,
				27C90F8C14F5B90E007C5E58 /* Mac static library */,
				275315D414ACF0A10065964D /* TouchDBListener */,
				270B3DFA1489359000E0A926 /* TouchDBTests */,
				8DD76F620486A84900D96B5E /* Tests */,
				27B0B7A81492B83B00A817AD /* iOS Library */,
				27B0B7B51492B83B00A817AD /* TouchDBiOSTests */,
				27B0B7E61492BB6B00A817AD /* iOS Framework */,
				27731F131495CFEF00815D67 /* iOS Empty App */,
				DA023B2614BCA94C008184BB /* Listener iOS Library */,
				DA147C1F14BCAC3B0052DA4D /* Listener iOS Framework */,
				270FE0C714C5008C005FF647 /* TouchServ */,
			);
		};
/* End PBXProject section */

/* Begin PBXResourcesBuildPhase section */
		270B3DE81489359000E0A926 /* Resources */ = {
			isa = PBXResourcesBuildPhase;
			buildActionMask = 2147483647;
			files = (
			);
			runOnlyForDeploymentPostprocessing = 0;
		};
		270B3DF81489359000E0A926 /* Resources */ = {
			isa = PBXResourcesBuildPhase;
			buildActionMask = 2147483647;
			files = (
			);
			runOnlyForDeploymentPostprocessing = 0;
		};
		275315D314ACF0A10065964D /* Resources */ = {
			isa = PBXResourcesBuildPhase;
			buildActionMask = 2147483647;
			files = (
				275315DC14ACF0A20065964D /* InfoPlist.strings in Resources */,
			);
			runOnlyForDeploymentPostprocessing = 0;
		};
		27731F231495CFEF00815D67 /* Resources */ = {
			isa = PBXResourcesBuildPhase;
			buildActionMask = 2147483647;
			files = (
			);
			runOnlyForDeploymentPostprocessing = 0;
		};
		27B0B7B31492B83B00A817AD /* Resources */ = {
			isa = PBXResourcesBuildPhase;
			buildActionMask = 2147483647;
			files = (
			);
			runOnlyForDeploymentPostprocessing = 0;
		};
/* End PBXResourcesBuildPhase section */

/* Begin PBXShellScriptBuildPhase section */
		270B3DF91489359000E0A926 /* ShellScript */ = {
			isa = PBXShellScriptBuildPhase;
			buildActionMask = 2147483647;
			files = (
			);
			inputPaths = (
			);
			outputPaths = (
			);
			runOnlyForDeploymentPostprocessing = 0;
			shellPath = /bin/sh;
			shellScript = "# Run the unit tests in this test bundle.\n\"${SYSTEM_DEVELOPER_DIR}/Tools/RunUnitTests\"\n";
		};
		27B0B7B41492B83B00A817AD /* ShellScript */ = {
			isa = PBXShellScriptBuildPhase;
			buildActionMask = 2147483647;
			files = (
			);
			inputPaths = (
			);
			outputPaths = (
			);
			runOnlyForDeploymentPostprocessing = 0;
			shellPath = /bin/sh;
			shellScript = "# Run the unit tests in this test bundle.\n\"${SYSTEM_DEVELOPER_DIR}/Tools/RunUnitTests\"\n";
		};
		27B0B7E21492BA5900A817AD /* Build Fat Library */ = {
			isa = PBXShellScriptBuildPhase;
			buildActionMask = 2147483647;
			files = (
			);
			inputPaths = (
			);
			name = "Build Fat Library";
			outputPaths = (
			);
			runOnlyForDeploymentPostprocessing = 0;
			shellPath = /bin/sh;
			shellScript = "# Version 2.0 (updated for Xcode 4, with some fixes)\n# Changes:\n#    - Works with xcode 4, even when running xcode 3 projects (Workarounds for apple bugs)\n#    - Faster / better: only runs lipo once, instead of once per recursion\n#    - Added some debugging statemetns that can be switched on/off by changing the DEBUG_THIS_SCRIPT variable to \"true\"\n#    - Fixed some typos\n# \n# Purpose:\n#   Create a static library for iPhone from within XCode\n#   Because Apple staff DELIBERATELY broke Xcode to make this impossible from the GUI (Xcode 3.2.3 specifically states this in the Release notes!)\n#   ...no, I don't understand why they did this!\n#\n# Author: Adam Martin - http://twitter.com/redglassesapps\n# Based on: original script from Eonil (main changes: Eonil's script WILL NOT WORK in Xcode GUI - it WILL CRASH YOUR COMPUTER)\n#\n# More info: see this Stack Overflow question: http://stackoverflow.com/questions/3520977/build-fat-static-library-device-simulator-using-xcode-and-sdk-4\n\n#################[ Tests: helps workaround any future bugs in Xcode ]########\n#\nDEBUG_THIS_SCRIPT=\"false\"\n\nif [ $DEBUG_THIS_SCRIPT = \"true\" ]\nthen\necho \"########### TESTS #############\"\necho \"Use the following variables when debugging this script; note that they may change on recursions\"\necho \"BUILD_DIR = $BUILD_DIR\"\necho \"BUILD_ROOT = $BUILD_ROOT\"\necho \"CONFIGURATION_BUILD_DIR = $CONFIGURATION_BUILD_DIR\"\necho \"BUILT_PRODUCTS_DIR = $BUILT_PRODUCTS_DIR\"\necho \"CONFIGURATION_TEMP_DIR = $CONFIGURATION_TEMP_DIR\"\necho \"TARGET_BUILD_DIR = $TARGET_BUILD_DIR\"\nfi\n\n#####################[ part 1 ]##################\n# First, work out the BASESDK version number (NB: Apple ought to report this, but they hide it)\n#    (incidental: searching for substrings in sh is a nightmare! Sob)\n\nSDK_VERSION=$(echo ${SDK_NAME} | grep -o '.\\{3\\}$')\n\n# Next, work out if we're in SIM or DEVICE\n\nif [ ${PLATFORM_NAME} = \"iphonesimulator\" ]\nthen\nOTHER_SDK_TO_BUILD=iphoneos${SDK_VERSION}\nelse\nOTHER_SDK_TO_BUILD=iphonesimulator${SDK_VERSION}\nfi\n\necho \"XCode has selected SDK: ${PLATFORM_NAME} with version: ${SDK_VERSION} (although back-targetting: ${IPHONEOS_DEPLOYMENT_TARGET})\"\necho \"...therefore, OTHER_SDK_TO_BUILD = ${OTHER_SDK_TO_BUILD}\"\n#\n#####################[ end of part 1 ]##################\n\n#####################[ part 2 ]##################\n#\n# IF this is the original invocation, invoke WHATEVER other builds are required\n#\n# Xcode is already building ONE target...\n#\n# ...but this is a LIBRARY, so Apple is wrong to set it to build just one.\n# ...we need to build ALL targets\n# ...we MUST NOT re-build the target that is ALREADY being built: Xcode WILL CRASH YOUR COMPUTER if you try this (infinite recursion!)\n#\n#\n# So: build ONLY the missing platforms/configurations.\n\nif [ \"true\" == ${ALREADYINVOKED:-false} ]\nthen\necho \"RECURSION: I am NOT the root invocation, so I'm NOT going to recurse\"\nelse\n# CRITICAL:\n# Prevent infinite recursion (Xcode sucks)\nexport ALREADYINVOKED=\"true\"\n\necho \"RECURSION: I am the root ... recursing all missing build targets NOW...\"\necho \"RECURSION: ...about to invoke: xcodebuild -configuration \\\"${CONFIGURATION}\\\" -target \\\"${TARGET_NAME}\\\" -sdk \\\"${OTHER_SDK_TO_BUILD}\\\" ${ACTION} RUN_CLANG_STATIC_ANALYZER=NO\"\nxcodebuild -configuration \"${CONFIGURATION}\" -target \"${TARGET_NAME}\" -sdk \"${OTHER_SDK_TO_BUILD}\" ${ACTION} RUN_CLANG_STATIC_ANALYZER=NO BUILD_DIR=\"${BUILD_DIR}\" BUILD_ROOT=\"${BUILD_ROOT}\" || exit 1\n\nACTION=\"build\"\n\n#Merge all platform binaries as a fat binary for each configurations.\n\n# Calculate where the (multiple) built files are coming from:\nCURRENTCONFIG_DEVICE_DIR=${SYMROOT}/${CONFIGURATION}-iphoneos\nCURRENTCONFIG_SIMULATOR_DIR=${SYMROOT}/${CONFIGURATION}-iphonesimulator\n\necho \"Taking device build from: ${CURRENTCONFIG_DEVICE_DIR}\"\necho \"Taking simulator build from: ${CURRENTCONFIG_SIMULATOR_DIR}\"\n\nCREATING_UNIVERSAL_DIR=${SYMROOT}/${CONFIGURATION}-${PRODUCT_NAME}-ios-universal\necho \"...I will output a universal build to: ${CREATING_UNIVERSAL_DIR}\"\n\n# ... remove the products of previous runs of this script\n#      NB: this directory is ONLY created by this script - it should be safe to delete!\n\nrm -rf \"${CREATING_UNIVERSAL_DIR}\"\nmkdir \"${CREATING_UNIVERSAL_DIR}\"\n\n#\necho \"lipo: for current configuration (${CONFIGURATION}) creating output file: ${CREATING_UNIVERSAL_DIR}/${EXECUTABLE_NAME}\"\nlipo -create -output \"${CREATING_UNIVERSAL_DIR}/${EXECUTABLE_NAME}\" \"${CURRENTCONFIG_DEVICE_DIR}/${EXECUTABLE_NAME}\" \"${CURRENTCONFIG_SIMULATOR_DIR}/${EXECUTABLE_NAME}\" || exit 1\n\n#########\n#\n# Added: StackOverflow suggestion to also copy \"include\" files\n#    (untested, but should work OK)\n#\nif [ -d \"${CURRENTCONFIG_DEVICE_DIR}/usr/local/include\" ]\nthen\nmkdir -p \"${CREATING_UNIVERSAL_DIR}/usr/local/include\"\n# * needs to be outside the double quotes?\ncp \"${CURRENTCONFIG_DEVICE_DIR}/usr/local/include/\"* \"${CREATING_UNIVERSAL_DIR}/usr/local/include\"\nfi\nfi\n";
			showEnvVarsInLog = 0;
		};
		27B0B8061492BE2100A817AD /* Copy Library */ = {
			isa = PBXShellScriptBuildPhase;
			buildActionMask = 2147483647;
			files = (
			);
			inputPaths = (
			);
			name = "Copy Library";
			outputPaths = (
			);
			runOnlyForDeploymentPostprocessing = 0;
			shellPath = /bin/sh;
			shellScript = "CREATING_UNIVERSAL_DIR=${SYMROOT}/${CONFIGURATION}-${PRODUCT_NAME}-ios-universal\ncp \"${CREATING_UNIVERSAL_DIR}/libTouchDB.a\" \"${CONFIGURATION_BUILD_DIR}/${EXECUTABLE_PATH}\"";
			showEnvVarsInLog = 0;
		};
		DA023B6014BCA94C008184BB /* Build Fat Library */ = {
			isa = PBXShellScriptBuildPhase;
			buildActionMask = 2147483647;
			files = (
			);
			inputPaths = (
			);
			name = "Build Fat Library";
			outputPaths = (
			);
			runOnlyForDeploymentPostprocessing = 0;
			shellPath = /bin/sh;
			shellScript = "# Version 2.0 (updated for Xcode 4, with some fixes)\n# Changes:\n#    - Works with xcode 4, even when running xcode 3 projects (Workarounds for apple bugs)\n#    - Faster / better: only runs lipo once, instead of once per recursion\n#    - Added some debugging statemetns that can be switched on/off by changing the DEBUG_THIS_SCRIPT variable to \"true\"\n#    - Fixed some typos\n# \n# Purpose:\n#   Create a static library for iPhone from within XCode\n#   Because Apple staff DELIBERATELY broke Xcode to make this impossible from the GUI (Xcode 3.2.3 specifically states this in the Release notes!)\n#   ...no, I don't understand why they did this!\n#\n# Author: Adam Martin - http://twitter.com/redglassesapps\n# Based on: original script from Eonil (main changes: Eonil's script WILL NOT WORK in Xcode GUI - it WILL CRASH YOUR COMPUTER)\n#\n# More info: see this Stack Overflow question: http://stackoverflow.com/questions/3520977/build-fat-static-library-device-simulator-using-xcode-and-sdk-4\n\n#################[ Tests: helps workaround any future bugs in Xcode ]########\n#\nDEBUG_THIS_SCRIPT=\"false\"\n\nif [ $DEBUG_THIS_SCRIPT = \"true\" ]\nthen\necho \"########### TESTS #############\"\necho \"Use the following variables when debugging this script; note that they may change on recursions\"\necho \"BUILD_DIR = $BUILD_DIR\"\necho \"BUILD_ROOT = $BUILD_ROOT\"\necho \"CONFIGURATION_BUILD_DIR = $CONFIGURATION_BUILD_DIR\"\necho \"BUILT_PRODUCTS_DIR = $BUILT_PRODUCTS_DIR\"\necho \"CONFIGURATION_TEMP_DIR = $CONFIGURATION_TEMP_DIR\"\necho \"TARGET_BUILD_DIR = $TARGET_BUILD_DIR\"\nfi\n\n#####################[ part 1 ]##################\n# First, work out the BASESDK version number (NB: Apple ought to report this, but they hide it)\n#    (incidental: searching for substrings in sh is a nightmare! Sob)\n\nSDK_VERSION=$(echo ${SDK_NAME} | grep -o '.\\{3\\}$')\n\n# Next, work out if we're in SIM or DEVICE\n\nif [ ${PLATFORM_NAME} = \"iphonesimulator\" ]\nthen\nOTHER_SDK_TO_BUILD=iphoneos${SDK_VERSION}\nelse\nOTHER_SDK_TO_BUILD=iphonesimulator${SDK_VERSION}\nfi\n\necho \"XCode has selected SDK: ${PLATFORM_NAME} with version: ${SDK_VERSION} (although back-targetting: ${IPHONEOS_DEPLOYMENT_TARGET})\"\necho \"...therefore, OTHER_SDK_TO_BUILD = ${OTHER_SDK_TO_BUILD}\"\n#\n#####################[ end of part 1 ]##################\n\n#####################[ part 2 ]##################\n#\n# IF this is the original invocation, invoke WHATEVER other builds are required\n#\n# Xcode is already building ONE target...\n#\n# ...but this is a LIBRARY, so Apple is wrong to set it to build just one.\n# ...we need to build ALL targets\n# ...we MUST NOT re-build the target that is ALREADY being built: Xcode WILL CRASH YOUR COMPUTER if you try this (infinite recursion!)\n#\n#\n# So: build ONLY the missing platforms/configurations.\n\nif [ \"true\" == ${ALREADYINVOKED:-false} ]\nthen\necho \"RECURSION: I am NOT the root invocation, so I'm NOT going to recurse\"\nelse\n# CRITICAL:\n# Prevent infinite recursion (Xcode sucks)\nexport ALREADYINVOKED=\"true\"\n\necho \"RECURSION: I am the root ... recursing all missing build targets NOW...\"\necho \"RECURSION: ...about to invoke: xcodebuild -configuration \\\"${CONFIGURATION}\\\" -target \\\"${TARGET_NAME}\\\" -sdk \\\"${OTHER_SDK_TO_BUILD}\\\" ${ACTION} RUN_CLANG_STATIC_ANALYZER=NO\"\nxcodebuild -configuration \"${CONFIGURATION}\" -target \"${TARGET_NAME}\" -sdk \"${OTHER_SDK_TO_BUILD}\" ${ACTION} RUN_CLANG_STATIC_ANALYZER=NO BUILD_DIR=\"${BUILD_DIR}\" BUILD_ROOT=\"${BUILD_ROOT}\" || exit 1\n\nACTION=\"build\"\n\n#Merge all platform binaries as a fat binary for each configurations.\n\n# Calculate where the (multiple) built files are coming from:\nCURRENTCONFIG_DEVICE_DIR=${SYMROOT}/${CONFIGURATION}-iphoneos\nCURRENTCONFIG_SIMULATOR_DIR=${SYMROOT}/${CONFIGURATION}-iphonesimulator\n\necho \"Taking device build from: ${CURRENTCONFIG_DEVICE_DIR}\"\necho \"Taking simulator build from: ${CURRENTCONFIG_SIMULATOR_DIR}\"\n\nCREATING_UNIVERSAL_DIR=${SYMROOT}/${CONFIGURATION}-ios-universal\necho \"...I will output a universal build to: ${CREATING_UNIVERSAL_DIR}\"\n\n# ... remove the products of previous runs of this script\n#      NB: this directory is ONLY created by this script - it should be safe to delete!\n\nrm -rf \"${CREATING_UNIVERSAL_DIR}\"\nmkdir \"${CREATING_UNIVERSAL_DIR}\"\n\n#\necho \"lipo: for current configuration (${CONFIGURATION}) creating output file: ${CREATING_UNIVERSAL_DIR}/${EXECUTABLE_NAME}\"\nlipo -create -output \"${CREATING_UNIVERSAL_DIR}/${EXECUTABLE_NAME}\" \"${CURRENTCONFIG_DEVICE_DIR}/${EXECUTABLE_NAME}\" \"${CURRENTCONFIG_SIMULATOR_DIR}/${EXECUTABLE_NAME}\" || exit 1\n\n#########\n#\n# Added: StackOverflow suggestion to also copy \"include\" files\n#    (untested, but should work OK)\n#\nif [ -d \"${CURRENTCONFIG_DEVICE_DIR}/usr/local/include\" ]\nthen\nmkdir -p \"${CREATING_UNIVERSAL_DIR}/usr/local/include\"\n# * needs to be outside the double quotes?\ncp \"${CURRENTCONFIG_DEVICE_DIR}/usr/local/include/\"* \"${CREATING_UNIVERSAL_DIR}/usr/local/include\"\nfi\nfi\n";
			showEnvVarsInLog = 0;
		};
		DA147C3214BCAC3B0052DA4D /* Copy Library */ = {
			isa = PBXShellScriptBuildPhase;
			buildActionMask = 2147483647;
			files = (
			);
			inputPaths = (
			);
			name = "Copy Library";
			outputPaths = (
			);
			runOnlyForDeploymentPostprocessing = 0;
			shellPath = /bin/sh;
			shellScript = "cp \"${CONFIGURATION_BUILD_DIR}/libTouchDBListener.a\" \"${CONFIGURATION_BUILD_DIR}/${EXECUTABLE_PATH}\"";
			showEnvVarsInLog = 0;
		};
/* End PBXShellScriptBuildPhase section */

/* Begin PBXSourcesBuildPhase section */
		270B3DE51489359000E0A926 /* Sources */ = {
			isa = PBXSourcesBuildPhase;
			buildActionMask = 2147483647;
			files = (
				278E4DC3156194F000DDCEF9 /* TDChangeTracker_Tests.m in Sources */,
			);
			runOnlyForDeploymentPostprocessing = 0;
		};
		270B3DF61489359000E0A926 /* Sources */ = {
			isa = PBXSourcesBuildPhase;
			buildActionMask = 2147483647;
			files = (
			);
			runOnlyForDeploymentPostprocessing = 0;
		};
		270FE0C414C5008C005FF647 /* Sources */ = {
			isa = PBXSourcesBuildPhase;
			buildActionMask = 2147483647;
			files = (
				27C90FFD14F6C9AB007C5E58 /* TouchServ.m in Sources */,
				27C9104E14F6EC81007C5E58 /* TDBlobStore_Tests.m in Sources */,
				27C9104F14F6ECB9007C5E58 /* TDDatabase_Tests.m in Sources */,
				27C9105014F6ECB9007C5E58 /* TDView_Tests.m in Sources */,
				27C9105114F6ECB9007C5E58 /* TDRouter_Tests.m in Sources */,
				27C9105214F6ECB9007C5E58 /* TDReplicator_Tests.m in Sources */,
				278E4DC41561950600DDCEF9 /* TDChangeTracker_Tests.m in Sources */,
			);
			runOnlyForDeploymentPostprocessing = 0;
		};
		275315D014ACF0A10065964D /* Sources */ = {
			isa = PBXSourcesBuildPhase;
			buildActionMask = 2147483647;
			files = (
				275315E014ACF0A20065964D /* TDListener.m in Sources */,
				2753160D14ACFC2A0065964D /* TDHTTPConnection.m in Sources */,
				27E11F1114AD15940006B340 /* TDHTTPResponse.m in Sources */,
				275315E414ACF1130065964D /* DDData.m in Sources */,
				275315F214ACF1130065964D /* DDLog.m in Sources */,
				275315E514ACF1130065964D /* DDNumber.m in Sources */,
				275315E614ACF1130065964D /* DDRange.m in Sources */,
				275315F114ACF1130065964D /* GCDAsyncSocket.m in Sources */,
				275315EA14ACF1130065964D /* HTTPServer.m in Sources */,
				275315E914ACF1130065964D /* HTTPMessage.m in Sources */,
				275315E714ACF1130065964D /* HTTPAuthenticationRequest.m in Sources */,
				275315E814ACF1130065964D /* HTTPConnection.m in Sources */,
				275315EC14ACF1130065964D /* HTTPDataResponse.m in Sources */,
				2700BC5114B3864B00B5B297 /* HTTPFileResponse.m in Sources */,
				275315F014ACF1130065964D /* WebSocket.m in Sources */,
				2767D7DF14C8D3E500ED0F26 /* Logging.m in Sources */,
				2767D7E014C8D3EA00ED0F26 /* CollectionUtils.m in Sources */,
				279CE39014D1EDA0009F3FA6 /* Test.m in Sources */,
			);
			runOnlyForDeploymentPostprocessing = 0;
		};
		27731F141495CFEF00815D67 /* Sources */ = {
			isa = PBXSourcesBuildPhase;
			buildActionMask = 2147483647;
			files = (
				27731F191495CFEF00815D67 /* TDRouter_Tests.m in Sources */,
				27731F1A1495CFEF00815D67 /* TDView_Tests.m in Sources */,
				27731F1B1495CFEF00815D67 /* TDDatabase_Tests.m in Sources */,
				27731F1C1495CFEF00815D67 /* TDReplicator_Tests.m in Sources */,
				27C5308514E09E2C0078F886 /* TDBlobStore_Tests.m in Sources */,
				278E4DC51561950700DDCEF9 /* TDChangeTracker_Tests.m in Sources */,
			);
			runOnlyForDeploymentPostprocessing = 0;
		};
		27B0B7A51492B83B00A817AD /* Sources */ = {
			isa = PBXSourcesBuildPhase;
			buildActionMask = 2147483647;
			files = (
				27B0B7CD1492B86C00A817AD /* TDDatabase.m in Sources */,
				27B0B7CE1492B86F00A817AD /* TDView.m in Sources */,
				27B0B7CF1492B87200A817AD /* TDBody.m in Sources */,
				27B0B7D01492B87500A817AD /* TDRevision.m in Sources */,
				27B0B7D11492B87800A817AD /* TDServer.m in Sources */,
				27B0B7D21492B87D00A817AD /* TDCollateJSON.m in Sources */,
				27B0B7D31492B88300A817AD /* TDRouter.m in Sources */,
				27B0B7D41492B88500A817AD /* TDURLProtocol.m in Sources */,
				27B0B7D51492B88F00A817AD /* TDReplicator.m in Sources */,
				27B0B7D61492B8A200A817AD /* TDPuller.m in Sources */,
				27B0B7D71492B8A200A817AD /* TDPusher.m in Sources */,
				27B0B7D81492B8A200A817AD /* TDChangeTracker.m in Sources */,
				27B0B7D91492B8A200A817AD /* TDConnectionChangeTracker.m in Sources */,
				27B0B7DB1492B8A200A817AD /* TDBase64.m in Sources */,
				27B0B7DC1492B8B200A817AD /* FMDatabase.m in Sources */,
				27B0B7DD1492B8B200A817AD /* FMResultSet.m in Sources */,
				27B0B7DE1492B8C100A817AD /* ExceptionUtils.m in Sources */,
				27B0B7DF1492B8C100A817AD /* Logging.m in Sources */,
				27B0B7E01492B8C100A817AD /* CollectionUtils.m in Sources */,
				27B0B7E11492B8C100A817AD /* Test.m in Sources */,
				27731F061495335B00815D67 /* TDBlobStore.m in Sources */,
				279906E6149A65B8003D4338 /* TDRemoteRequest.m in Sources */,
				279906F1149ABFC2003D4338 /* TDBatcher.m in Sources */,
				274C391F149FAE0000A5E89B /* TDDatabase+Attachments.m in Sources */,
				27A82E3914A1145000C0B850 /* FMDatabaseAdditions.m in Sources */,
				27AA409E14AA86AE00E2A5FF /* TDDatabase+Insertion.m in Sources */,
				27AA40A414AA8A6600E2A5FF /* TDDatabase+Replication.m in Sources */,
				2700BC5F14B64AA600B5B297 /* TDRouter+Handlers.m in Sources */,
				2773ADC914BD1EB80027A292 /* TDDatabase+LocalDocs.m in Sources */,
				27A073EE14C0BB6200F52FE7 /* TDMisc.m in Sources */,
				279CE3BA14D4A886009F3FA6 /* MYBlockUtils.m in Sources */,
				279CE40214D749A7009F3FA6 /* TDMultipartReader.m in Sources */,
				279CE40C14D8AA23009F3FA6 /* TDMultipartDownloader.m in Sources */,
				27DB90D914DB249700FC7118 /* GTMNSData+zlib.m in Sources */,
				2766EFFA14DB7F9F009ECCA8 /* TDMultipartWriter.m in Sources */,
				2766EFFF14DC7B37009ECCA8 /* TDMultiStreamWriter.m in Sources */,
				27C5305614DF3A050078F886 /* TDMultipartUploader.m in Sources */,
				27103F8514E9CE4400DF7209 /* TDReachability.m in Sources */,
				27C40C7B14EC58BC00994283 /* TDReplicatorManager.m in Sources */,
				279C7E3014F424090004A1E8 /* TDSequenceMap.m in Sources */,
				2751D4E6151BAE7000F7FD57 /* TDDatabaseManager.m in Sources */,
				272B85161523691700A90CB2 /* TDJSON.m in Sources */,
				27ADC07B152502EE001ABC1D /* TDMultipartDocumentReader.m in Sources */,
				27F0C7821533BDD8004EBA89 /* TDAttachment.m in Sources */,
				27F0C7861533BDD8004EBA89 /* TDCanonicalJSON.m in Sources */,
				27F0C78A1533BDD8004EBA89 /* TDStatus.m in Sources */,
				270BDD391563338B007D52F6 /* MYURLUtils.m in Sources */,
				2783A039156C39E300DC8692 /* NSMutableURLRequest+Parameters.m in Sources */,
				2783A03D156C39E300DC8692 /* NSString+URLEncoding.m in Sources */,
				2783A059156C39E300DC8692 /* OAConsumer.m in Sources */,
				2783A065156C39E300DC8692 /* OAMutableURLRequest.m in Sources */,
				2783A069156C39E300DC8692 /* OAPlaintextSignatureProvider.m in Sources */,
				2783A071156C39E300DC8692 /* OARequestParameter.m in Sources */,
				2783A07B156C39E300DC8692 /* OAToken.m in Sources */,
				27EA34CA159BBBED008D5CE5 /* TDAuthorizer.m in Sources */,
				27EA34CE159BBBED008D5CE5 /* TDOAuth1Authorizer.m in Sources */,
			);
			runOnlyForDeploymentPostprocessing = 0;
		};
		27B0B7B11492B83B00A817AD /* Sources */ = {
			isa = PBXSourcesBuildPhase;
			buildActionMask = 2147483647;
			files = (
			);
			runOnlyForDeploymentPostprocessing = 0;
		};
		27B0B7E31492BB6B00A817AD /* Sources */ = {
			isa = PBXSourcesBuildPhase;
			buildActionMask = 2147483647;
			files = (
			);
			runOnlyForDeploymentPostprocessing = 0;
		};
		27C90F8D14F5B90E007C5E58 /* Sources */ = {
			isa = PBXSourcesBuildPhase;
			buildActionMask = 2147483647;
			files = (
				27C90F8E14F5B90E007C5E58 /* TDDatabase.m in Sources */,
				27C90F8F14F5B90E007C5E58 /* TDView.m in Sources */,
				27C90F9014F5B90E007C5E58 /* TDBody.m in Sources */,
				27C90F9114F5B90E007C5E58 /* TDRevision.m in Sources */,
				27C90F9214F5B90E007C5E58 /* TDServer.m in Sources */,
				27C90F9314F5B90E007C5E58 /* TDCollateJSON.m in Sources */,
				27C90F9414F5B90E007C5E58 /* TDRouter.m in Sources */,
				27C90F9514F5B90E007C5E58 /* TDURLProtocol.m in Sources */,
				27C90F9614F5B90E007C5E58 /* TDReplicator.m in Sources */,
				27C90F9714F5B90E007C5E58 /* TDPuller.m in Sources */,
				27C90F9814F5B90E007C5E58 /* TDPusher.m in Sources */,
				27C90F9914F5B90E007C5E58 /* TDChangeTracker.m in Sources */,
				27C90F9A14F5B90E007C5E58 /* TDConnectionChangeTracker.m in Sources */,
				27C90F9C14F5B90E007C5E58 /* TDBase64.m in Sources */,
				27C90F9D14F5B90E007C5E58 /* FMDatabase.m in Sources */,
				27C90F9E14F5B90E007C5E58 /* FMResultSet.m in Sources */,
				27C90F9F14F5B90E007C5E58 /* ExceptionUtils.m in Sources */,
				27C90FA014F5B90E007C5E58 /* Logging.m in Sources */,
				27C90FA114F5B90E007C5E58 /* CollectionUtils.m in Sources */,
				27C90FA214F5B90E007C5E58 /* Test.m in Sources */,
				27C90FA314F5B90E007C5E58 /* TDBlobStore.m in Sources */,
				27C90FA414F5B90E007C5E58 /* TDRemoteRequest.m in Sources */,
				27C90FA514F5B90E007C5E58 /* TDBatcher.m in Sources */,
				27C90FA614F5B90E007C5E58 /* TDDatabase+Attachments.m in Sources */,
				27C90FA714F5B90E007C5E58 /* FMDatabaseAdditions.m in Sources */,
				27C90FA814F5B90E007C5E58 /* TDDatabase+Insertion.m in Sources */,
				27C90FA914F5B90E007C5E58 /* TDDatabase+Replication.m in Sources */,
				27C90FAA14F5B90E007C5E58 /* TDRouter+Handlers.m in Sources */,
				27C90FAB14F5B90E007C5E58 /* TDDatabase+LocalDocs.m in Sources */,
				27C90FAC14F5B90E007C5E58 /* TDMisc.m in Sources */,
				27C90FAD14F5B90E007C5E58 /* MYBlockUtils.m in Sources */,
				27C90FAE14F5B90E007C5E58 /* TDMultipartReader.m in Sources */,
				27C90FAF14F5B90E007C5E58 /* TDMultipartDownloader.m in Sources */,
				27C90FB014F5B90E007C5E58 /* GTMNSData+zlib.m in Sources */,
				27C90FB114F5B90E007C5E58 /* TDMultipartWriter.m in Sources */,
				27C90FB214F5B90E007C5E58 /* TDMultiStreamWriter.m in Sources */,
				27C90FB314F5B90E007C5E58 /* TDMultipartUploader.m in Sources */,
				27C90FB414F5B90E007C5E58 /* TDReachability.m in Sources */,
				27C90FB514F5B90E007C5E58 /* TDReplicatorManager.m in Sources */,
				27C90FB614F5B90E007C5E58 /* TDSequenceMap.m in Sources */,
				27D39559151CE13D00123F6F /* TDDatabaseManager.m in Sources */,
				278B0C8E152A7C1F00577747 /* TDMultipartDocumentReader.m in Sources */,
				278B0C8F152A7C2E00577747 /* TDJSON.m in Sources */,
				278B0C90152A7C6100577747 /* TDView_Tests.m in Sources */,
				27F0C7811533BDD8004EBA89 /* TDAttachment.m in Sources */,
				27F0C7851533BDD8004EBA89 /* TDCanonicalJSON.m in Sources */,
				27F0C7891533BDD8004EBA89 /* TDStatus.m in Sources */,
				270BDD381563338B007D52F6 /* MYURLUtils.m in Sources */,
				2783A038156C39E300DC8692 /* NSMutableURLRequest+Parameters.m in Sources */,
				2783A03C156C39E300DC8692 /* NSString+URLEncoding.m in Sources */,
				2783A058156C39E300DC8692 /* OAConsumer.m in Sources */,
				2783A064156C39E300DC8692 /* OAMutableURLRequest.m in Sources */,
				2783A068156C39E300DC8692 /* OAPlaintextSignatureProvider.m in Sources */,
				2783A070156C39E300DC8692 /* OARequestParameter.m in Sources */,
				2783A07A156C39E300DC8692 /* OAToken.m in Sources */,
				27EA34C9159BBBED008D5CE5 /* TDAuthorizer.m in Sources */,
				27EA34CD159BBBED008D5CE5 /* TDOAuth1Authorizer.m in Sources */,
			);
			runOnlyForDeploymentPostprocessing = 0;
		};
		8DD76F640486A84900D96B5E /* Sources */ = {
			isa = PBXSourcesBuildPhase;
			buildActionMask = 2147483647;
			files = (
				27F0747611CD51A200E9A2AB /* FMDatabase.m in Sources */,
				27F0747711CD51A200E9A2AB /* FMResultSet.m in Sources */,
				27F0749F11CD5B4F00E9A2AB /* CollectionUtils.m in Sources */,
				27F074A011CD5B4F00E9A2AB /* Test.m in Sources */,
				27F074AB11CD5D7A00E9A2AB /* TDBody.m in Sources */,
				27F0751311CDC7F900E9A2AB /* Logging.m in Sources */,
				27F0751811CDC80A00E9A2AB /* ExceptionUtils.m in Sources */,
				27C706421486BBD500F0F099 /* TDServer.m in Sources */,
				27C706481487584300F0F099 /* TDURLProtocol.m in Sources */,
			);
			runOnlyForDeploymentPostprocessing = 0;
		};
		DA023B2714BCA94C008184BB /* Sources */ = {
			isa = PBXSourcesBuildPhase;
			buildActionMask = 2147483647;
			files = (
				DA147C1C14BCAABE0052DA4D /* HTTPDataResponse.m in Sources */,
				DA147C1D14BCAABE0052DA4D /* HTTPFileResponse.m in Sources */,
				DA147C1E14BCAABE0052DA4D /* WebSocket.m in Sources */,
				DA147C1814BCAAAD0052DA4D /* HTTPAuthenticationRequest.m in Sources */,
				DA147C1914BCAAAD0052DA4D /* HTTPConnection.m in Sources */,
				DA147C1A14BCAAAD0052DA4D /* HTTPMessage.m in Sources */,
				DA147C1B14BCAAAD0052DA4D /* HTTPServer.m in Sources */,
				DA147C1714BCAA9C0052DA4D /* GCDAsyncSocket.m in Sources */,
				DA147C1614BCAA8F0052DA4D /* DDLog.m in Sources */,
				DA147C1314BCAA870052DA4D /* DDData.m in Sources */,
				DA147C1414BCAA870052DA4D /* DDNumber.m in Sources */,
				DA147C1514BCAA870052DA4D /* DDRange.m in Sources */,
				DA147C0C14BCA98A0052DA4D /* TDListener.m in Sources */,
				DA147C0D14BCA98A0052DA4D /* TDHTTPConnection.m in Sources */,
				DA147C0E14BCA98A0052DA4D /* TDHTTPResponse.m in Sources */,
			);
			runOnlyForDeploymentPostprocessing = 0;
		};
		DA147C2214BCAC3B0052DA4D /* Sources */ = {
			isa = PBXSourcesBuildPhase;
			buildActionMask = 2147483647;
			files = (
			);
			runOnlyForDeploymentPostprocessing = 0;
		};
/* End PBXSourcesBuildPhase section */

/* Begin PBXTargetDependency section */
		270B3E001489359000E0A926 /* PBXTargetDependency */ = {
			isa = PBXTargetDependency;
			target = 270B3DE91489359000E0A926 /* TouchDB */;
			targetProxy = 270B3DFF1489359000E0A926 /* PBXContainerItemProxy */;
		};
		275315FE14ACF87F0065964D /* PBXTargetDependency */ = {
			isa = PBXTargetDependency;
			target = 270B3DE91489359000E0A926 /* TouchDB */;
			targetProxy = 275315FD14ACF87F0065964D /* PBXContainerItemProxy */;
		};
		27B0B7BC1492B83C00A817AD /* PBXTargetDependency */ = {
			isa = PBXTargetDependency;
			target = 27B0B7A81492B83B00A817AD /* iOS Library */;
			targetProxy = 27B0B7BB1492B83C00A817AD /* PBXContainerItemProxy */;
		};
		27B0B7F51492BC5B00A817AD /* PBXTargetDependency */ = {
			isa = PBXTargetDependency;
			target = 27B0B7A81492B83B00A817AD /* iOS Library */;
			targetProxy = 27B0B7F41492BC5B00A817AD /* PBXContainerItemProxy */;
		};
		27C90FCA14F5BA14007C5E58 /* PBXTargetDependency */ = {
			isa = PBXTargetDependency;
			target = 27C90F8C14F5B90E007C5E58 /* Mac static library */;
			targetProxy = 27C90FC914F5BA14007C5E58 /* PBXContainerItemProxy */;
		};
		DA147C3914BCAC670052DA4D /* PBXTargetDependency */ = {
			isa = PBXTargetDependency;
			target = DA023B2614BCA94C008184BB /* Listener iOS Library */;
			targetProxy = DA147C3814BCAC670052DA4D /* PBXContainerItemProxy */;
		};
/* End PBXTargetDependency section */

/* Begin PBXVariantGroup section */
		275315DA14ACF0A20065964D /* InfoPlist.strings */ = {
			isa = PBXVariantGroup;
			children = (
				275315DB14ACF0A20065964D /* en */,
			);
			name = InfoPlist.strings;
			sourceTree = "<group>";
		};
/* End PBXVariantGroup section */

/* Begin XCBuildConfiguration section */
		1DEB923208733DC60010E9CD /* Debug */ = {
			isa = XCBuildConfiguration;
			buildSettings = {
				ALWAYS_SEARCH_USER_PATHS = NO;
				COPY_PHASE_STRIP = NO;
				FRAMEWORK_SEARCH_PATHS = (
					"$(inherited)",
					"\"$(SRCROOT)/../iOS-Couchbase-repo/CouchCocoa/build/CouchCocoa/Build/Products/Debug\"",
				);
				GCC_DYNAMIC_NO_PIC = NO;
				GCC_OPTIMIZATION_LEVEL = 0;
				GCC_PREFIX_HEADER = Source/TouchDBPrefix.h;
				INFOPLIST_FILE = "ShoppingDemo-Info.plist";
				INSTALL_PATH = /usr/local/bin;
				PRODUCT_NAME = TouchDB;
			};
			name = Debug;
		};
		1DEB923308733DC60010E9CD /* Release */ = {
			isa = XCBuildConfiguration;
			buildSettings = {
				ALWAYS_SEARCH_USER_PATHS = NO;
				DEBUG_INFORMATION_FORMAT = "dwarf-with-dsym";
				FRAMEWORK_SEARCH_PATHS = (
					"$(inherited)",
					"\"$(SRCROOT)/../iOS-Couchbase-repo/CouchCocoa/build/CouchCocoa/Build/Products/Debug\"",
				);
				GCC_PREFIX_HEADER = Source/TouchDBPrefix.h;
				INFOPLIST_FILE = "ShoppingDemo-Info.plist";
				INSTALL_PATH = /usr/local/bin;
				PRODUCT_NAME = TouchDB;
			};
			name = Release;
		};
		1DEB923608733DC60010E9CD /* Debug */ = {
			isa = XCBuildConfiguration;
			baseConfigurationReference = 27F074F811CDC71800E9A2AB /* MYUtilities_Debug.xcconfig */;
			buildSettings = {
				ARCHS = "$(ARCHS_STANDARD_32_64_BIT)";
				CLANG_WARN_SUSPICIOUS_IMPLICIT_CONVERSION = YES;
				CURRENT_PROJECT_VERSION = 0.9;
				GCC_C_LANGUAGE_STANDARD = c99;
				GCC_DYNAMIC_NO_PIC = NO;
				GCC_OPTIMIZATION_LEVEL = 0;
				GCC_VERSION = com.apple.compilers.llvm.clang.1_0;
				GCC_WARN_64_TO_32_BIT_CONVERSION = YES;
				GCC_WARN_ABOUT_RETURN_TYPE = YES;
				GCC_WARN_UNUSED_FUNCTION = YES;
				GCC_WARN_UNUSED_VARIABLE = YES;
				ONLY_ACTIVE_ARCH = YES;
				SDKROOT = macosx;
				VERSIONING_SYSTEM = "apple-generic";
				VERSION_INFO_FILE = "$(PRODUCT_NAME)_vers.c";
			};
			name = Debug;
		};
		1DEB923708733DC60010E9CD /* Release */ = {
			isa = XCBuildConfiguration;
			baseConfigurationReference = 27F074F911CDC71800E9A2AB /* MYUtilities_Release.xcconfig */;
			buildSettings = {
				ARCHS = "$(ARCHS_STANDARD_32_64_BIT)";
				CLANG_WARN_SUSPICIOUS_IMPLICIT_CONVERSION = YES;
				CURRENT_PROJECT_VERSION = 0.9;
				GCC_C_LANGUAGE_STANDARD = c99;
				GCC_DYNAMIC_NO_PIC = NO;
				GCC_VERSION = com.apple.compilers.llvm.clang.1_0;
				GCC_WARN_64_TO_32_BIT_CONVERSION = YES;
				GCC_WARN_ABOUT_RETURN_TYPE = YES;
				GCC_WARN_UNUSED_FUNCTION = YES;
				GCC_WARN_UNUSED_VARIABLE = YES;
				SDKROOT = macosx;
				VERSIONING_SYSTEM = "apple-generic";
				VERSION_INFO_FILE = "$(PRODUCT_NAME)_vers.c";
			};
			name = Release;
		};
		270B3E0C1489359100E0A926 /* Debug */ = {
			isa = XCBuildConfiguration;
			buildSettings = {
				ALWAYS_SEARCH_USER_PATHS = NO;
				COMBINE_HIDPI_IMAGES = YES;
				DYLIB_COMPATIBILITY_VERSION = 1;
				DYLIB_CURRENT_VERSION = 1;
				FRAMEWORK_VERSION = A;
				GCC_DYNAMIC_NO_PIC = NO;
				GCC_PRECOMPILE_PREFIX_HEADER = YES;
				GCC_PREFIX_HEADER = Source/TouchDBPrefix.h;
				GCC_SYMBOLS_PRIVATE_EXTERN = NO;
				INFOPLIST_FILE = "Source/TouchDB-Info.plist";
				LD_DYLIB_INSTALL_NAME = "@rpath/$(EXECUTABLE_PATH)";
				MACOSX_DEPLOYMENT_TARGET = 10.7;
				OTHER_LDFLAGS = "-ObjC";
				PRODUCT_NAME = TouchDB;
				WRAPPER_EXTENSION = framework;
			};
			name = Debug;
		};
		270B3E0D1489359100E0A926 /* Release */ = {
			isa = XCBuildConfiguration;
			buildSettings = {
				ALWAYS_SEARCH_USER_PATHS = NO;
				COMBINE_HIDPI_IMAGES = YES;
				DEPLOYMENT_POSTPROCESSING = YES;
				DYLIB_COMPATIBILITY_VERSION = 1;
				DYLIB_CURRENT_VERSION = 1;
				EXPORTED_SYMBOLS_FILE = Source/TouchDB.exp;
				FRAMEWORK_VERSION = A;
				GCC_DYNAMIC_NO_PIC = NO;
				GCC_PRECOMPILE_PREFIX_HEADER = YES;
				GCC_PREFIX_HEADER = Source/TouchDBPrefix.h;
				GCC_SYMBOLS_PRIVATE_EXTERN = NO;
				INFOPLIST_FILE = "Source/TouchDB-Info.plist";
				LD_DYLIB_INSTALL_NAME = "@rpath/$(EXECUTABLE_PATH)";
				MACOSX_DEPLOYMENT_TARGET = 10.7;
				OTHER_LDFLAGS = "-ObjC";
				PRODUCT_NAME = TouchDB;
				STRIP_INSTALLED_PRODUCT = YES;
				WRAPPER_EXTENSION = framework;
			};
			name = Release;
		};
		270B3E0F1489359100E0A926 /* Debug */ = {
			isa = XCBuildConfiguration;
			buildSettings = {
				ALWAYS_SEARCH_USER_PATHS = NO;
				ARCHS = "$(ARCHS_STANDARD_64_BIT)";
				COMBINE_HIDPI_IMAGES = YES;
				COPY_PHASE_STRIP = NO;
				FRAMEWORK_SEARCH_PATHS = "$(DEVELOPER_LIBRARY_DIR)/Frameworks";
				GCC_DYNAMIC_NO_PIC = NO;
				GCC_ENABLE_OBJC_EXCEPTIONS = YES;
				GCC_PRECOMPILE_PREFIX_HEADER = YES;
				GCC_PREPROCESSOR_DEFINITIONS = (
					"DEBUG=1",
					"$(inherited)",
				);
				GCC_SYMBOLS_PRIVATE_EXTERN = NO;
				GCC_VERSION = com.apple.compilers.llvm.clang.1_0;
				GCC_WARN_64_TO_32_BIT_CONVERSION = YES;
				GCC_WARN_ABOUT_MISSING_PROTOTYPES = YES;
				INFOPLIST_FILE = "TouchDBTests/TouchDBTests-Info.plist";
				MACOSX_DEPLOYMENT_TARGET = 10.7;
				PRODUCT_NAME = TouchDBTests;
				WRAPPER_EXTENSION = octest;
			};
			name = Debug;
		};
		270B3E101489359100E0A926 /* Release */ = {
			isa = XCBuildConfiguration;
			buildSettings = {
				ALWAYS_SEARCH_USER_PATHS = NO;
				ARCHS = "$(ARCHS_STANDARD_64_BIT)";
				COMBINE_HIDPI_IMAGES = YES;
				COPY_PHASE_STRIP = YES;
				DEBUG_INFORMATION_FORMAT = "dwarf-with-dsym";
				FRAMEWORK_SEARCH_PATHS = "$(DEVELOPER_LIBRARY_DIR)/Frameworks";
				GCC_ENABLE_OBJC_EXCEPTIONS = YES;
				GCC_PRECOMPILE_PREFIX_HEADER = YES;
				GCC_VERSION = com.apple.compilers.llvm.clang.1_0;
				GCC_WARN_64_TO_32_BIT_CONVERSION = YES;
				GCC_WARN_ABOUT_MISSING_PROTOTYPES = YES;
				INFOPLIST_FILE = "TouchDBTests/TouchDBTests-Info.plist";
				MACOSX_DEPLOYMENT_TARGET = 10.7;
				PRODUCT_NAME = TouchDBTests;
				WRAPPER_EXTENSION = octest;
			};
			name = Release;
		};
		270FE0D214C5008C005FF647 /* Debug */ = {
			isa = XCBuildConfiguration;
			buildSettings = {
				ALWAYS_SEARCH_USER_PATHS = NO;
				ARCHS = "$(ARCHS_STANDARD_64_BIT)";
				COPY_PHASE_STRIP = NO;
				GCC_C_LANGUAGE_STANDARD = gnu99;
				GCC_DYNAMIC_NO_PIC = NO;
				GCC_ENABLE_OBJC_EXCEPTIONS = YES;
				GCC_PREPROCESSOR_DEFINITIONS = (
					"DEBUG=1",
					"$(inherited)",
				);
				GCC_SYMBOLS_PRIVATE_EXTERN = NO;
				GCC_WARN_ABOUT_MISSING_PROTOTYPES = YES;
				LD_RUNPATH_SEARCH_PATHS = "@loader_path/";
				MACOSX_DEPLOYMENT_TARGET = 10.7;
				PRODUCT_NAME = "$(TARGET_NAME)";
			};
			name = Debug;
		};
		270FE0D314C5008C005FF647 /* Release */ = {
			isa = XCBuildConfiguration;
			buildSettings = {
				ALWAYS_SEARCH_USER_PATHS = NO;
				ARCHS = "$(ARCHS_STANDARD_64_BIT)";
				COPY_PHASE_STRIP = YES;
				DEBUG_INFORMATION_FORMAT = "dwarf-with-dsym";
				GCC_C_LANGUAGE_STANDARD = gnu99;
				GCC_ENABLE_OBJC_EXCEPTIONS = YES;
				GCC_WARN_ABOUT_MISSING_PROTOTYPES = YES;
				LD_RUNPATH_SEARCH_PATHS = "@loader_path/";
				MACOSX_DEPLOYMENT_TARGET = 10.7;
				PRODUCT_NAME = "$(TARGET_NAME)";
			};
			name = Release;
		};
		275315E214ACF0A20065964D /* Debug */ = {
			isa = XCBuildConfiguration;
			buildSettings = {
				ALWAYS_SEARCH_USER_PATHS = NO;
				ARCHS = "$(ARCHS_STANDARD_64_BIT)";
				CLANG_ENABLE_OBJC_ARC = YES;
				CLANG_WARN_SUSPICIOUS_IMPLICIT_CONVERSION = NO;
				COMBINE_HIDPI_IMAGES = YES;
				COPY_PHASE_STRIP = NO;
				DYLIB_COMPATIBILITY_VERSION = 1;
				DYLIB_CURRENT_VERSION = 1;
				EXPORTED_SYMBOLS_FILE = Listener/TouchDBListener.exp;
				FRAMEWORK_VERSION = A;
				GCC_C_LANGUAGE_STANDARD = gnu99;
				GCC_DYNAMIC_NO_PIC = NO;
				GCC_ENABLE_OBJC_EXCEPTIONS = YES;
				GCC_PREPROCESSOR_DEFINITIONS = (
					"DEBUG=1",
					"$(inherited)",
				);
				GCC_SYMBOLS_PRIVATE_EXTERN = NO;
				GCC_WARN_SIGN_COMPARE = NO;
				GCC_WARN_UNINITIALIZED_AUTOS = YES;
				INFOPLIST_FILE = "Listener/TouchDBListener-Info.plist";
				LD_DYLIB_INSTALL_NAME = "@rpath/$(EXECUTABLE_PATH)";
				MACOSX_DEPLOYMENT_TARGET = 10.7;
				PRODUCT_NAME = "$(TARGET_NAME)";
				WRAPPER_EXTENSION = framework;
			};
			name = Debug;
		};
		275315E314ACF0A20065964D /* Release */ = {
			isa = XCBuildConfiguration;
			buildSettings = {
				ALWAYS_SEARCH_USER_PATHS = NO;
				ARCHS = "$(ARCHS_STANDARD_64_BIT)";
				CLANG_ENABLE_OBJC_ARC = YES;
				CLANG_WARN_SUSPICIOUS_IMPLICIT_CONVERSION = NO;
				COMBINE_HIDPI_IMAGES = YES;
				COPY_PHASE_STRIP = YES;
				DEBUG_INFORMATION_FORMAT = "dwarf-with-dsym";
				DEPLOYMENT_POSTPROCESSING = YES;
				DYLIB_COMPATIBILITY_VERSION = 1;
				DYLIB_CURRENT_VERSION = 1;
				EXPORTED_SYMBOLS_FILE = Listener/TouchDBListener.exp;
				FRAMEWORK_VERSION = A;
				GCC_C_LANGUAGE_STANDARD = gnu99;
				GCC_DYNAMIC_NO_PIC = NO;
				GCC_ENABLE_OBJC_EXCEPTIONS = YES;
				GCC_SYMBOLS_PRIVATE_EXTERN = NO;
				GCC_WARN_SIGN_COMPARE = NO;
				GCC_WARN_UNINITIALIZED_AUTOS = YES;
				INFOPLIST_FILE = "Listener/TouchDBListener-Info.plist";
				LD_DYLIB_INSTALL_NAME = "@rpath/$(EXECUTABLE_PATH)";
				MACOSX_DEPLOYMENT_TARGET = 10.7;
				PRODUCT_NAME = "$(TARGET_NAME)";
				STRIP_INSTALLED_PRODUCT = YES;
				WRAPPER_EXTENSION = framework;
			};
			name = Release;
		};
		27731F281495CFEF00815D67 /* Debug */ = {
			isa = XCBuildConfiguration;
			buildSettings = {
				ALWAYS_SEARCH_USER_PATHS = NO;
				ARCHS = "$(ARCHS_STANDARD_32_BIT)";
				CODE_SIGN_IDENTITY = "";
				"CODE_SIGN_IDENTITY[sdk=iphoneos*]" = "iPhone Developer";
				COPY_PHASE_STRIP = NO;
				FRAMEWORK_SEARCH_PATHS = (
					"$(inherited)",
					"\"$(DEVELOPER_FRAMEWORKS_DIR)\"",
					"\"$(SRCROOT)/Demo-iOS/Frameworks\"",
				);
				GCC_C_LANGUAGE_STANDARD = gnu99;
				GCC_DYNAMIC_NO_PIC = NO;
				GCC_PRECOMPILE_PREFIX_HEADER = YES;
				GCC_PREPROCESSOR_DEFINITIONS = (
					"DEBUG=1",
					"$(inherited)",
				);
				GCC_SYMBOLS_PRIVATE_EXTERN = NO;
				GCC_WARN_ABOUT_MISSING_PROTOTYPES = YES;
				INFOPLIST_FILE = "Demo-iOS/iOS Empty App-Info.plist";
				IPHONEOS_DEPLOYMENT_TARGET = 5.0;
				OTHER_LDFLAGS = "-ObjC";
				PRODUCT_NAME = "TouchDB Empty App";
				SDKROOT = iphoneos;
				TARGETED_DEVICE_FAMILY = "1,2";
				WRAPPER_EXTENSION = app;
			};
			name = Debug;
		};
		27731F291495CFEF00815D67 /* Release */ = {
			isa = XCBuildConfiguration;
			buildSettings = {
				ALWAYS_SEARCH_USER_PATHS = NO;
				ARCHS = "$(ARCHS_STANDARD_32_BIT)";
				CODE_SIGN_IDENTITY = "";
				"CODE_SIGN_IDENTITY[sdk=iphoneos*]" = "iPhone Developer";
				COPY_PHASE_STRIP = YES;
				FRAMEWORK_SEARCH_PATHS = (
					"$(inherited)",
					"\"$(DEVELOPER_FRAMEWORKS_DIR)\"",
					"\"$(SRCROOT)/Demo-iOS/Frameworks\"",
				);
				GCC_C_LANGUAGE_STANDARD = gnu99;
				GCC_PRECOMPILE_PREFIX_HEADER = YES;
				GCC_WARN_ABOUT_MISSING_PROTOTYPES = YES;
				INFOPLIST_FILE = "Demo-iOS/iOS Empty App-Info.plist";
				IPHONEOS_DEPLOYMENT_TARGET = 5.0;
				OTHER_CFLAGS = "-DNS_BLOCK_ASSERTIONS=1";
				OTHER_LDFLAGS = "-ObjC";
				PRODUCT_NAME = "TouchDB Empty App";
				SDKROOT = iphoneos;
				TARGETED_DEVICE_FAMILY = "1,2";
				VALIDATE_PRODUCT = YES;
				WRAPPER_EXTENSION = app;
			};
			name = Release;
		};
		27B0B7C81492B83C00A817AD /* Debug */ = {
			isa = XCBuildConfiguration;
			buildSettings = {
				ALWAYS_SEARCH_USER_PATHS = NO;
				ARCHS = "$(ARCHS_STANDARD_32_BIT)";
				COPY_PHASE_STRIP = NO;
				DSTROOT = /tmp/TouchDBiOS.dst;
				GCC_C_LANGUAGE_STANDARD = gnu99;
				GCC_DYNAMIC_NO_PIC = NO;
				GCC_PRECOMPILE_PREFIX_HEADER = NO;
				GCC_PREFIX_HEADER = Source/TouchDBPrefix.h;
				GCC_SYMBOLS_PRIVATE_EXTERN = NO;
				GCC_WARN_ABOUT_MISSING_PROTOTYPES = YES;
				IPHONEOS_DEPLOYMENT_TARGET = 5.0;
				OTHER_LDFLAGS = "-ObjC";
				PRODUCT_NAME = TouchDB;
				PUBLIC_HEADERS_FOLDER_PATH = TouchDB;
				SDKROOT = iphoneos;
				SKIP_INSTALL = YES;
			};
			name = Debug;
		};
		27B0B7C91492B83C00A817AD /* Release */ = {
			isa = XCBuildConfiguration;
			buildSettings = {
				ALWAYS_SEARCH_USER_PATHS = NO;
				ARCHS = "$(ARCHS_STANDARD_32_BIT)";
				COPY_PHASE_STRIP = YES;
				DSTROOT = /tmp/TouchDBiOS.dst;
				GCC_C_LANGUAGE_STANDARD = gnu99;
				GCC_PRECOMPILE_PREFIX_HEADER = NO;
				GCC_PREFIX_HEADER = Source/TouchDBPrefix.h;
				GCC_WARN_ABOUT_MISSING_PROTOTYPES = YES;
				IPHONEOS_DEPLOYMENT_TARGET = 5.0;
				OTHER_LDFLAGS = "-ObjC";
				PRODUCT_NAME = TouchDB;
				PUBLIC_HEADERS_FOLDER_PATH = TouchDB;
				SDKROOT = iphoneos;
				SKIP_INSTALL = YES;
				VALIDATE_PRODUCT = YES;
			};
			name = Release;
		};
		27B0B7CB1492B83C00A817AD /* Debug */ = {
			isa = XCBuildConfiguration;
			buildSettings = {
				ALWAYS_SEARCH_USER_PATHS = NO;
				ARCHS = "$(ARCHS_STANDARD_32_BIT)";
				COPY_PHASE_STRIP = NO;
				FRAMEWORK_SEARCH_PATHS = (
					"$(SDKROOT)/Developer/Library/Frameworks",
					"$(DEVELOPER_LIBRARY_DIR)/Frameworks",
				);
				GCC_C_LANGUAGE_STANDARD = gnu99;
				GCC_DYNAMIC_NO_PIC = NO;
				GCC_PRECOMPILE_PREFIX_HEADER = YES;
				GCC_PREFIX_HEADER = "TouchDBiOS/TouchDBiOS-Prefix.pch";
				GCC_PREPROCESSOR_DEFINITIONS = (
					"DEBUG=1",
					"$(inherited)",
				);
				GCC_SYMBOLS_PRIVATE_EXTERN = NO;
				GCC_WARN_ABOUT_MISSING_PROTOTYPES = YES;
				INFOPLIST_FILE = "TouchDBiOSTests/TouchDBiOSTests-Info.plist";
				IPHONEOS_DEPLOYMENT_TARGET = 5.0;
				PRODUCT_NAME = "$(TARGET_NAME)";
				SDKROOT = iphoneos;
				WRAPPER_EXTENSION = octest;
			};
			name = Debug;
		};
		27B0B7CC1492B83C00A817AD /* Release */ = {
			isa = XCBuildConfiguration;
			buildSettings = {
				ALWAYS_SEARCH_USER_PATHS = NO;
				ARCHS = "$(ARCHS_STANDARD_32_BIT)";
				COPY_PHASE_STRIP = YES;
				FRAMEWORK_SEARCH_PATHS = (
					"$(SDKROOT)/Developer/Library/Frameworks",
					"$(DEVELOPER_LIBRARY_DIR)/Frameworks",
				);
				GCC_C_LANGUAGE_STANDARD = gnu99;
				GCC_PRECOMPILE_PREFIX_HEADER = YES;
				GCC_PREFIX_HEADER = "TouchDBiOS/TouchDBiOS-Prefix.pch";
				GCC_WARN_ABOUT_MISSING_PROTOTYPES = YES;
				INFOPLIST_FILE = "TouchDBiOSTests/TouchDBiOSTests-Info.plist";
				IPHONEOS_DEPLOYMENT_TARGET = 5.0;
				PRODUCT_NAME = "$(TARGET_NAME)";
				SDKROOT = iphoneos;
				VALIDATE_PRODUCT = YES;
				WRAPPER_EXTENSION = octest;
			};
			name = Release;
		};
		27B0B7F21492BB6C00A817AD /* Debug */ = {
			isa = XCBuildConfiguration;
			buildSettings = {
				ALWAYS_SEARCH_USER_PATHS = NO;
				ARCHS = "$(ARCHS_STANDARD_32_BIT)";
				CONFIGURATION_BUILD_DIR = "$(BUILD_DIR)/$(CONFIGURATION)-ios-universal";
				COPY_PHASE_STRIP = NO;
				GCC_C_LANGUAGE_STANDARD = gnu99;
				GCC_DYNAMIC_NO_PIC = NO;
				GCC_ENABLE_OBJC_EXCEPTIONS = YES;
				GCC_PRECOMPILE_PREFIX_HEADER = YES;
				GCC_PREFIX_HEADER = "iTouchDB/iTouchDB-Prefix.pch";
				GCC_PREPROCESSOR_DEFINITIONS = (
					"DEBUG=1",
					"$(inherited)",
				);
				GCC_SYMBOLS_PRIVATE_EXTERN = NO;
				GCC_WARN_ABOUT_MISSING_PROTOTYPES = YES;
				INFOPLIST_FILE = "Source/TouchDB-Info.plist";
				INSTALL_PATH = "$(LOCAL_LIBRARY_DIR)/Frameworks";
				MACH_O_TYPE = mh_dylib;
				ONLY_ACTIVE_ARCH = NO;
				PRODUCT_NAME = TouchDB;
				SDKROOT = iphoneos;
				TARGETED_DEVICE_FAMILY = "1,2";
				WRAPPER_EXTENSION = framework;
			};
			name = Debug;
		};
		27B0B7F31492BB6C00A817AD /* Release */ = {
			isa = XCBuildConfiguration;
			buildSettings = {
				ALWAYS_SEARCH_USER_PATHS = NO;
				ARCHS = "$(ARCHS_STANDARD_32_BIT)";
				CONFIGURATION_BUILD_DIR = "$(BUILD_DIR)/$(CONFIGURATION)-ios-universal";
				COPY_PHASE_STRIP = YES;
				DEBUG_INFORMATION_FORMAT = "dwarf-with-dsym";
				GCC_C_LANGUAGE_STANDARD = gnu99;
				GCC_ENABLE_OBJC_EXCEPTIONS = YES;
				GCC_PRECOMPILE_PREFIX_HEADER = YES;
				GCC_PREFIX_HEADER = "iTouchDB/iTouchDB-Prefix.pch";
				GCC_WARN_ABOUT_MISSING_PROTOTYPES = YES;
				INFOPLIST_FILE = "Source/TouchDB-Info.plist";
				INSTALL_PATH = "$(LOCAL_LIBRARY_DIR)/Frameworks";
				MACH_O_TYPE = mh_dylib;
				ONLY_ACTIVE_ARCH = NO;
				PRODUCT_NAME = TouchDB;
				SDKROOT = iphoneos;
				TARGETED_DEVICE_FAMILY = "1,2";
				WRAPPER_EXTENSION = framework;
			};
			name = Release;
		};
		27C90FC514F5B90E007C5E58 /* Debug */ = {
			isa = XCBuildConfiguration;
			buildSettings = {
				ALWAYS_SEARCH_USER_PATHS = NO;
				ARCHS = "$(ARCHS_STANDARD_32_64_BIT)";
				COPY_PHASE_STRIP = NO;
				GCC_C_LANGUAGE_STANDARD = gnu99;
				GCC_PRECOMPILE_PREFIX_HEADER = YES;
				GCC_PREFIX_HEADER = Source/TouchDBPrefix.h;
				GCC_PREPROCESSOR_DEFINITIONS = (
					"DEBUG=1",
					"$(inherited)",
				);
				GCC_SYMBOLS_PRIVATE_EXTERN = NO;
				GCC_TREAT_WARNINGS_AS_ERRORS = YES;
				GCC_WARN_ABOUT_MISSING_PROTOTYPES = YES;
				IPHONEOS_DEPLOYMENT_TARGET = 5.0;
				ONLY_ACTIVE_ARCH = NO;
				OTHER_LDFLAGS = "-ObjC";
				PRODUCT_NAME = TouchDB;
				PUBLIC_HEADERS_FOLDER_PATH = TouchDB;
				SDKROOT = macosx;
				SKIP_INSTALL = YES;
				WARNING_CFLAGS = "-Wall";
			};
			name = Debug;
		};
		27C90FC614F5B90E007C5E58 /* Release */ = {
			isa = XCBuildConfiguration;
			buildSettings = {
				ALWAYS_SEARCH_USER_PATHS = NO;
				ARCHS = "$(ARCHS_STANDARD_32_64_BIT)";
				COPY_PHASE_STRIP = YES;
				GCC_C_LANGUAGE_STANDARD = gnu99;
				GCC_PRECOMPILE_PREFIX_HEADER = YES;
				GCC_PREFIX_HEADER = Source/TouchDBPrefix.h;
				GCC_TREAT_WARNINGS_AS_ERRORS = YES;
				GCC_WARN_ABOUT_MISSING_PROTOTYPES = YES;
				IPHONEOS_DEPLOYMENT_TARGET = 5.0;
				ONLY_ACTIVE_ARCH = NO;
				OTHER_LDFLAGS = "-ObjC";
				PRODUCT_NAME = TouchDB;
				PUBLIC_HEADERS_FOLDER_PATH = TouchDB;
				SDKROOT = macosx;
				SKIP_INSTALL = YES;
				VALIDATE_PRODUCT = YES;
<<<<<<< HEAD
				WARNING_CFLAGS = "-Wall";
=======
				WRAPPER_EXTENSION = app;
			};
			name = Release;
		};
		27C706B0148864BA00F0F099 /* Debug */ = {
			isa = XCBuildConfiguration;
			buildSettings = {
				ALWAYS_SEARCH_USER_PATHS = NO;
				ARCHS = "$(ARCHS_STANDARD_64_BIT)";
				COMBINE_HIDPI_IMAGES = YES;
				COPY_PHASE_STRIP = NO;
				FRAMEWORK_SEARCH_PATHS = (
					"$(inherited)",
					"\"$(SRCROOT)/Demo-Mac/Frameworks\"",
				);
				GCC_DYNAMIC_NO_PIC = NO;
				GCC_PRECOMPILE_PREFIX_HEADER = YES;
				GCC_SYMBOLS_PRIVATE_EXTERN = NO;
				GCC_VERSION = com.apple.compilers.llvm.clang.1_0;
				GCC_WARN_64_TO_32_BIT_CONVERSION = YES;
				GCC_WARN_ABOUT_MISSING_PROTOTYPES = YES;
				INFOPLIST_FILE = "Demo-Mac/ShoppingDemo-Info.plist";
				LD_RUNPATH_SEARCH_PATHS = "@loader_path/../Frameworks";
				MACOSX_DEPLOYMENT_TARGET = 10.7;
				PRODUCT_NAME = "TouchDB Demo";
				VALID_ARCHS = x86_64;
				WRAPPER_EXTENSION = app;
			};
			name = Debug;
		};
		27C706B1148864BA00F0F099 /* Release */ = {
			isa = XCBuildConfiguration;
			buildSettings = {
				ALWAYS_SEARCH_USER_PATHS = NO;
				ARCHS = "$(ARCHS_STANDARD_64_BIT)";
				COMBINE_HIDPI_IMAGES = YES;
				COPY_PHASE_STRIP = YES;
				DEBUG_INFORMATION_FORMAT = "dwarf-with-dsym";
				FRAMEWORK_SEARCH_PATHS = (
					"$(inherited)",
					"\"$(SRCROOT)/Demo-Mac/Frameworks\"",
				);
				GCC_PRECOMPILE_PREFIX_HEADER = YES;
				GCC_VERSION = com.apple.compilers.llvm.clang.1_0;
				GCC_WARN_64_TO_32_BIT_CONVERSION = YES;
				GCC_WARN_ABOUT_MISSING_PROTOTYPES = YES;
				INFOPLIST_FILE = "Demo-Mac/ShoppingDemo-Info.plist";
				LD_RUNPATH_SEARCH_PATHS = "@loader_path/../Frameworks";
				MACOSX_DEPLOYMENT_TARGET = 10.7;
				PRODUCT_NAME = "TouchDB Demo";
				VALID_ARCHS = x86_64;
				WRAPPER_EXTENSION = app;
>>>>>>> 530bbff2
			};
			name = Release;
		};
		DA023B6214BCA94C008184BB /* Debug */ = {
			isa = XCBuildConfiguration;
			buildSettings = {
				ALWAYS_SEARCH_USER_PATHS = NO;
				ARCHS = "$(ARCHS_STANDARD_32_BIT)";
				CLANG_WARN_SUSPICIOUS_IMPLICIT_CONVERSION = NO;
				COPY_PHASE_STRIP = NO;
				DSTROOT = /tmp/TouchDBiOS.dst;
				GCC_C_LANGUAGE_STANDARD = gnu99;
				GCC_DYNAMIC_NO_PIC = NO;
				GCC_PRECOMPILE_PREFIX_HEADER = YES;
				GCC_PREFIX_HEADER = Source/TouchDBPrefix.h;
				GCC_SYMBOLS_PRIVATE_EXTERN = NO;
				GCC_WARN_ABOUT_MISSING_PROTOTYPES = YES;
				GCC_WARN_ABOUT_POINTER_SIGNEDNESS = YES;
				GCC_WARN_SIGN_COMPARE = NO;
				IPHONEOS_DEPLOYMENT_TARGET = 5.0;
				OTHER_LDFLAGS = "-ObjC";
				PRODUCT_NAME = TouchDBListener;
				SDKROOT = iphoneos;
				SKIP_INSTALL = YES;
			};
			name = Debug;
		};
		DA023B6314BCA94C008184BB /* Release */ = {
			isa = XCBuildConfiguration;
			buildSettings = {
				ALWAYS_SEARCH_USER_PATHS = NO;
				ARCHS = "$(ARCHS_STANDARD_32_BIT)";
				CLANG_WARN_SUSPICIOUS_IMPLICIT_CONVERSION = NO;
				COPY_PHASE_STRIP = YES;
				DSTROOT = /tmp/TouchDBiOS.dst;
				GCC_C_LANGUAGE_STANDARD = gnu99;
				GCC_PRECOMPILE_PREFIX_HEADER = YES;
				GCC_PREFIX_HEADER = Source/TouchDBPrefix.h;
				GCC_WARN_ABOUT_MISSING_PROTOTYPES = YES;
				GCC_WARN_ABOUT_POINTER_SIGNEDNESS = YES;
				GCC_WARN_SIGN_COMPARE = NO;
				IPHONEOS_DEPLOYMENT_TARGET = 5.0;
				OTHER_LDFLAGS = "-ObjC";
				PRODUCT_NAME = TouchDBListener;
				SDKROOT = iphoneos;
				SKIP_INSTALL = YES;
				VALIDATE_PRODUCT = YES;
			};
			name = Release;
		};
		DA147C3414BCAC3B0052DA4D /* Debug */ = {
			isa = XCBuildConfiguration;
			buildSettings = {
				ALWAYS_SEARCH_USER_PATHS = NO;
				ARCHS = "$(ARCHS_STANDARD_32_BIT)";
				CONFIGURATION_BUILD_DIR = "$(BUILD_DIR)/$(CONFIGURATION)-ios-universal";
				COPY_PHASE_STRIP = NO;
				GCC_C_LANGUAGE_STANDARD = gnu99;
				GCC_DYNAMIC_NO_PIC = NO;
				GCC_ENABLE_OBJC_EXCEPTIONS = YES;
				GCC_PRECOMPILE_PREFIX_HEADER = YES;
				GCC_PREFIX_HEADER = "iTouchDB/iTouchDB-Prefix.pch";
				GCC_PREPROCESSOR_DEFINITIONS = (
					"DEBUG=1",
					"$(inherited)",
				);
				GCC_SYMBOLS_PRIVATE_EXTERN = NO;
				GCC_WARN_ABOUT_MISSING_PROTOTYPES = YES;
				INSTALL_PATH = "$(LOCAL_LIBRARY_DIR)/Frameworks";
				MACH_O_TYPE = mh_dylib;
				ONLY_ACTIVE_ARCH = NO;
				PRODUCT_NAME = TouchDBListener;
				SDKROOT = iphoneos;
				TARGETED_DEVICE_FAMILY = "1,2";
				WRAPPER_EXTENSION = framework;
			};
			name = Debug;
		};
		DA147C3514BCAC3B0052DA4D /* Release */ = {
			isa = XCBuildConfiguration;
			buildSettings = {
				ALWAYS_SEARCH_USER_PATHS = NO;
				ARCHS = "$(ARCHS_STANDARD_32_BIT)";
				CONFIGURATION_BUILD_DIR = "$(BUILD_DIR)/$(CONFIGURATION)-ios-universal";
				COPY_PHASE_STRIP = YES;
				DEBUG_INFORMATION_FORMAT = "dwarf-with-dsym";
				GCC_C_LANGUAGE_STANDARD = gnu99;
				GCC_ENABLE_OBJC_EXCEPTIONS = YES;
				GCC_PRECOMPILE_PREFIX_HEADER = YES;
				GCC_PREFIX_HEADER = "iTouchDB/iTouchDB-Prefix.pch";
				GCC_WARN_ABOUT_MISSING_PROTOTYPES = YES;
				INSTALL_PATH = "$(LOCAL_LIBRARY_DIR)/Frameworks";
				MACH_O_TYPE = mh_dylib;
				ONLY_ACTIVE_ARCH = NO;
				PRODUCT_NAME = TouchDBListener;
				SDKROOT = iphoneos;
				TARGETED_DEVICE_FAMILY = "1,2";
				WRAPPER_EXTENSION = framework;
			};
			name = Release;
		};
/* End XCBuildConfiguration section */

/* Begin XCConfigurationList section */
		1DEB923108733DC60010E9CD /* Build configuration list for PBXNativeTarget "Tests" */ = {
			isa = XCConfigurationList;
			buildConfigurations = (
				1DEB923208733DC60010E9CD /* Debug */,
				1DEB923308733DC60010E9CD /* Release */,
			);
			defaultConfigurationIsVisible = 0;
			defaultConfigurationName = Release;
		};
		1DEB923508733DC60010E9CD /* Build configuration list for PBXProject "TouchDB" */ = {
			isa = XCConfigurationList;
			buildConfigurations = (
				1DEB923608733DC60010E9CD /* Debug */,
				1DEB923708733DC60010E9CD /* Release */,
			);
			defaultConfigurationIsVisible = 0;
			defaultConfigurationName = Release;
		};
		270B3E0B1489359100E0A926 /* Build configuration list for PBXNativeTarget "TouchDB" */ = {
			isa = XCConfigurationList;
			buildConfigurations = (
				270B3E0C1489359100E0A926 /* Debug */,
				270B3E0D1489359100E0A926 /* Release */,
			);
			defaultConfigurationIsVisible = 0;
			defaultConfigurationName = Release;
		};
		270B3E0E1489359100E0A926 /* Build configuration list for PBXNativeTarget "TouchDBTests" */ = {
			isa = XCConfigurationList;
			buildConfigurations = (
				270B3E0F1489359100E0A926 /* Debug */,
				270B3E101489359100E0A926 /* Release */,
			);
			defaultConfigurationIsVisible = 0;
			defaultConfigurationName = Release;
		};
		270FE0D414C5008C005FF647 /* Build configuration list for PBXNativeTarget "TouchServ" */ = {
			isa = XCConfigurationList;
			buildConfigurations = (
				270FE0D214C5008C005FF647 /* Debug */,
				270FE0D314C5008C005FF647 /* Release */,
			);
			defaultConfigurationIsVisible = 0;
			defaultConfigurationName = Release;
		};
		275315E114ACF0A20065964D /* Build configuration list for PBXNativeTarget "TouchDBListener" */ = {
			isa = XCConfigurationList;
			buildConfigurations = (
				275315E214ACF0A20065964D /* Debug */,
				275315E314ACF0A20065964D /* Release */,
			);
			defaultConfigurationIsVisible = 0;
			defaultConfigurationName = Release;
		};
		27731F271495CFEF00815D67 /* Build configuration list for PBXNativeTarget "iOS Empty App" */ = {
			isa = XCConfigurationList;
			buildConfigurations = (
				27731F281495CFEF00815D67 /* Debug */,
				27731F291495CFEF00815D67 /* Release */,
			);
			defaultConfigurationIsVisible = 0;
			defaultConfigurationName = Release;
		};
		27B0B7C71492B83C00A817AD /* Build configuration list for PBXNativeTarget "iOS Library" */ = {
			isa = XCConfigurationList;
			buildConfigurations = (
				27B0B7C81492B83C00A817AD /* Debug */,
				27B0B7C91492B83C00A817AD /* Release */,
			);
			defaultConfigurationIsVisible = 0;
			defaultConfigurationName = Release;
		};
		27B0B7CA1492B83C00A817AD /* Build configuration list for PBXNativeTarget "TouchDBiOSTests" */ = {
			isa = XCConfigurationList;
			buildConfigurations = (
				27B0B7CB1492B83C00A817AD /* Debug */,
				27B0B7CC1492B83C00A817AD /* Release */,
			);
			defaultConfigurationIsVisible = 0;
			defaultConfigurationName = Release;
		};
		27B0B7F11492BB6C00A817AD /* Build configuration list for PBXNativeTarget "iOS Framework" */ = {
			isa = XCConfigurationList;
			buildConfigurations = (
				27B0B7F21492BB6C00A817AD /* Debug */,
				27B0B7F31492BB6C00A817AD /* Release */,
			);
			defaultConfigurationIsVisible = 0;
			defaultConfigurationName = Release;
		};
		27C90FC414F5B90E007C5E58 /* Build configuration list for PBXNativeTarget "Mac static library" */ = {
			isa = XCConfigurationList;
			buildConfigurations = (
				27C90FC514F5B90E007C5E58 /* Debug */,
				27C90FC614F5B90E007C5E58 /* Release */,
			);
			defaultConfigurationIsVisible = 0;
			defaultConfigurationName = Release;
		};
		DA023B6114BCA94C008184BB /* Build configuration list for PBXNativeTarget "Listener iOS Library" */ = {
			isa = XCConfigurationList;
			buildConfigurations = (
				DA023B6214BCA94C008184BB /* Debug */,
				DA023B6314BCA94C008184BB /* Release */,
			);
			defaultConfigurationIsVisible = 0;
			defaultConfigurationName = Release;
		};
		DA147C3314BCAC3B0052DA4D /* Build configuration list for PBXNativeTarget "Listener iOS Framework" */ = {
			isa = XCConfigurationList;
			buildConfigurations = (
				DA147C3414BCAC3B0052DA4D /* Debug */,
				DA147C3514BCAC3B0052DA4D /* Release */,
			);
			defaultConfigurationIsVisible = 0;
			defaultConfigurationName = Release;
		};
/* End XCConfigurationList section */
	};
	rootObject = 08FB7793FE84155DC02AAC07 /* Project object */;
}<|MERGE_RESOLUTION|>--- conflicted
+++ resolved
@@ -775,34 +775,7 @@
 		08FB7795FE84155DC02AAC07 /* Source */ = {
 			isa = PBXGroup;
 			children = (
-<<<<<<< HEAD
-				27F0744611CD4B6D00E9A2AB /* TDDatabase.h */,
-				27F0744711CD4B6D00E9A2AB /* TDDatabase.m */,
-				2711CDFC14C7590A00505D55 /* TDDatabase+Attachments.h */,
-				274C391B149FAE0000A5E89B /* TDDatabase+Attachments.m */,
-				2711CDFF14C7595900505D55 /* TDDatabase+Insertion.h */,
-				27AA409A14AA86AD00E2A5FF /* TDDatabase+Insertion.m */,
-				2711CE0214C759BD00505D55 /* TDDatabase+Replication.h */,
-				27AA40A014AA8A6600E2A5FF /* TDDatabase+Replication.m */,
-				2773ADC514BD1EB80027A292 /* TDDatabase+LocalDocs.h */,
-				2773ADC614BD1EB80027A292 /* TDDatabase+LocalDocs.m */,
-				2751D4E2151BAE7000F7FD57 /* TDDatabaseManager.h */,
-				2751D4E3151BAE7000F7FD57 /* TDDatabaseManager.m */,
-				279EB2CC149140DE00E74185 /* TDView.h */,
-				279EB2CD149140DE00E74185 /* TDView.m */,
-				27F0C7791533BDD8004EBA89 /* TDAttachment.h */,
-				27F0C77A1533BDD8004EBA89 /* TDAttachment.m */,
-				27F074A911CD5D7A00E9A2AB /* TDBody.h */,
-				27F074AA11CD5D7A00E9A2AB /* TDBody.m */,
-				270B3E3714898DF200E0A926 /* TDRevision.h */,
-				270B3E3814898DF200E0A926 /* TDRevision.m */,
-				27C706401486BBD500F0F099 /* TDServer.h */,
-				27C706411486BBD500F0F099 /* TDServer.m */,
-				27731EFD1493FA3100815D67 /* TDBlobStore.h */,
-				27731EFE1493FA3100815D67 /* TDBlobStore.m */,
-=======
-				270DC1A415ADE195002A2AF4 /* Database */,
->>>>>>> 530bbff2
+				27F00E1A15B60952008CDA68 /* Database */,
 				279EB2D7149192C700E74185 /* Router */,
 				27821BB4148E7D590099B373 /* Replicator */,
 				27E2E62E159A26A1005B9234 /* Networking */,
@@ -829,37 +802,6 @@
 				27C90FC714F5B90E007C5E58 /* libTouchDB.a */,
 			);
 			name = Products;
-			sourceTree = "<group>";
-		};
-		270DC1A415ADE195002A2AF4 /* Database */ = {
-			isa = PBXGroup;
-			children = (
-				27F0744611CD4B6D00E9A2AB /* TDDatabase.h */,
-				27F0744711CD4B6D00E9A2AB /* TDDatabase.m */,
-				2711CDFC14C7590A00505D55 /* TDDatabase+Attachments.h */,
-				274C391B149FAE0000A5E89B /* TDDatabase+Attachments.m */,
-				2711CDFF14C7595900505D55 /* TDDatabase+Insertion.h */,
-				27AA409A14AA86AD00E2A5FF /* TDDatabase+Insertion.m */,
-				2711CE0214C759BD00505D55 /* TDDatabase+Replication.h */,
-				27AA40A014AA8A6600E2A5FF /* TDDatabase+Replication.m */,
-				2773ADC514BD1EB80027A292 /* TDDatabase+LocalDocs.h */,
-				2773ADC614BD1EB80027A292 /* TDDatabase+LocalDocs.m */,
-				2751D4E2151BAE7000F7FD57 /* TDDatabaseManager.h */,
-				2751D4E3151BAE7000F7FD57 /* TDDatabaseManager.m */,
-				279EB2CC149140DE00E74185 /* TDView.h */,
-				279EB2CD149140DE00E74185 /* TDView.m */,
-				27F074A911CD5D7A00E9A2AB /* TDBody.h */,
-				27F074AA11CD5D7A00E9A2AB /* TDBody.m */,
-				270B3E3714898DF200E0A926 /* TDRevision.h */,
-				270B3E3814898DF200E0A926 /* TDRevision.m */,
-				27A7209E152B959100C0A0E8 /* TDAttachment.h */,
-				27A7209F152B959100C0A0E8 /* TDAttachment.m */,
-				27C706401486BBD500F0F099 /* TDServer.h */,
-				27C706411486BBD500F0F099 /* TDServer.m */,
-				27731EFD1493FA3100815D67 /* TDBlobStore.h */,
-				27731EFE1493FA3100815D67 /* TDBlobStore.m */,
-			);
-			name = Database;
 			sourceTree = "<group>";
 		};
 		2713789014BCCA7B0058C5CD /* Tests */ = {
@@ -1174,6 +1116,37 @@
 				27103F8214E9CE4400DF7209 /* TDReachability.m */,
 			);
 			name = Networking;
+			sourceTree = "<group>";
+		};
+		27F00E1A15B60952008CDA68 /* Database */ = {
+			isa = PBXGroup;
+			children = (
+				27F0744611CD4B6D00E9A2AB /* TDDatabase.h */,
+				27F0744711CD4B6D00E9A2AB /* TDDatabase.m */,
+				2711CDFC14C7590A00505D55 /* TDDatabase+Attachments.h */,
+				274C391B149FAE0000A5E89B /* TDDatabase+Attachments.m */,
+				2711CDFF14C7595900505D55 /* TDDatabase+Insertion.h */,
+				27AA409A14AA86AD00E2A5FF /* TDDatabase+Insertion.m */,
+				2711CE0214C759BD00505D55 /* TDDatabase+Replication.h */,
+				27AA40A014AA8A6600E2A5FF /* TDDatabase+Replication.m */,
+				2773ADC514BD1EB80027A292 /* TDDatabase+LocalDocs.h */,
+				2773ADC614BD1EB80027A292 /* TDDatabase+LocalDocs.m */,
+				2751D4E2151BAE7000F7FD57 /* TDDatabaseManager.h */,
+				2751D4E3151BAE7000F7FD57 /* TDDatabaseManager.m */,
+				279EB2CC149140DE00E74185 /* TDView.h */,
+				279EB2CD149140DE00E74185 /* TDView.m */,
+				27F0C7791533BDD8004EBA89 /* TDAttachment.h */,
+				27F0C77A1533BDD8004EBA89 /* TDAttachment.m */,
+				27F074A911CD5D7A00E9A2AB /* TDBody.h */,
+				27F074AA11CD5D7A00E9A2AB /* TDBody.m */,
+				270B3E3714898DF200E0A926 /* TDRevision.h */,
+				270B3E3814898DF200E0A926 /* TDRevision.m */,
+				27C706401486BBD500F0F099 /* TDServer.h */,
+				27C706411486BBD500F0F099 /* TDServer.m */,
+				27731EFD1493FA3100815D67 /* TDBlobStore.h */,
+				27731EFE1493FA3100815D67 /* TDBlobStore.m */,
+			);
+			name = Database;
 			sourceTree = "<group>";
 		};
 		27F0746C11CD51A200E9A2AB /* FMDB */ = {
@@ -1623,7 +1596,7 @@
 		08FB7793FE84155DC02AAC07 /* Project object */ = {
 			isa = PBXProject;
 			attributes = {
-				LastUpgradeCheck = 0440;
+				LastUpgradeCheck = 0430;
 			};
 			buildConfigurationList = 1DEB923508733DC60010E9CD /* Build configuration list for PBXProject "TouchDB" */;
 			compatibilityVersion = "Xcode 3.2";
@@ -2161,7 +2134,6 @@
 			isa = XCBuildConfiguration;
 			buildSettings = {
 				ALWAYS_SEARCH_USER_PATHS = NO;
-				COMBINE_HIDPI_IMAGES = YES;
 				DYLIB_COMPATIBILITY_VERSION = 1;
 				DYLIB_CURRENT_VERSION = 1;
 				FRAMEWORK_VERSION = A;
@@ -2182,7 +2154,6 @@
 			isa = XCBuildConfiguration;
 			buildSettings = {
 				ALWAYS_SEARCH_USER_PATHS = NO;
-				COMBINE_HIDPI_IMAGES = YES;
 				DEPLOYMENT_POSTPROCESSING = YES;
 				DYLIB_COMPATIBILITY_VERSION = 1;
 				DYLIB_CURRENT_VERSION = 1;
@@ -2207,7 +2178,6 @@
 			buildSettings = {
 				ALWAYS_SEARCH_USER_PATHS = NO;
 				ARCHS = "$(ARCHS_STANDARD_64_BIT)";
-				COMBINE_HIDPI_IMAGES = YES;
 				COPY_PHASE_STRIP = NO;
 				FRAMEWORK_SEARCH_PATHS = "$(DEVELOPER_LIBRARY_DIR)/Frameworks";
 				GCC_DYNAMIC_NO_PIC = NO;
@@ -2233,7 +2203,6 @@
 			buildSettings = {
 				ALWAYS_SEARCH_USER_PATHS = NO;
 				ARCHS = "$(ARCHS_STANDARD_64_BIT)";
-				COMBINE_HIDPI_IMAGES = YES;
 				COPY_PHASE_STRIP = YES;
 				DEBUG_INFORMATION_FORMAT = "dwarf-with-dsym";
 				FRAMEWORK_SEARCH_PATHS = "$(DEVELOPER_LIBRARY_DIR)/Frameworks";
@@ -2293,7 +2262,6 @@
 				ARCHS = "$(ARCHS_STANDARD_64_BIT)";
 				CLANG_ENABLE_OBJC_ARC = YES;
 				CLANG_WARN_SUSPICIOUS_IMPLICIT_CONVERSION = NO;
-				COMBINE_HIDPI_IMAGES = YES;
 				COPY_PHASE_STRIP = NO;
 				DYLIB_COMPATIBILITY_VERSION = 1;
 				DYLIB_CURRENT_VERSION = 1;
@@ -2324,7 +2292,6 @@
 				ARCHS = "$(ARCHS_STANDARD_64_BIT)";
 				CLANG_ENABLE_OBJC_ARC = YES;
 				CLANG_WARN_SUSPICIOUS_IMPLICIT_CONVERSION = NO;
-				COMBINE_HIDPI_IMAGES = YES;
 				COPY_PHASE_STRIP = YES;
 				DEBUG_INFORMATION_FORMAT = "dwarf-with-dsym";
 				DEPLOYMENT_POSTPROCESSING = YES;
@@ -2600,62 +2567,7 @@
 				SDKROOT = macosx;
 				SKIP_INSTALL = YES;
 				VALIDATE_PRODUCT = YES;
-<<<<<<< HEAD
 				WARNING_CFLAGS = "-Wall";
-=======
-				WRAPPER_EXTENSION = app;
-			};
-			name = Release;
-		};
-		27C706B0148864BA00F0F099 /* Debug */ = {
-			isa = XCBuildConfiguration;
-			buildSettings = {
-				ALWAYS_SEARCH_USER_PATHS = NO;
-				ARCHS = "$(ARCHS_STANDARD_64_BIT)";
-				COMBINE_HIDPI_IMAGES = YES;
-				COPY_PHASE_STRIP = NO;
-				FRAMEWORK_SEARCH_PATHS = (
-					"$(inherited)",
-					"\"$(SRCROOT)/Demo-Mac/Frameworks\"",
-				);
-				GCC_DYNAMIC_NO_PIC = NO;
-				GCC_PRECOMPILE_PREFIX_HEADER = YES;
-				GCC_SYMBOLS_PRIVATE_EXTERN = NO;
-				GCC_VERSION = com.apple.compilers.llvm.clang.1_0;
-				GCC_WARN_64_TO_32_BIT_CONVERSION = YES;
-				GCC_WARN_ABOUT_MISSING_PROTOTYPES = YES;
-				INFOPLIST_FILE = "Demo-Mac/ShoppingDemo-Info.plist";
-				LD_RUNPATH_SEARCH_PATHS = "@loader_path/../Frameworks";
-				MACOSX_DEPLOYMENT_TARGET = 10.7;
-				PRODUCT_NAME = "TouchDB Demo";
-				VALID_ARCHS = x86_64;
-				WRAPPER_EXTENSION = app;
-			};
-			name = Debug;
-		};
-		27C706B1148864BA00F0F099 /* Release */ = {
-			isa = XCBuildConfiguration;
-			buildSettings = {
-				ALWAYS_SEARCH_USER_PATHS = NO;
-				ARCHS = "$(ARCHS_STANDARD_64_BIT)";
-				COMBINE_HIDPI_IMAGES = YES;
-				COPY_PHASE_STRIP = YES;
-				DEBUG_INFORMATION_FORMAT = "dwarf-with-dsym";
-				FRAMEWORK_SEARCH_PATHS = (
-					"$(inherited)",
-					"\"$(SRCROOT)/Demo-Mac/Frameworks\"",
-				);
-				GCC_PRECOMPILE_PREFIX_HEADER = YES;
-				GCC_VERSION = com.apple.compilers.llvm.clang.1_0;
-				GCC_WARN_64_TO_32_BIT_CONVERSION = YES;
-				GCC_WARN_ABOUT_MISSING_PROTOTYPES = YES;
-				INFOPLIST_FILE = "Demo-Mac/ShoppingDemo-Info.plist";
-				LD_RUNPATH_SEARCH_PATHS = "@loader_path/../Frameworks";
-				MACOSX_DEPLOYMENT_TARGET = 10.7;
-				PRODUCT_NAME = "TouchDB Demo";
-				VALID_ARCHS = x86_64;
-				WRAPPER_EXTENSION = app;
->>>>>>> 530bbff2
 			};
 			name = Release;
 		};
