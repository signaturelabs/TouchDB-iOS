// !$*UTF8*$!
{
	archiveVersion = 1;
	classes = {
	};
	objectVersion = 46;
	objects = {

/* Begin PBXBuildFile section */
		2700BC5114B3864B00B5B297 /* HTTPFileResponse.m in Sources */ = {isa = PBXBuildFile; fileRef = 2753156914ACEFC90065964D /* HTTPFileResponse.m */; };
		2700BC5F14B64AA600B5B297 /* TDRouter+Handlers.m in Sources */ = {isa = PBXBuildFile; fileRef = 2700BC5B14B64AA600B5B297 /* TDRouter+Handlers.m */; };
		270B3DFD1489359000E0A926 /* SenTestingKit.framework in Frameworks */ = {isa = PBXBuildFile; fileRef = 270B3DFC1489359000E0A926 /* SenTestingKit.framework */; };
		270B3DFE1489359000E0A926 /* Cocoa.framework in Frameworks */ = {isa = PBXBuildFile; fileRef = 27C70697148864BA00F0F099 /* Cocoa.framework */; };
		270B3E011489359000E0A926 /* TouchDB.framework in Frameworks */ = {isa = PBXBuildFile; fileRef = 270B3DEA1489359000E0A926 /* TouchDB.framework */; };
		270B3E1D1489384700E0A926 /* libsqlite3.dylib in Frameworks */ = {isa = PBXBuildFile; fileRef = 27F0744911CD4BA000E9A2AB /* libsqlite3.dylib */; };
		270B3E1E1489385C00E0A926 /* Foundation.framework in Frameworks */ = {isa = PBXBuildFile; fileRef = 27F0745C11CD50A600E9A2AB /* Foundation.framework */; };
		270B3E201489390000E0A926 /* TouchDB.h in Headers */ = {isa = PBXBuildFile; fileRef = 270B3E1F148938D800E0A926 /* TouchDB.h */; settings = {ATTRIBUTES = (Public, ); }; };
		270B3E211489390F00E0A926 /* TDURLProtocol.h in Headers */ = {isa = PBXBuildFile; fileRef = 27C706461487584300F0F099 /* TDURLProtocol.h */; settings = {ATTRIBUTES = (Public, ); }; };
		270B3E221489391E00E0A926 /* TDDatabase.h in Headers */ = {isa = PBXBuildFile; fileRef = 27F0744611CD4B6D00E9A2AB /* TDDatabase.h */; settings = {ATTRIBUTES = (Public, ); }; };
		270B3E231489392100E0A926 /* TDBody.h in Headers */ = {isa = PBXBuildFile; fileRef = 27F074A911CD5D7A00E9A2AB /* TDBody.h */; settings = {ATTRIBUTES = (Public, ); }; };
		270B3E241489392600E0A926 /* TDServer.h in Headers */ = {isa = PBXBuildFile; fileRef = 27C706401486BBD500F0F099 /* TDServer.h */; settings = {ATTRIBUTES = (Public, ); }; };
		270B3E251489392C00E0A926 /* TDRouter.h in Headers */ = {isa = PBXBuildFile; fileRef = 27C706431486BE7100F0F099 /* TDRouter.h */; settings = {ATTRIBUTES = (Public, ); }; };
		270B3E2B1489581E00E0A926 /* TDPuller.h in Headers */ = {isa = PBXBuildFile; fileRef = 270B3E291489581E00E0A926 /* TDPuller.h */; settings = {ATTRIBUTES = (Public, ); }; };
		270B3E3914898DF200E0A926 /* TDRevision.h in Headers */ = {isa = PBXBuildFile; fileRef = 270B3E3714898DF200E0A926 /* TDRevision.h */; settings = {ATTRIBUTES = (Public, ); }; };
		270B3E3E148D7F0000E0A926 /* TDPusher.h in Headers */ = {isa = PBXBuildFile; fileRef = 270B3E3C148D7F0000E0A926 /* TDPusher.h */; settings = {ATTRIBUTES = (Public, ); }; };
		270BDD361563338B007D52F6 /* MYURLUtils.h in Headers */ = {isa = PBXBuildFile; fileRef = 270BDD341563338B007D52F6 /* MYURLUtils.h */; };
		270BDD371563338B007D52F6 /* MYURLUtils.h in Headers */ = {isa = PBXBuildFile; fileRef = 270BDD341563338B007D52F6 /* MYURLUtils.h */; };
		270BDD381563338B007D52F6 /* MYURLUtils.m in Sources */ = {isa = PBXBuildFile; fileRef = 270BDD351563338B007D52F6 /* MYURLUtils.m */; };
		270BDD391563338B007D52F6 /* MYURLUtils.m in Sources */ = {isa = PBXBuildFile; fileRef = 270BDD351563338B007D52F6 /* MYURLUtils.m */; };
		270FE0CA14C5008C005FF647 /* Foundation.framework in Frameworks */ = {isa = PBXBuildFile; fileRef = 27F0745C11CD50A600E9A2AB /* Foundation.framework */; };
		270FE0D514C50134005FF647 /* TouchDB.framework in Frameworks */ = {isa = PBXBuildFile; fileRef = 270B3DEA1489359000E0A926 /* TouchDB.framework */; };
		270FE0D614C50134005FF647 /* TouchDBListener.framework in Frameworks */ = {isa = PBXBuildFile; fileRef = 275315D514ACF0A10065964D /* TouchDBListener.framework */; };
		27103F8314E9CE4400DF7209 /* TDReachability.h in Headers */ = {isa = PBXBuildFile; fileRef = 27103F8114E9CE4400DF7209 /* TDReachability.h */; };
		27103F8514E9CE4400DF7209 /* TDReachability.m in Sources */ = {isa = PBXBuildFile; fileRef = 27103F8214E9CE4400DF7209 /* TDReachability.m */; };
		27103F8814EA076600DF7209 /* SystemConfiguration.framework in Frameworks */ = {isa = PBXBuildFile; fileRef = 27103F8714EA076600DF7209 /* SystemConfiguration.framework */; };
		2711CDFD14C7590A00505D55 /* TDDatabase+Attachments.h in Headers */ = {isa = PBXBuildFile; fileRef = 2711CDFC14C7590A00505D55 /* TDDatabase+Attachments.h */; settings = {ATTRIBUTES = (Public, ); }; };
		2711CDFE14C7590A00505D55 /* TDDatabase+Attachments.h in Headers */ = {isa = PBXBuildFile; fileRef = 2711CDFC14C7590A00505D55 /* TDDatabase+Attachments.h */; settings = {ATTRIBUTES = (Public, ); }; };
		2711CE0014C7595900505D55 /* TDDatabase+Insertion.h in Headers */ = {isa = PBXBuildFile; fileRef = 2711CDFF14C7595900505D55 /* TDDatabase+Insertion.h */; settings = {ATTRIBUTES = (Public, ); }; };
		2711CE0114C7595900505D55 /* TDDatabase+Insertion.h in Headers */ = {isa = PBXBuildFile; fileRef = 2711CDFF14C7595900505D55 /* TDDatabase+Insertion.h */; settings = {ATTRIBUTES = (Public, ); }; };
		2711CE0314C759BD00505D55 /* TDDatabase+Replication.h in Headers */ = {isa = PBXBuildFile; fileRef = 2711CE0214C759BD00505D55 /* TDDatabase+Replication.h */; settings = {ATTRIBUTES = (Public, ); }; };
		2711CE0414C759BD00505D55 /* TDDatabase+Replication.h in Headers */ = {isa = PBXBuildFile; fileRef = 2711CE0214C759BD00505D55 /* TDDatabase+Replication.h */; settings = {ATTRIBUTES = (Public, ); }; };
		2711CE1414C75B6E00505D55 /* TDDatabase+LocalDocs.h in Headers */ = {isa = PBXBuildFile; fileRef = 2773ADC514BD1EB80027A292 /* TDDatabase+LocalDocs.h */; settings = {ATTRIBUTES = (Public, ); }; };
		272B85141523691700A90CB2 /* TDJSON.h in Headers */ = {isa = PBXBuildFile; fileRef = 272B85121523691700A90CB2 /* TDJSON.h */; };
		272B85161523691700A90CB2 /* TDJSON.m in Sources */ = {isa = PBXBuildFile; fileRef = 272B85131523691700A90CB2 /* TDJSON.m */; };
		274C391F149FAE0000A5E89B /* TDDatabase+Attachments.m in Sources */ = {isa = PBXBuildFile; fileRef = 274C391B149FAE0000A5E89B /* TDDatabase+Attachments.m */; };
		2751D4E4151BAE7000F7FD57 /* TDDatabaseManager.h in Headers */ = {isa = PBXBuildFile; fileRef = 2751D4E2151BAE7000F7FD57 /* TDDatabaseManager.h */; };
		2751D4E6151BAE7000F7FD57 /* TDDatabaseManager.m in Sources */ = {isa = PBXBuildFile; fileRef = 2751D4E3151BAE7000F7FD57 /* TDDatabaseManager.m */; };
		2753156E14ACEFC90065964D /* DDData.h in Headers */ = {isa = PBXBuildFile; fileRef = 2753155114ACEFC90065964D /* DDData.h */; };
		2753157214ACEFC90065964D /* DDNumber.h in Headers */ = {isa = PBXBuildFile; fileRef = 2753155314ACEFC90065964D /* DDNumber.h */; };
		2753157614ACEFC90065964D /* DDRange.h in Headers */ = {isa = PBXBuildFile; fileRef = 2753155514ACEFC90065964D /* DDRange.h */; };
		2753157A14ACEFC90065964D /* HTTPAuthenticationRequest.h in Headers */ = {isa = PBXBuildFile; fileRef = 2753155714ACEFC90065964D /* HTTPAuthenticationRequest.h */; };
		2753157E14ACEFC90065964D /* HTTPConnection.h in Headers */ = {isa = PBXBuildFile; fileRef = 2753155914ACEFC90065964D /* HTTPConnection.h */; };
		2753158214ACEFC90065964D /* HTTPLogging.h in Headers */ = {isa = PBXBuildFile; fileRef = 2753155B14ACEFC90065964D /* HTTPLogging.h */; };
		2753158414ACEFC90065964D /* HTTPMessage.h in Headers */ = {isa = PBXBuildFile; fileRef = 2753155C14ACEFC90065964D /* HTTPMessage.h */; };
		2753158814ACEFC90065964D /* HTTPResponse.h in Headers */ = {isa = PBXBuildFile; fileRef = 2753155E14ACEFC90065964D /* HTTPResponse.h */; };
		2753158A14ACEFC90065964D /* HTTPServer.h in Headers */ = {isa = PBXBuildFile; fileRef = 2753155F14ACEFC90065964D /* HTTPServer.h */; };
		2753158E14ACEFC90065964D /* HTTPAsyncFileResponse.h in Headers */ = {isa = PBXBuildFile; fileRef = 2753156214ACEFC90065964D /* HTTPAsyncFileResponse.h */; };
		2753159214ACEFC90065964D /* HTTPDataResponse.h in Headers */ = {isa = PBXBuildFile; fileRef = 2753156414ACEFC90065964D /* HTTPDataResponse.h */; };
		2753159614ACEFC90065964D /* HTTPDynamicFileResponse.h in Headers */ = {isa = PBXBuildFile; fileRef = 2753156614ACEFC90065964D /* HTTPDynamicFileResponse.h */; };
		2753159A14ACEFC90065964D /* HTTPFileResponse.h in Headers */ = {isa = PBXBuildFile; fileRef = 2753156814ACEFC90065964D /* HTTPFileResponse.h */; };
		2753159E14ACEFC90065964D /* HTTPRedirectResponse.h in Headers */ = {isa = PBXBuildFile; fileRef = 2753156A14ACEFC90065964D /* HTTPRedirectResponse.h */; };
		275315A214ACEFC90065964D /* WebSocket.h in Headers */ = {isa = PBXBuildFile; fileRef = 2753156C14ACEFC90065964D /* WebSocket.h */; };
		275315AB14ACF00B0065964D /* GCDAsyncSocket.h in Headers */ = {isa = PBXBuildFile; fileRef = 275315A814ACF00B0065964D /* GCDAsyncSocket.h */; };
		275315BC14ACF0330065964D /* DDAbstractDatabaseLogger.h in Headers */ = {isa = PBXBuildFile; fileRef = 275315B114ACF0330065964D /* DDAbstractDatabaseLogger.h */; };
		275315C014ACF0330065964D /* DDASLLogger.h in Headers */ = {isa = PBXBuildFile; fileRef = 275315B314ACF0330065964D /* DDASLLogger.h */; };
		275315C414ACF0330065964D /* DDFileLogger.h in Headers */ = {isa = PBXBuildFile; fileRef = 275315B514ACF0330065964D /* DDFileLogger.h */; };
		275315C814ACF0330065964D /* DDLog.h in Headers */ = {isa = PBXBuildFile; fileRef = 275315B714ACF0330065964D /* DDLog.h */; };
		275315CC14ACF0330065964D /* DDTTYLogger.h in Headers */ = {isa = PBXBuildFile; fileRef = 275315B914ACF0330065964D /* DDTTYLogger.h */; };
		275315DC14ACF0A20065964D /* InfoPlist.strings in Resources */ = {isa = PBXBuildFile; fileRef = 275315DA14ACF0A20065964D /* InfoPlist.strings */; };
		275315E014ACF0A20065964D /* TDListener.m in Sources */ = {isa = PBXBuildFile; fileRef = 275315DF14ACF0A20065964D /* TDListener.m */; };
		275315E414ACF1130065964D /* DDData.m in Sources */ = {isa = PBXBuildFile; fileRef = 2753155214ACEFC90065964D /* DDData.m */; };
		275315E514ACF1130065964D /* DDNumber.m in Sources */ = {isa = PBXBuildFile; fileRef = 2753155414ACEFC90065964D /* DDNumber.m */; };
		275315E614ACF1130065964D /* DDRange.m in Sources */ = {isa = PBXBuildFile; fileRef = 2753155614ACEFC90065964D /* DDRange.m */; };
		275315E714ACF1130065964D /* HTTPAuthenticationRequest.m in Sources */ = {isa = PBXBuildFile; fileRef = 2753155814ACEFC90065964D /* HTTPAuthenticationRequest.m */; };
		275315E814ACF1130065964D /* HTTPConnection.m in Sources */ = {isa = PBXBuildFile; fileRef = 2753155A14ACEFC90065964D /* HTTPConnection.m */; };
		275315E914ACF1130065964D /* HTTPMessage.m in Sources */ = {isa = PBXBuildFile; fileRef = 2753155D14ACEFC90065964D /* HTTPMessage.m */; };
		275315EA14ACF1130065964D /* HTTPServer.m in Sources */ = {isa = PBXBuildFile; fileRef = 2753156014ACEFC90065964D /* HTTPServer.m */; };
		275315EC14ACF1130065964D /* HTTPDataResponse.m in Sources */ = {isa = PBXBuildFile; fileRef = 2753156514ACEFC90065964D /* HTTPDataResponse.m */; };
		275315F014ACF1130065964D /* WebSocket.m in Sources */ = {isa = PBXBuildFile; fileRef = 2753156D14ACEFC90065964D /* WebSocket.m */; };
		275315F114ACF1130065964D /* GCDAsyncSocket.m in Sources */ = {isa = PBXBuildFile; fileRef = 275315A914ACF00B0065964D /* GCDAsyncSocket.m */; };
		275315F214ACF1130065964D /* DDLog.m in Sources */ = {isa = PBXBuildFile; fileRef = 275315B814ACF0330065964D /* DDLog.m */; };
		275315F314ACF1C20065964D /* Foundation.framework in Frameworks */ = {isa = PBXBuildFile; fileRef = 27C7069C148864BA00F0F099 /* Foundation.framework */; };
		275315F514ACF1CC0065964D /* Security.framework in Frameworks */ = {isa = PBXBuildFile; fileRef = 275315F414ACF1CC0065964D /* Security.framework */; };
		275315F814ACF2500065964D /* CoreServices.framework in Frameworks */ = {isa = PBXBuildFile; fileRef = 275315F714ACF2500065964D /* CoreServices.framework */; };
		275315F914ACF2D70065964D /* TDListener.h in Headers */ = {isa = PBXBuildFile; fileRef = 275315DE14ACF0A20065964D /* TDListener.h */; settings = {ATTRIBUTES = (Public, ); }; };
		275315FC14ACF83C0065964D /* TouchDB.framework in Frameworks */ = {isa = PBXBuildFile; fileRef = 270B3DEA1489359000E0A926 /* TouchDB.framework */; };
		2753160C14ACFC2A0065964D /* TDHTTPConnection.h in Headers */ = {isa = PBXBuildFile; fileRef = 2753160A14ACFC2A0065964D /* TDHTTPConnection.h */; };
		2753160D14ACFC2A0065964D /* TDHTTPConnection.m in Sources */ = {isa = PBXBuildFile; fileRef = 2753160B14ACFC2A0065964D /* TDHTTPConnection.m */; };
		2766EFF814DB7F9F009ECCA8 /* TDMultipartWriter.h in Headers */ = {isa = PBXBuildFile; fileRef = 2766EFF614DB7F9F009ECCA8 /* TDMultipartWriter.h */; };
		2766EFFA14DB7F9F009ECCA8 /* TDMultipartWriter.m in Sources */ = {isa = PBXBuildFile; fileRef = 2766EFF714DB7F9F009ECCA8 /* TDMultipartWriter.m */; };
		2766EFFD14DC7B37009ECCA8 /* TDMultiStreamWriter.h in Headers */ = {isa = PBXBuildFile; fileRef = 2766EFFB14DC7B37009ECCA8 /* TDMultiStreamWriter.h */; };
		2766EFFF14DC7B37009ECCA8 /* TDMultiStreamWriter.m in Sources */ = {isa = PBXBuildFile; fileRef = 2766EFFC14DC7B37009ECCA8 /* TDMultiStreamWriter.m */; };
		2767D7DF14C8D3E500ED0F26 /* Logging.m in Sources */ = {isa = PBXBuildFile; fileRef = 27F0751211CDC7F900E9A2AB /* Logging.m */; };
		2767D7E014C8D3EA00ED0F26 /* CollectionUtils.m in Sources */ = {isa = PBXBuildFile; fileRef = 27F0749C11CD5B4F00E9A2AB /* CollectionUtils.m */; };
		27731EFF1493FA3100815D67 /* TDBlobStore.h in Headers */ = {isa = PBXBuildFile; fileRef = 27731EFD1493FA3100815D67 /* TDBlobStore.h */; };
		27731F061495335B00815D67 /* TDBlobStore.m in Sources */ = {isa = PBXBuildFile; fileRef = 27731EFE1493FA3100815D67 /* TDBlobStore.m */; };
		27731F191495CFEF00815D67 /* TDRouter_Tests.m in Sources */ = {isa = PBXBuildFile; fileRef = 27C7064A1488311100F0F099 /* TDRouter_Tests.m */; };
		27731F1A1495CFEF00815D67 /* TDView_Tests.m in Sources */ = {isa = PBXBuildFile; fileRef = 27B0B77F1491E73400A817AD /* TDView_Tests.m */; };
		27731F1B1495CFEF00815D67 /* TDDatabase_Tests.m in Sources */ = {isa = PBXBuildFile; fileRef = 27821BB9148FF56C0099B373 /* TDDatabase_Tests.m */; };
		27731F1C1495CFEF00815D67 /* TDReplicator_Tests.m in Sources */ = {isa = PBXBuildFile; fileRef = 27821BBB149001B20099B373 /* TDReplicator_Tests.m */; };
		27731F1E1495CFEF00815D67 /* libTouchDB.a in Frameworks */ = {isa = PBXBuildFile; fileRef = 27B0B7A91492B83B00A817AD /* libTouchDB.a */; };
		27731F1F1495CFEF00815D67 /* libsqlite3.dylib in Frameworks */ = {isa = PBXBuildFile; fileRef = 27B0B7F81492BC8000A817AD /* libsqlite3.dylib */; };
		27731F201495CFEF00815D67 /* UIKit.framework in Frameworks */ = {isa = PBXBuildFile; fileRef = 27B0B7B81492B83C00A817AD /* UIKit.framework */; };
		27731F211495CFEF00815D67 /* Foundation.framework in Frameworks */ = {isa = PBXBuildFile; fileRef = 27F0745C11CD50A600E9A2AB /* Foundation.framework */; };
		27731F221495CFEF00815D67 /* CoreGraphics.framework in Frameworks */ = {isa = PBXBuildFile; fileRef = 27B0B80F1492C16300A817AD /* CoreGraphics.framework */; };
		2773ADC714BD1EB80027A292 /* TDDatabase+LocalDocs.h in Headers */ = {isa = PBXBuildFile; fileRef = 2773ADC514BD1EB80027A292 /* TDDatabase+LocalDocs.h */; settings = {ATTRIBUTES = (Public, ); }; };
		2773ADC914BD1EB80027A292 /* TDDatabase+LocalDocs.m in Sources */ = {isa = PBXBuildFile; fileRef = 2773ADC614BD1EB80027A292 /* TDDatabase+LocalDocs.m */; };
		27821BB7148E7D6F0099B373 /* TDReplicator.h in Headers */ = {isa = PBXBuildFile; fileRef = 27821BB5148E7D6F0099B373 /* TDReplicator.h */; settings = {ATTRIBUTES = (Public, ); }; };
		27821BBE14906FB60099B373 /* TouchDBPrefix.h in Headers */ = {isa = PBXBuildFile; fileRef = 27821BBD14906FB50099B373 /* TouchDBPrefix.h */; };
		2783A036156C39E300DC8692 /* NSMutableURLRequest+Parameters.h in Headers */ = {isa = PBXBuildFile; fileRef = 2783A00D156C39E300DC8692 /* NSMutableURLRequest+Parameters.h */; };
		2783A037156C39E300DC8692 /* NSMutableURLRequest+Parameters.h in Headers */ = {isa = PBXBuildFile; fileRef = 2783A00D156C39E300DC8692 /* NSMutableURLRequest+Parameters.h */; };
		2783A038156C39E300DC8692 /* NSMutableURLRequest+Parameters.m in Sources */ = {isa = PBXBuildFile; fileRef = 2783A00E156C39E300DC8692 /* NSMutableURLRequest+Parameters.m */; };
		2783A039156C39E300DC8692 /* NSMutableURLRequest+Parameters.m in Sources */ = {isa = PBXBuildFile; fileRef = 2783A00E156C39E300DC8692 /* NSMutableURLRequest+Parameters.m */; };
		2783A03A156C39E300DC8692 /* NSString+URLEncoding.h in Headers */ = {isa = PBXBuildFile; fileRef = 2783A00F156C39E300DC8692 /* NSString+URLEncoding.h */; };
		2783A03B156C39E300DC8692 /* NSString+URLEncoding.h in Headers */ = {isa = PBXBuildFile; fileRef = 2783A00F156C39E300DC8692 /* NSString+URLEncoding.h */; };
		2783A03C156C39E300DC8692 /* NSString+URLEncoding.m in Sources */ = {isa = PBXBuildFile; fileRef = 2783A010156C39E300DC8692 /* NSString+URLEncoding.m */; };
		2783A03D156C39E300DC8692 /* NSString+URLEncoding.m in Sources */ = {isa = PBXBuildFile; fileRef = 2783A010156C39E300DC8692 /* NSString+URLEncoding.m */; };
		2783A056156C39E300DC8692 /* OAConsumer.h in Headers */ = {isa = PBXBuildFile; fileRef = 2783A01E156C39E300DC8692 /* OAConsumer.h */; };
		2783A057156C39E300DC8692 /* OAConsumer.h in Headers */ = {isa = PBXBuildFile; fileRef = 2783A01E156C39E300DC8692 /* OAConsumer.h */; };
		2783A058156C39E300DC8692 /* OAConsumer.m in Sources */ = {isa = PBXBuildFile; fileRef = 2783A01F156C39E300DC8692 /* OAConsumer.m */; };
		2783A059156C39E300DC8692 /* OAConsumer.m in Sources */ = {isa = PBXBuildFile; fileRef = 2783A01F156C39E300DC8692 /* OAConsumer.m */; };
		2783A062156C39E300DC8692 /* OAMutableURLRequest.h in Headers */ = {isa = PBXBuildFile; fileRef = 2783A024156C39E300DC8692 /* OAMutableURLRequest.h */; };
		2783A063156C39E300DC8692 /* OAMutableURLRequest.h in Headers */ = {isa = PBXBuildFile; fileRef = 2783A024156C39E300DC8692 /* OAMutableURLRequest.h */; };
		2783A064156C39E300DC8692 /* OAMutableURLRequest.m in Sources */ = {isa = PBXBuildFile; fileRef = 2783A025156C39E300DC8692 /* OAMutableURLRequest.m */; };
		2783A065156C39E300DC8692 /* OAMutableURLRequest.m in Sources */ = {isa = PBXBuildFile; fileRef = 2783A025156C39E300DC8692 /* OAMutableURLRequest.m */; };
		2783A066156C39E300DC8692 /* OAPlaintextSignatureProvider.h in Headers */ = {isa = PBXBuildFile; fileRef = 2783A026156C39E300DC8692 /* OAPlaintextSignatureProvider.h */; };
		2783A067156C39E300DC8692 /* OAPlaintextSignatureProvider.h in Headers */ = {isa = PBXBuildFile; fileRef = 2783A026156C39E300DC8692 /* OAPlaintextSignatureProvider.h */; };
		2783A068156C39E300DC8692 /* OAPlaintextSignatureProvider.m in Sources */ = {isa = PBXBuildFile; fileRef = 2783A027156C39E300DC8692 /* OAPlaintextSignatureProvider.m */; };
		2783A069156C39E300DC8692 /* OAPlaintextSignatureProvider.m in Sources */ = {isa = PBXBuildFile; fileRef = 2783A027156C39E300DC8692 /* OAPlaintextSignatureProvider.m */; };
		2783A06E156C39E300DC8692 /* OARequestParameter.h in Headers */ = {isa = PBXBuildFile; fileRef = 2783A02A156C39E300DC8692 /* OARequestParameter.h */; };
		2783A06F156C39E300DC8692 /* OARequestParameter.h in Headers */ = {isa = PBXBuildFile; fileRef = 2783A02A156C39E300DC8692 /* OARequestParameter.h */; };
		2783A070156C39E300DC8692 /* OARequestParameter.m in Sources */ = {isa = PBXBuildFile; fileRef = 2783A02B156C39E300DC8692 /* OARequestParameter.m */; };
		2783A071156C39E300DC8692 /* OARequestParameter.m in Sources */ = {isa = PBXBuildFile; fileRef = 2783A02B156C39E300DC8692 /* OARequestParameter.m */; };
		2783A076156C39E300DC8692 /* OASignatureProviding.h in Headers */ = {isa = PBXBuildFile; fileRef = 2783A02E156C39E300DC8692 /* OASignatureProviding.h */; };
		2783A077156C39E300DC8692 /* OASignatureProviding.h in Headers */ = {isa = PBXBuildFile; fileRef = 2783A02E156C39E300DC8692 /* OASignatureProviding.h */; };
		2783A078156C39E300DC8692 /* OAToken.h in Headers */ = {isa = PBXBuildFile; fileRef = 2783A030156C39E300DC8692 /* OAToken.h */; };
		2783A079156C39E300DC8692 /* OAToken.h in Headers */ = {isa = PBXBuildFile; fileRef = 2783A030156C39E300DC8692 /* OAToken.h */; };
		2783A07A156C39E300DC8692 /* OAToken.m in Sources */ = {isa = PBXBuildFile; fileRef = 2783A031156C39E300DC8692 /* OAToken.m */; };
		2783A07B156C39E300DC8692 /* OAToken.m in Sources */ = {isa = PBXBuildFile; fileRef = 2783A031156C39E300DC8692 /* OAToken.m */; };
		2783A08D156C3A8300DC8692 /* TDAuthorizer.h in Headers */ = {isa = PBXBuildFile; fileRef = 2783A08B156C3A8300DC8692 /* TDAuthorizer.h */; };
		2783A08E156C3A8300DC8692 /* TDAuthorizer.h in Headers */ = {isa = PBXBuildFile; fileRef = 2783A08B156C3A8300DC8692 /* TDAuthorizer.h */; };
		2783A08F156C3A8300DC8692 /* TDAuthorizer.m in Sources */ = {isa = PBXBuildFile; fileRef = 2783A08C156C3A8300DC8692 /* TDAuthorizer.m */; };
		2783A090156C3A8300DC8692 /* TDAuthorizer.m in Sources */ = {isa = PBXBuildFile; fileRef = 2783A08C156C3A8300DC8692 /* TDAuthorizer.m */; };
		2783A093156C3A9200DC8692 /* TDOAuth1Authorizer.h in Headers */ = {isa = PBXBuildFile; fileRef = 2783A091156C3A9200DC8692 /* TDOAuth1Authorizer.h */; };
		2783A094156C3A9200DC8692 /* TDOAuth1Authorizer.h in Headers */ = {isa = PBXBuildFile; fileRef = 2783A091156C3A9200DC8692 /* TDOAuth1Authorizer.h */; };
		2783A095156C3A9200DC8692 /* TDOAuth1Authorizer.m in Sources */ = {isa = PBXBuildFile; fileRef = 2783A092156C3A9200DC8692 /* TDOAuth1Authorizer.m */; };
		2783A096156C3A9200DC8692 /* TDOAuth1Authorizer.m in Sources */ = {isa = PBXBuildFile; fileRef = 2783A092156C3A9200DC8692 /* TDOAuth1Authorizer.m */; };
		278B0C8E152A7C1F00577747 /* TDMultipartDocumentReader.m in Sources */ = {isa = PBXBuildFile; fileRef = 27ADC078152502EE001ABC1D /* TDMultipartDocumentReader.m */; };
		278B0C8F152A7C2E00577747 /* TDJSON.m in Sources */ = {isa = PBXBuildFile; fileRef = 272B85131523691700A90CB2 /* TDJSON.m */; };
		278B0C90152A7C6100577747 /* TDView_Tests.m in Sources */ = {isa = PBXBuildFile; fileRef = 27B0B77F1491E73400A817AD /* TDView_Tests.m */; };
		278E4DBB1561921100DDCEF9 /* TDStatus.h in Headers */ = {isa = PBXBuildFile; fileRef = 27F0C77D1533BDD8004EBA89 /* TDStatus.h */; settings = {ATTRIBUTES = (Public, ); }; };
		278E4DBC1561921F00DDCEF9 /* TDStatus.h in Headers */ = {isa = PBXBuildFile; fileRef = 27F0C77D1533BDD8004EBA89 /* TDStatus.h */; settings = {ATTRIBUTES = (Public, ); }; };
		278E4DC11561947500DDCEF9 /* CoreServices.framework in Frameworks */ = {isa = PBXBuildFile; fileRef = 275315F714ACF2500065964D /* CoreServices.framework */; };
		278E4DC3156194F000DDCEF9 /* TDChangeTracker_Tests.m in Sources */ = {isa = PBXBuildFile; fileRef = 278E4DC2156194F000DDCEF9 /* TDChangeTracker_Tests.m */; };
		278E4DC41561950600DDCEF9 /* TDChangeTracker_Tests.m in Sources */ = {isa = PBXBuildFile; fileRef = 278E4DC2156194F000DDCEF9 /* TDChangeTracker_Tests.m */; };
		278E4DC51561950700DDCEF9 /* TDChangeTracker_Tests.m in Sources */ = {isa = PBXBuildFile; fileRef = 278E4DC2156194F000DDCEF9 /* TDChangeTracker_Tests.m */; };
		278E4DC715619FC400DDCEF9 /* CFNetwork.framework in Frameworks */ = {isa = PBXBuildFile; fileRef = 278E4DC615619FC400DDCEF9 /* CFNetwork.framework */; };
		279906E3149A65B8003D4338 /* TDRemoteRequest.h in Headers */ = {isa = PBXBuildFile; fileRef = 279906E1149A65B7003D4338 /* TDRemoteRequest.h */; };
		279906E6149A65B8003D4338 /* TDRemoteRequest.m in Sources */ = {isa = PBXBuildFile; fileRef = 279906E2149A65B8003D4338 /* TDRemoteRequest.m */; };
		279906EE149ABFC2003D4338 /* TDBatcher.h in Headers */ = {isa = PBXBuildFile; fileRef = 279906EC149ABFC1003D4338 /* TDBatcher.h */; };
		279906F1149ABFC2003D4338 /* TDBatcher.m in Sources */ = {isa = PBXBuildFile; fileRef = 279906ED149ABFC2003D4338 /* TDBatcher.m */; };
		279C7E2E14F424090004A1E8 /* TDSequenceMap.h in Headers */ = {isa = PBXBuildFile; fileRef = 279C7E2C14F424090004A1E8 /* TDSequenceMap.h */; };
		279C7E3014F424090004A1E8 /* TDSequenceMap.m in Sources */ = {isa = PBXBuildFile; fileRef = 279C7E2D14F424090004A1E8 /* TDSequenceMap.m */; };
		279CE39014D1EDA0009F3FA6 /* Test.m in Sources */ = {isa = PBXBuildFile; fileRef = 27F0749E11CD5B4F00E9A2AB /* Test.m */; };
		279CE3B814D4A885009F3FA6 /* MYBlockUtils.h in Headers */ = {isa = PBXBuildFile; fileRef = 279CE3B614D4A885009F3FA6 /* MYBlockUtils.h */; };
		279CE3BA14D4A886009F3FA6 /* MYBlockUtils.m in Sources */ = {isa = PBXBuildFile; fileRef = 279CE3B714D4A885009F3FA6 /* MYBlockUtils.m */; };
		279CE40014D749A7009F3FA6 /* TDMultipartReader.h in Headers */ = {isa = PBXBuildFile; fileRef = 279CE3FE14D749A7009F3FA6 /* TDMultipartReader.h */; };
		279CE40214D749A7009F3FA6 /* TDMultipartReader.m in Sources */ = {isa = PBXBuildFile; fileRef = 279CE3FF14D749A7009F3FA6 /* TDMultipartReader.m */; };
		279CE40A14D8AA23009F3FA6 /* TDMultipartDownloader.h in Headers */ = {isa = PBXBuildFile; fileRef = 279CE40814D8AA23009F3FA6 /* TDMultipartDownloader.h */; };
		279CE40C14D8AA23009F3FA6 /* TDMultipartDownloader.m in Sources */ = {isa = PBXBuildFile; fileRef = 279CE40914D8AA23009F3FA6 /* TDMultipartDownloader.m */; };
		279EB2CE149140DE00E74185 /* TDView.h in Headers */ = {isa = PBXBuildFile; fileRef = 279EB2CC149140DE00E74185 /* TDView.h */; settings = {ATTRIBUTES = (Public, ); }; };
		279EB2D11491442500E74185 /* TDInternal.h in Headers */ = {isa = PBXBuildFile; fileRef = 279EB2D01491442500E74185 /* TDInternal.h */; };
		279EB2DB1491C34300E74185 /* TDCollateJSON.h in Headers */ = {isa = PBXBuildFile; fileRef = 279EB2D91491C34300E74185 /* TDCollateJSON.h */; };
		27A073EC14C0BB6200F52FE7 /* TDMisc.h in Headers */ = {isa = PBXBuildFile; fileRef = 27A073EA14C0BB6200F52FE7 /* TDMisc.h */; };
		27A073EE14C0BB6200F52FE7 /* TDMisc.m in Sources */ = {isa = PBXBuildFile; fileRef = 27A073EB14C0BB6200F52FE7 /* TDMisc.m */; };
		27A82E3614A1145000C0B850 /* FMDatabaseAdditions.h in Headers */ = {isa = PBXBuildFile; fileRef = 27A82E3414A1145000C0B850 /* FMDatabaseAdditions.h */; };
		27A82E3914A1145000C0B850 /* FMDatabaseAdditions.m in Sources */ = {isa = PBXBuildFile; fileRef = 27A82E3514A1145000C0B850 /* FMDatabaseAdditions.m */; };
		27AA409E14AA86AE00E2A5FF /* TDDatabase+Insertion.m in Sources */ = {isa = PBXBuildFile; fileRef = 27AA409A14AA86AD00E2A5FF /* TDDatabase+Insertion.m */; };
		27AA40A414AA8A6600E2A5FF /* TDDatabase+Replication.m in Sources */ = {isa = PBXBuildFile; fileRef = 27AA40A014AA8A6600E2A5FF /* TDDatabase+Replication.m */; };
		27ADC079152502EE001ABC1D /* TDMultipartDocumentReader.h in Headers */ = {isa = PBXBuildFile; fileRef = 27ADC077152502EE001ABC1D /* TDMultipartDocumentReader.h */; };
		27ADC07B152502EE001ABC1D /* TDMultipartDocumentReader.m in Sources */ = {isa = PBXBuildFile; fileRef = 27ADC078152502EE001ABC1D /* TDMultipartDocumentReader.m */; };
		27B0B796149290AB00A817AD /* TDChangeTracker.h in Headers */ = {isa = PBXBuildFile; fileRef = 27B0B790149290AB00A817AD /* TDChangeTracker.h */; };
		27B0B798149290AB00A817AD /* TDConnectionChangeTracker.h in Headers */ = {isa = PBXBuildFile; fileRef = 27B0B792149290AB00A817AD /* TDConnectionChangeTracker.h */; };
		27B0B79E1492932800A817AD /* TDBase64.h in Headers */ = {isa = PBXBuildFile; fileRef = 27B0B79C1492932700A817AD /* TDBase64.h */; };
		27B0B7AA1492B83B00A817AD /* Foundation.framework in Frameworks */ = {isa = PBXBuildFile; fileRef = 27F0745C11CD50A600E9A2AB /* Foundation.framework */; };
		27B0B7B71492B83C00A817AD /* SenTestingKit.framework in Frameworks */ = {isa = PBXBuildFile; fileRef = 270B3DFC1489359000E0A926 /* SenTestingKit.framework */; };
		27B0B7B91492B83C00A817AD /* UIKit.framework in Frameworks */ = {isa = PBXBuildFile; fileRef = 27B0B7B81492B83C00A817AD /* UIKit.framework */; };
		27B0B7BA1492B83C00A817AD /* Foundation.framework in Frameworks */ = {isa = PBXBuildFile; fileRef = 27F0745C11CD50A600E9A2AB /* Foundation.framework */; };
		27B0B7BD1492B83C00A817AD /* libTouchDB.a in Frameworks */ = {isa = PBXBuildFile; fileRef = 27B0B7A91492B83B00A817AD /* libTouchDB.a */; };
		27B0B7CD1492B86C00A817AD /* TDDatabase.m in Sources */ = {isa = PBXBuildFile; fileRef = 27F0744711CD4B6D00E9A2AB /* TDDatabase.m */; };
		27B0B7CE1492B86F00A817AD /* TDView.m in Sources */ = {isa = PBXBuildFile; fileRef = 279EB2CD149140DE00E74185 /* TDView.m */; };
		27B0B7CF1492B87200A817AD /* TDBody.m in Sources */ = {isa = PBXBuildFile; fileRef = 27F074AA11CD5D7A00E9A2AB /* TDBody.m */; };
		27B0B7D01492B87500A817AD /* TDRevision.m in Sources */ = {isa = PBXBuildFile; fileRef = 270B3E3814898DF200E0A926 /* TDRevision.m */; };
		27B0B7D11492B87800A817AD /* TDServer.m in Sources */ = {isa = PBXBuildFile; fileRef = 27C706411486BBD500F0F099 /* TDServer.m */; };
		27B0B7D21492B87D00A817AD /* TDCollateJSON.m in Sources */ = {isa = PBXBuildFile; fileRef = 279EB2DA1491C34300E74185 /* TDCollateJSON.m */; };
		27B0B7D31492B88300A817AD /* TDRouter.m in Sources */ = {isa = PBXBuildFile; fileRef = 27C706441486BE7100F0F099 /* TDRouter.m */; };
		27B0B7D41492B88500A817AD /* TDURLProtocol.m in Sources */ = {isa = PBXBuildFile; fileRef = 27C706471487584300F0F099 /* TDURLProtocol.m */; };
		27B0B7D51492B88F00A817AD /* TDReplicator.m in Sources */ = {isa = PBXBuildFile; fileRef = 27821BB6148E7D6F0099B373 /* TDReplicator.m */; };
		27B0B7D61492B8A200A817AD /* TDPuller.m in Sources */ = {isa = PBXBuildFile; fileRef = 270B3E2A1489581E00E0A926 /* TDPuller.m */; };
		27B0B7D71492B8A200A817AD /* TDPusher.m in Sources */ = {isa = PBXBuildFile; fileRef = 270B3E3D148D7F0000E0A926 /* TDPusher.m */; };
		27B0B7D81492B8A200A817AD /* TDChangeTracker.m in Sources */ = {isa = PBXBuildFile; fileRef = 27B0B791149290AB00A817AD /* TDChangeTracker.m */; };
		27B0B7D91492B8A200A817AD /* TDConnectionChangeTracker.m in Sources */ = {isa = PBXBuildFile; fileRef = 27B0B793149290AB00A817AD /* TDConnectionChangeTracker.m */; };
		27B0B7DB1492B8A200A817AD /* TDBase64.m in Sources */ = {isa = PBXBuildFile; fileRef = 27B0B79D1492932700A817AD /* TDBase64.m */; };
		27B0B7DC1492B8B200A817AD /* FMDatabase.m in Sources */ = {isa = PBXBuildFile; fileRef = 27F0747011CD51A200E9A2AB /* FMDatabase.m */; };
		27B0B7DD1492B8B200A817AD /* FMResultSet.m in Sources */ = {isa = PBXBuildFile; fileRef = 27F0747211CD51A200E9A2AB /* FMResultSet.m */; };
		27B0B7DE1492B8C100A817AD /* ExceptionUtils.m in Sources */ = {isa = PBXBuildFile; fileRef = 27F0751711CDC80A00E9A2AB /* ExceptionUtils.m */; };
		27B0B7DF1492B8C100A817AD /* Logging.m in Sources */ = {isa = PBXBuildFile; fileRef = 27F0751211CDC7F900E9A2AB /* Logging.m */; };
		27B0B7E01492B8C100A817AD /* CollectionUtils.m in Sources */ = {isa = PBXBuildFile; fileRef = 27F0749C11CD5B4F00E9A2AB /* CollectionUtils.m */; };
		27B0B7E11492B8C100A817AD /* Test.m in Sources */ = {isa = PBXBuildFile; fileRef = 27F0749E11CD5B4F00E9A2AB /* Test.m */; };
		27B0B7F71492BC7A00A817AD /* Foundation.framework in Frameworks */ = {isa = PBXBuildFile; fileRef = 27B0B7F61492BC7A00A817AD /* Foundation.framework */; };
		27B0B7F91492BC8100A817AD /* libsqlite3.dylib in Frameworks */ = {isa = PBXBuildFile; fileRef = 27B0B7F81492BC8000A817AD /* libsqlite3.dylib */; };
		27B0B7FB1492BDE800A817AD /* TDDatabase.h in Headers */ = {isa = PBXBuildFile; fileRef = 27F0744611CD4B6D00E9A2AB /* TDDatabase.h */; settings = {ATTRIBUTES = (Public, ); }; };
		27B0B7FC1492BDE800A817AD /* TDView.h in Headers */ = {isa = PBXBuildFile; fileRef = 279EB2CC149140DE00E74185 /* TDView.h */; settings = {ATTRIBUTES = (Public, ); }; };
		27B0B7FD1492BDE800A817AD /* TDBody.h in Headers */ = {isa = PBXBuildFile; fileRef = 27F074A911CD5D7A00E9A2AB /* TDBody.h */; settings = {ATTRIBUTES = (Public, ); }; };
		27B0B7FE1492BDE800A817AD /* TDRevision.h in Headers */ = {isa = PBXBuildFile; fileRef = 270B3E3714898DF200E0A926 /* TDRevision.h */; settings = {ATTRIBUTES = (Public, ); }; };
		27B0B7FF1492BDE800A817AD /* TDServer.h in Headers */ = {isa = PBXBuildFile; fileRef = 27C706401486BBD500F0F099 /* TDServer.h */; settings = {ATTRIBUTES = (Public, ); }; };
		27B0B8001492BDE800A817AD /* TDRouter.h in Headers */ = {isa = PBXBuildFile; fileRef = 27C706431486BE7100F0F099 /* TDRouter.h */; settings = {ATTRIBUTES = (Public, ); }; };
		27B0B8011492BDE800A817AD /* TDURLProtocol.h in Headers */ = {isa = PBXBuildFile; fileRef = 27C706461487584300F0F099 /* TDURLProtocol.h */; settings = {ATTRIBUTES = (Public, ); }; };
		27B0B8021492BDE800A817AD /* TDReplicator.h in Headers */ = {isa = PBXBuildFile; fileRef = 27821BB5148E7D6F0099B373 /* TDReplicator.h */; settings = {ATTRIBUTES = (Public, ); }; };
		27B0B8031492BDE800A817AD /* TDPuller.h in Headers */ = {isa = PBXBuildFile; fileRef = 270B3E291489581E00E0A926 /* TDPuller.h */; settings = {ATTRIBUTES = (Public, ); }; };
		27B0B8041492BDE800A817AD /* TDPusher.h in Headers */ = {isa = PBXBuildFile; fileRef = 270B3E3C148D7F0000E0A926 /* TDPusher.h */; settings = {ATTRIBUTES = (Public, ); }; };
		27B0B8051492BDE800A817AD /* TouchDB.h in Headers */ = {isa = PBXBuildFile; fileRef = 270B3E1F148938D800E0A926 /* TouchDB.h */; settings = {ATTRIBUTES = (Public, ); }; };
		27C40C7914EC58BC00994283 /* TDReplicatorManager.h in Headers */ = {isa = PBXBuildFile; fileRef = 27C40C7714EC58BC00994283 /* TDReplicatorManager.h */; };
		27C40C7B14EC58BC00994283 /* TDReplicatorManager.m in Sources */ = {isa = PBXBuildFile; fileRef = 27C40C7814EC58BC00994283 /* TDReplicatorManager.m */; };
		27C5305414DF3A050078F886 /* TDMultipartUploader.h in Headers */ = {isa = PBXBuildFile; fileRef = 27C5305214DF3A050078F886 /* TDMultipartUploader.h */; };
		27C5305614DF3A050078F886 /* TDMultipartUploader.m in Sources */ = {isa = PBXBuildFile; fileRef = 27C5305314DF3A050078F886 /* TDMultipartUploader.m */; };
		27C5308514E09E2C0078F886 /* TDBlobStore_Tests.m in Sources */ = {isa = PBXBuildFile; fileRef = 279CE40414D88031009F3FA6 /* TDBlobStore_Tests.m */; };
		27C706421486BBD500F0F099 /* TDServer.m in Sources */ = {isa = PBXBuildFile; fileRef = 27C706411486BBD500F0F099 /* TDServer.m */; };
		27C706481487584300F0F099 /* TDURLProtocol.m in Sources */ = {isa = PBXBuildFile; fileRef = 27C706471487584300F0F099 /* TDURLProtocol.m */; };
		27C706701488634300F0F099 /* AppKit.framework in Frameworks */ = {isa = PBXBuildFile; fileRef = 27C7066F1488634300F0F099 /* AppKit.framework */; };
		27C90F0C14F588D9007C5E58 /* TDDatabase.h in Headers */ = {isa = PBXBuildFile; fileRef = 27F0744611CD4B6D00E9A2AB /* TDDatabase.h */; settings = {ATTRIBUTES = (Public, ); }; };
		27C90F0D14F588E5007C5E58 /* TDDatabase+Attachments.h in Headers */ = {isa = PBXBuildFile; fileRef = 2711CDFC14C7590A00505D55 /* TDDatabase+Attachments.h */; settings = {ATTRIBUTES = (Public, ); }; };
		27C90F0E14F588EB007C5E58 /* TDDatabase+Insertion.h in Headers */ = {isa = PBXBuildFile; fileRef = 2711CDFF14C7595900505D55 /* TDDatabase+Insertion.h */; settings = {ATTRIBUTES = (Public, ); }; };
		27C90F0F14F588F1007C5E58 /* TDDatabase+Replication.h in Headers */ = {isa = PBXBuildFile; fileRef = 2711CE0214C759BD00505D55 /* TDDatabase+Replication.h */; settings = {ATTRIBUTES = (Public, ); }; };
		27C90F1014F588F7007C5E58 /* TDDatabase+LocalDocs.h in Headers */ = {isa = PBXBuildFile; fileRef = 2773ADC514BD1EB80027A292 /* TDDatabase+LocalDocs.h */; settings = {ATTRIBUTES = (Public, ); }; };
		27C90F1114F58904007C5E58 /* TDView.h in Headers */ = {isa = PBXBuildFile; fileRef = 279EB2CC149140DE00E74185 /* TDView.h */; settings = {ATTRIBUTES = (Public, ); }; };
		27C90F1214F58904007C5E58 /* TDBody.h in Headers */ = {isa = PBXBuildFile; fileRef = 27F074A911CD5D7A00E9A2AB /* TDBody.h */; settings = {ATTRIBUTES = (Public, ); }; };
		27C90F1314F58904007C5E58 /* TDRevision.h in Headers */ = {isa = PBXBuildFile; fileRef = 270B3E3714898DF200E0A926 /* TDRevision.h */; settings = {ATTRIBUTES = (Public, ); }; };
		27C90F1414F58904007C5E58 /* TDServer.h in Headers */ = {isa = PBXBuildFile; fileRef = 27C706401486BBD500F0F099 /* TDServer.h */; settings = {ATTRIBUTES = (Public, ); }; };
		27C90F8E14F5B90E007C5E58 /* TDDatabase.m in Sources */ = {isa = PBXBuildFile; fileRef = 27F0744711CD4B6D00E9A2AB /* TDDatabase.m */; };
		27C90F8F14F5B90E007C5E58 /* TDView.m in Sources */ = {isa = PBXBuildFile; fileRef = 279EB2CD149140DE00E74185 /* TDView.m */; };
		27C90F9014F5B90E007C5E58 /* TDBody.m in Sources */ = {isa = PBXBuildFile; fileRef = 27F074AA11CD5D7A00E9A2AB /* TDBody.m */; };
		27C90F9114F5B90E007C5E58 /* TDRevision.m in Sources */ = {isa = PBXBuildFile; fileRef = 270B3E3814898DF200E0A926 /* TDRevision.m */; };
		27C90F9214F5B90E007C5E58 /* TDServer.m in Sources */ = {isa = PBXBuildFile; fileRef = 27C706411486BBD500F0F099 /* TDServer.m */; };
		27C90F9314F5B90E007C5E58 /* TDCollateJSON.m in Sources */ = {isa = PBXBuildFile; fileRef = 279EB2DA1491C34300E74185 /* TDCollateJSON.m */; };
		27C90F9414F5B90E007C5E58 /* TDRouter.m in Sources */ = {isa = PBXBuildFile; fileRef = 27C706441486BE7100F0F099 /* TDRouter.m */; };
		27C90F9514F5B90E007C5E58 /* TDURLProtocol.m in Sources */ = {isa = PBXBuildFile; fileRef = 27C706471487584300F0F099 /* TDURLProtocol.m */; };
		27C90F9614F5B90E007C5E58 /* TDReplicator.m in Sources */ = {isa = PBXBuildFile; fileRef = 27821BB6148E7D6F0099B373 /* TDReplicator.m */; };
		27C90F9714F5B90E007C5E58 /* TDPuller.m in Sources */ = {isa = PBXBuildFile; fileRef = 270B3E2A1489581E00E0A926 /* TDPuller.m */; };
		27C90F9814F5B90E007C5E58 /* TDPusher.m in Sources */ = {isa = PBXBuildFile; fileRef = 270B3E3D148D7F0000E0A926 /* TDPusher.m */; };
		27C90F9914F5B90E007C5E58 /* TDChangeTracker.m in Sources */ = {isa = PBXBuildFile; fileRef = 27B0B791149290AB00A817AD /* TDChangeTracker.m */; };
		27C90F9A14F5B90E007C5E58 /* TDConnectionChangeTracker.m in Sources */ = {isa = PBXBuildFile; fileRef = 27B0B793149290AB00A817AD /* TDConnectionChangeTracker.m */; };
		27C90F9C14F5B90E007C5E58 /* TDBase64.m in Sources */ = {isa = PBXBuildFile; fileRef = 27B0B79D1492932700A817AD /* TDBase64.m */; };
		27C90F9D14F5B90E007C5E58 /* FMDatabase.m in Sources */ = {isa = PBXBuildFile; fileRef = 27F0747011CD51A200E9A2AB /* FMDatabase.m */; };
		27C90F9E14F5B90E007C5E58 /* FMResultSet.m in Sources */ = {isa = PBXBuildFile; fileRef = 27F0747211CD51A200E9A2AB /* FMResultSet.m */; };
		27C90F9F14F5B90E007C5E58 /* ExceptionUtils.m in Sources */ = {isa = PBXBuildFile; fileRef = 27F0751711CDC80A00E9A2AB /* ExceptionUtils.m */; };
		27C90FA014F5B90E007C5E58 /* Logging.m in Sources */ = {isa = PBXBuildFile; fileRef = 27F0751211CDC7F900E9A2AB /* Logging.m */; };
		27C90FA114F5B90E007C5E58 /* CollectionUtils.m in Sources */ = {isa = PBXBuildFile; fileRef = 27F0749C11CD5B4F00E9A2AB /* CollectionUtils.m */; };
		27C90FA214F5B90E007C5E58 /* Test.m in Sources */ = {isa = PBXBuildFile; fileRef = 27F0749E11CD5B4F00E9A2AB /* Test.m */; };
		27C90FA314F5B90E007C5E58 /* TDBlobStore.m in Sources */ = {isa = PBXBuildFile; fileRef = 27731EFE1493FA3100815D67 /* TDBlobStore.m */; };
		27C90FA414F5B90E007C5E58 /* TDRemoteRequest.m in Sources */ = {isa = PBXBuildFile; fileRef = 279906E2149A65B8003D4338 /* TDRemoteRequest.m */; };
		27C90FA514F5B90E007C5E58 /* TDBatcher.m in Sources */ = {isa = PBXBuildFile; fileRef = 279906ED149ABFC2003D4338 /* TDBatcher.m */; };
		27C90FA614F5B90E007C5E58 /* TDDatabase+Attachments.m in Sources */ = {isa = PBXBuildFile; fileRef = 274C391B149FAE0000A5E89B /* TDDatabase+Attachments.m */; };
		27C90FA714F5B90E007C5E58 /* FMDatabaseAdditions.m in Sources */ = {isa = PBXBuildFile; fileRef = 27A82E3514A1145000C0B850 /* FMDatabaseAdditions.m */; };
		27C90FA814F5B90E007C5E58 /* TDDatabase+Insertion.m in Sources */ = {isa = PBXBuildFile; fileRef = 27AA409A14AA86AD00E2A5FF /* TDDatabase+Insertion.m */; };
		27C90FA914F5B90E007C5E58 /* TDDatabase+Replication.m in Sources */ = {isa = PBXBuildFile; fileRef = 27AA40A014AA8A6600E2A5FF /* TDDatabase+Replication.m */; };
		27C90FAA14F5B90E007C5E58 /* TDRouter+Handlers.m in Sources */ = {isa = PBXBuildFile; fileRef = 2700BC5B14B64AA600B5B297 /* TDRouter+Handlers.m */; };
		27C90FAB14F5B90E007C5E58 /* TDDatabase+LocalDocs.m in Sources */ = {isa = PBXBuildFile; fileRef = 2773ADC614BD1EB80027A292 /* TDDatabase+LocalDocs.m */; };
		27C90FAC14F5B90E007C5E58 /* TDMisc.m in Sources */ = {isa = PBXBuildFile; fileRef = 27A073EB14C0BB6200F52FE7 /* TDMisc.m */; };
		27C90FAD14F5B90E007C5E58 /* MYBlockUtils.m in Sources */ = {isa = PBXBuildFile; fileRef = 279CE3B714D4A885009F3FA6 /* MYBlockUtils.m */; };
		27C90FAE14F5B90E007C5E58 /* TDMultipartReader.m in Sources */ = {isa = PBXBuildFile; fileRef = 279CE3FF14D749A7009F3FA6 /* TDMultipartReader.m */; };
		27C90FAF14F5B90E007C5E58 /* TDMultipartDownloader.m in Sources */ = {isa = PBXBuildFile; fileRef = 279CE40914D8AA23009F3FA6 /* TDMultipartDownloader.m */; };
		27C90FB014F5B90E007C5E58 /* GTMNSData+zlib.m in Sources */ = {isa = PBXBuildFile; fileRef = 27DB90D614DB249700FC7118 /* GTMNSData+zlib.m */; };
		27C90FB114F5B90E007C5E58 /* TDMultipartWriter.m in Sources */ = {isa = PBXBuildFile; fileRef = 2766EFF714DB7F9F009ECCA8 /* TDMultipartWriter.m */; };
		27C90FB214F5B90E007C5E58 /* TDMultiStreamWriter.m in Sources */ = {isa = PBXBuildFile; fileRef = 2766EFFC14DC7B37009ECCA8 /* TDMultiStreamWriter.m */; };
		27C90FB314F5B90E007C5E58 /* TDMultipartUploader.m in Sources */ = {isa = PBXBuildFile; fileRef = 27C5305314DF3A050078F886 /* TDMultipartUploader.m */; };
		27C90FB414F5B90E007C5E58 /* TDReachability.m in Sources */ = {isa = PBXBuildFile; fileRef = 27103F8214E9CE4400DF7209 /* TDReachability.m */; };
		27C90FB514F5B90E007C5E58 /* TDReplicatorManager.m in Sources */ = {isa = PBXBuildFile; fileRef = 27C40C7814EC58BC00994283 /* TDReplicatorManager.m */; };
		27C90FB614F5B90E007C5E58 /* TDSequenceMap.m in Sources */ = {isa = PBXBuildFile; fileRef = 279C7E2D14F424090004A1E8 /* TDSequenceMap.m */; };
		27C90FB814F5B90E007C5E58 /* TDDatabase.h in Headers */ = {isa = PBXBuildFile; fileRef = 27F0744611CD4B6D00E9A2AB /* TDDatabase.h */; settings = {ATTRIBUTES = (Public, ); }; };
		27C90FB914F5B90E007C5E58 /* TDDatabase+Attachments.h in Headers */ = {isa = PBXBuildFile; fileRef = 2711CDFC14C7590A00505D55 /* TDDatabase+Attachments.h */; settings = {ATTRIBUTES = (Public, ); }; };
		27C90FBA14F5B90E007C5E58 /* TDDatabase+Insertion.h in Headers */ = {isa = PBXBuildFile; fileRef = 2711CDFF14C7595900505D55 /* TDDatabase+Insertion.h */; settings = {ATTRIBUTES = (Public, ); }; };
		27C90FBB14F5B90E007C5E58 /* TDDatabase+Replication.h in Headers */ = {isa = PBXBuildFile; fileRef = 2711CE0214C759BD00505D55 /* TDDatabase+Replication.h */; settings = {ATTRIBUTES = (Public, ); }; };
		27C90FBC14F5B90E007C5E58 /* TDDatabase+LocalDocs.h in Headers */ = {isa = PBXBuildFile; fileRef = 2773ADC514BD1EB80027A292 /* TDDatabase+LocalDocs.h */; settings = {ATTRIBUTES = (Public, ); }; };
		27C90FBD14F5B90E007C5E58 /* TDView.h in Headers */ = {isa = PBXBuildFile; fileRef = 279EB2CC149140DE00E74185 /* TDView.h */; settings = {ATTRIBUTES = (Public, ); }; };
		27C90FBE14F5B90E007C5E58 /* TDBody.h in Headers */ = {isa = PBXBuildFile; fileRef = 27F074A911CD5D7A00E9A2AB /* TDBody.h */; settings = {ATTRIBUTES = (Public, ); }; };
		27C90FBF14F5B90E007C5E58 /* TDRevision.h in Headers */ = {isa = PBXBuildFile; fileRef = 270B3E3714898DF200E0A926 /* TDRevision.h */; settings = {ATTRIBUTES = (Public, ); }; };
		27C90FC014F5B90E007C5E58 /* TDServer.h in Headers */ = {isa = PBXBuildFile; fileRef = 27C706401486BBD500F0F099 /* TDServer.h */; settings = {ATTRIBUTES = (Public, ); }; };
		27C90FC814F5BA06007C5E58 /* libTouchDB.a in Frameworks */ = {isa = PBXBuildFile; fileRef = 27C90FC714F5B90E007C5E58 /* libTouchDB.a */; };
		27C90FFD14F6C9AB007C5E58 /* TouchServ.m in Sources */ = {isa = PBXBuildFile; fileRef = 27C90FFC14F6C9AB007C5E58 /* TouchServ.m */; };
		27C9104E14F6EC81007C5E58 /* TDBlobStore_Tests.m in Sources */ = {isa = PBXBuildFile; fileRef = 279CE40414D88031009F3FA6 /* TDBlobStore_Tests.m */; };
		27C9104F14F6ECB9007C5E58 /* TDDatabase_Tests.m in Sources */ = {isa = PBXBuildFile; fileRef = 27821BB9148FF56C0099B373 /* TDDatabase_Tests.m */; };
		27C9105014F6ECB9007C5E58 /* TDView_Tests.m in Sources */ = {isa = PBXBuildFile; fileRef = 27B0B77F1491E73400A817AD /* TDView_Tests.m */; };
		27C9105114F6ECB9007C5E58 /* TDRouter_Tests.m in Sources */ = {isa = PBXBuildFile; fileRef = 27C7064A1488311100F0F099 /* TDRouter_Tests.m */; };
		27C9105214F6ECB9007C5E58 /* TDReplicator_Tests.m in Sources */ = {isa = PBXBuildFile; fileRef = 27821BBB149001B20099B373 /* TDReplicator_Tests.m */; };
		27D39559151CE13D00123F6F /* TDDatabaseManager.m in Sources */ = {isa = PBXBuildFile; fileRef = 2751D4E3151BAE7000F7FD57 /* TDDatabaseManager.m */; };
		27DB90D714DB249700FC7118 /* GTMNSData+zlib.h in Headers */ = {isa = PBXBuildFile; fileRef = 27DB90D514DB249700FC7118 /* GTMNSData+zlib.h */; };
		27DB90D914DB249700FC7118 /* GTMNSData+zlib.m in Sources */ = {isa = PBXBuildFile; fileRef = 27DB90D614DB249700FC7118 /* GTMNSData+zlib.m */; };
		27DB90DB14DB24E800FC7118 /* GTMDefines.h in Headers */ = {isa = PBXBuildFile; fileRef = 27DB90DA14DB24E800FC7118 /* GTMDefines.h */; };
		27DB90DD14DB250500FC7118 /* libz.dylib in Frameworks */ = {isa = PBXBuildFile; fileRef = 27DB90DC14DB250500FC7118 /* libz.dylib */; };
		27DB90E014DB4B0A00FC7118 /* libz.dylib in Frameworks */ = {isa = PBXBuildFile; fileRef = 27DB90DE14DB4B0100FC7118 /* libz.dylib */; };
		27E00C8F14EC2CAB004BCBA9 /* SystemConfiguration.framework in Frameworks */ = {isa = PBXBuildFile; fileRef = 27E00C8D14EC2C74004BCBA9 /* SystemConfiguration.framework */; };
		27E11F0D14ACFFC60006B340 /* TDHTTPServer.h in Headers */ = {isa = PBXBuildFile; fileRef = 27E11F0C14ACFFC60006B340 /* TDHTTPServer.h */; };
		27E11F1014AD15940006B340 /* TDHTTPResponse.h in Headers */ = {isa = PBXBuildFile; fileRef = 27E11F0E14AD15940006B340 /* TDHTTPResponse.h */; };
		27E11F1114AD15940006B340 /* TDHTTPResponse.m in Sources */ = {isa = PBXBuildFile; fileRef = 27E11F0F14AD15940006B340 /* TDHTTPResponse.m */; };
		27E4152F154F6E8500771FC5 /* (null) in Headers */ = {isa = PBXBuildFile; settings = {ATTRIBUTES = (Public, ); }; };
		27E41530154F6E9C00771FC5 /* (null) in Headers */ = {isa = PBXBuildFile; settings = {ATTRIBUTES = (Public, ); }; };
		27F0744A11CD4BA000E9A2AB /* libsqlite3.dylib in Frameworks */ = {isa = PBXBuildFile; fileRef = 27F0744911CD4BA000E9A2AB /* libsqlite3.dylib */; };
		27F0745D11CD50A600E9A2AB /* Foundation.framework in Frameworks */ = {isa = PBXBuildFile; fileRef = 27F0745C11CD50A600E9A2AB /* Foundation.framework */; };
		27F0747611CD51A200E9A2AB /* FMDatabase.m in Sources */ = {isa = PBXBuildFile; fileRef = 27F0747011CD51A200E9A2AB /* FMDatabase.m */; };
		27F0747711CD51A200E9A2AB /* FMResultSet.m in Sources */ = {isa = PBXBuildFile; fileRef = 27F0747211CD51A200E9A2AB /* FMResultSet.m */; };
		27F0749F11CD5B4F00E9A2AB /* CollectionUtils.m in Sources */ = {isa = PBXBuildFile; fileRef = 27F0749C11CD5B4F00E9A2AB /* CollectionUtils.m */; };
		27F074A011CD5B4F00E9A2AB /* Test.m in Sources */ = {isa = PBXBuildFile; fileRef = 27F0749E11CD5B4F00E9A2AB /* Test.m */; };
		27F074AB11CD5D7A00E9A2AB /* TDBody.m in Sources */ = {isa = PBXBuildFile; fileRef = 27F074AA11CD5D7A00E9A2AB /* TDBody.m */; };
		27F0751311CDC7F900E9A2AB /* Logging.m in Sources */ = {isa = PBXBuildFile; fileRef = 27F0751211CDC7F900E9A2AB /* Logging.m */; };
		27F0751811CDC80A00E9A2AB /* ExceptionUtils.m in Sources */ = {isa = PBXBuildFile; fileRef = 27F0751711CDC80A00E9A2AB /* ExceptionUtils.m */; };
		27F0C77F1533BDD8004EBA89 /* TDAttachment.h in Headers */ = {isa = PBXBuildFile; fileRef = 27F0C7791533BDD8004EBA89 /* TDAttachment.h */; };
		27F0C7801533BDD8004EBA89 /* TDAttachment.h in Headers */ = {isa = PBXBuildFile; fileRef = 27F0C7791533BDD8004EBA89 /* TDAttachment.h */; };
		27F0C7811533BDD8004EBA89 /* TDAttachment.m in Sources */ = {isa = PBXBuildFile; fileRef = 27F0C77A1533BDD8004EBA89 /* TDAttachment.m */; };
		27F0C7821533BDD8004EBA89 /* TDAttachment.m in Sources */ = {isa = PBXBuildFile; fileRef = 27F0C77A1533BDD8004EBA89 /* TDAttachment.m */; };
		27F0C7831533BDD8004EBA89 /* TDCanonicalJSON.h in Headers */ = {isa = PBXBuildFile; fileRef = 27F0C77B1533BDD8004EBA89 /* TDCanonicalJSON.h */; };
		27F0C7841533BDD8004EBA89 /* TDCanonicalJSON.h in Headers */ = {isa = PBXBuildFile; fileRef = 27F0C77B1533BDD8004EBA89 /* TDCanonicalJSON.h */; };
		27F0C7851533BDD8004EBA89 /* TDCanonicalJSON.m in Sources */ = {isa = PBXBuildFile; fileRef = 27F0C77C1533BDD8004EBA89 /* TDCanonicalJSON.m */; };
		27F0C7861533BDD8004EBA89 /* TDCanonicalJSON.m in Sources */ = {isa = PBXBuildFile; fileRef = 27F0C77C1533BDD8004EBA89 /* TDCanonicalJSON.m */; };
		27F0C7871533BDD8004EBA89 /* TDStatus.h in Headers */ = {isa = PBXBuildFile; fileRef = 27F0C77D1533BDD8004EBA89 /* TDStatus.h */; settings = {ATTRIBUTES = (Public, ); }; };
		27F0C7881533BDD8004EBA89 /* TDStatus.h in Headers */ = {isa = PBXBuildFile; fileRef = 27F0C77D1533BDD8004EBA89 /* TDStatus.h */; settings = {ATTRIBUTES = (Public, ); }; };
		27F0C7891533BDD8004EBA89 /* TDStatus.m in Sources */ = {isa = PBXBuildFile; fileRef = 27F0C77E1533BDD8004EBA89 /* TDStatus.m */; };
		27F0C78A1533BDD8004EBA89 /* TDStatus.m in Sources */ = {isa = PBXBuildFile; fileRef = 27F0C77E1533BDD8004EBA89 /* TDStatus.m */; };
		DA023B4614BCA94C008184BB /* Foundation.framework in Frameworks */ = {isa = PBXBuildFile; fileRef = 27F0745C11CD50A600E9A2AB /* Foundation.framework */; };
		DA147C0C14BCA98A0052DA4D /* TDListener.m in Sources */ = {isa = PBXBuildFile; fileRef = 275315DF14ACF0A20065964D /* TDListener.m */; };
		DA147C0D14BCA98A0052DA4D /* TDHTTPConnection.m in Sources */ = {isa = PBXBuildFile; fileRef = 2753160B14ACFC2A0065964D /* TDHTTPConnection.m */; };
		DA147C0E14BCA98A0052DA4D /* TDHTTPResponse.m in Sources */ = {isa = PBXBuildFile; fileRef = 27E11F0F14AD15940006B340 /* TDHTTPResponse.m */; };
		DA147C1314BCAA870052DA4D /* DDData.m in Sources */ = {isa = PBXBuildFile; fileRef = 2753155214ACEFC90065964D /* DDData.m */; };
		DA147C1414BCAA870052DA4D /* DDNumber.m in Sources */ = {isa = PBXBuildFile; fileRef = 2753155414ACEFC90065964D /* DDNumber.m */; };
		DA147C1514BCAA870052DA4D /* DDRange.m in Sources */ = {isa = PBXBuildFile; fileRef = 2753155614ACEFC90065964D /* DDRange.m */; };
		DA147C1614BCAA8F0052DA4D /* DDLog.m in Sources */ = {isa = PBXBuildFile; fileRef = 275315B814ACF0330065964D /* DDLog.m */; };
		DA147C1714BCAA9C0052DA4D /* GCDAsyncSocket.m in Sources */ = {isa = PBXBuildFile; fileRef = 275315A914ACF00B0065964D /* GCDAsyncSocket.m */; };
		DA147C1814BCAAAD0052DA4D /* HTTPAuthenticationRequest.m in Sources */ = {isa = PBXBuildFile; fileRef = 2753155814ACEFC90065964D /* HTTPAuthenticationRequest.m */; };
		DA147C1914BCAAAD0052DA4D /* HTTPConnection.m in Sources */ = {isa = PBXBuildFile; fileRef = 2753155A14ACEFC90065964D /* HTTPConnection.m */; };
		DA147C1A14BCAAAD0052DA4D /* HTTPMessage.m in Sources */ = {isa = PBXBuildFile; fileRef = 2753155D14ACEFC90065964D /* HTTPMessage.m */; };
		DA147C1B14BCAAAD0052DA4D /* HTTPServer.m in Sources */ = {isa = PBXBuildFile; fileRef = 2753156014ACEFC90065964D /* HTTPServer.m */; };
		DA147C1C14BCAABE0052DA4D /* HTTPDataResponse.m in Sources */ = {isa = PBXBuildFile; fileRef = 2753156514ACEFC90065964D /* HTTPDataResponse.m */; };
		DA147C1D14BCAABE0052DA4D /* HTTPFileResponse.m in Sources */ = {isa = PBXBuildFile; fileRef = 2753156914ACEFC90065964D /* HTTPFileResponse.m */; };
		DA147C1E14BCAABE0052DA4D /* WebSocket.m in Sources */ = {isa = PBXBuildFile; fileRef = 2753156D14ACEFC90065964D /* WebSocket.m */; };
		DA147C2514BCAC3B0052DA4D /* Foundation.framework in Frameworks */ = {isa = PBXBuildFile; fileRef = 27B0B7F61492BC7A00A817AD /* Foundation.framework */; };
		DA147C3C14BCAC780052DA4D /* MobileCoreServices.framework in Frameworks */ = {isa = PBXBuildFile; fileRef = DA147C3A14BCAC780052DA4D /* MobileCoreServices.framework */; };
		DA147C3D14BCAC780052DA4D /* Security.framework in Frameworks */ = {isa = PBXBuildFile; fileRef = DA147C3B14BCAC780052DA4D /* Security.framework */; };
		DA147C3E14BCAC9D0052DA4D /* TDListener.h in Headers */ = {isa = PBXBuildFile; fileRef = 275315DE14ACF0A20065964D /* TDListener.h */; settings = {ATTRIBUTES = (Public, ); }; };
/* End PBXBuildFile section */

/* Begin PBXContainerItemProxy section */
		270B3DFF1489359000E0A926 /* PBXContainerItemProxy */ = {
			isa = PBXContainerItemProxy;
			containerPortal = 08FB7793FE84155DC02AAC07 /* Project object */;
			proxyType = 1;
			remoteGlobalIDString = 270B3DE91489359000E0A926;
			remoteInfo = ToyCouch;
		};
		275315FD14ACF87F0065964D /* PBXContainerItemProxy */ = {
			isa = PBXContainerItemProxy;
			containerPortal = 08FB7793FE84155DC02AAC07 /* Project object */;
			proxyType = 1;
			remoteGlobalIDString = 270B3DE91489359000E0A926;
			remoteInfo = TouchDB;
		};
		27B0B7BB1492B83C00A817AD /* PBXContainerItemProxy */ = {
			isa = PBXContainerItemProxy;
			containerPortal = 08FB7793FE84155DC02AAC07 /* Project object */;
			proxyType = 1;
			remoteGlobalIDString = 27B0B7A81492B83B00A817AD;
			remoteInfo = TouchDBiOS;
		};
		27B0B7F41492BC5B00A817AD /* PBXContainerItemProxy */ = {
			isa = PBXContainerItemProxy;
			containerPortal = 08FB7793FE84155DC02AAC07 /* Project object */;
			proxyType = 1;
			remoteGlobalIDString = 27B0B7A81492B83B00A817AD;
			remoteInfo = "iOS Library";
		};
		27C90FC914F5BA14007C5E58 /* PBXContainerItemProxy */ = {
			isa = PBXContainerItemProxy;
			containerPortal = 08FB7793FE84155DC02AAC07 /* Project object */;
			proxyType = 1;
			remoteGlobalIDString = 27C90F8C14F5B90E007C5E58;
			remoteInfo = "Mac static library";
		};
		DA147C3814BCAC670052DA4D /* PBXContainerItemProxy */ = {
			isa = PBXContainerItemProxy;
			containerPortal = 08FB7793FE84155DC02AAC07 /* Project object */;
			proxyType = 1;
			remoteGlobalIDString = DA023B2614BCA94C008184BB;
			remoteInfo = "Listener iOS Library";
		};
/* End PBXContainerItemProxy section */

/* Begin PBXCopyFilesBuildPhase section */
		8DD76F690486A84900D96B5E /* CopyFiles */ = {
			isa = PBXCopyFilesBuildPhase;
			buildActionMask = 12;
			dstPath = "";
			dstSubfolderSpec = 10;
			files = (
			);
			runOnlyForDeploymentPostprocessing = 0;
		};
/* End PBXCopyFilesBuildPhase section */

/* Begin PBXFileReference section */
		2700BC5B14B64AA600B5B297 /* TDRouter+Handlers.m */ = {isa = PBXFileReference; fileEncoding = 4; lastKnownFileType = sourcecode.c.objc; path = "TDRouter+Handlers.m"; sourceTree = "<group>"; };
		270B3DEA1489359000E0A926 /* TouchDB.framework */ = {isa = PBXFileReference; explicitFileType = wrapper.framework; includeInIndex = 0; path = TouchDB.framework; sourceTree = BUILT_PRODUCTS_DIR; };
		270B3DEE1489359000E0A926 /* TouchDB-Info.plist */ = {isa = PBXFileReference; lastKnownFileType = text.plist.xml; path = "TouchDB-Info.plist"; sourceTree = "<group>"; };
		270B3DFB1489359000E0A926 /* TouchDBTests.octest */ = {isa = PBXFileReference; explicitFileType = wrapper.cfbundle; includeInIndex = 0; path = TouchDBTests.octest; sourceTree = BUILT_PRODUCTS_DIR; };
		270B3DFC1489359000E0A926 /* SenTestingKit.framework */ = {isa = PBXFileReference; lastKnownFileType = wrapper.framework; name = SenTestingKit.framework; path = Library/Frameworks/SenTestingKit.framework; sourceTree = DEVELOPER_DIR; };
		270B3E1F148938D800E0A926 /* TouchDB.h */ = {isa = PBXFileReference; lastKnownFileType = sourcecode.c.h; path = TouchDB.h; sourceTree = "<group>"; };
		270B3E28148940C000E0A926 /* README.md */ = {isa = PBXFileReference; lastKnownFileType = text; path = README.md; sourceTree = "<group>"; };
		270B3E291489581E00E0A926 /* TDPuller.h */ = {isa = PBXFileReference; fileEncoding = 4; lastKnownFileType = sourcecode.c.h; path = TDPuller.h; sourceTree = "<group>"; };
		270B3E2A1489581E00E0A926 /* TDPuller.m */ = {isa = PBXFileReference; fileEncoding = 4; lastKnownFileType = sourcecode.c.objc; path = TDPuller.m; sourceTree = "<group>"; };
		270B3E3714898DF200E0A926 /* TDRevision.h */ = {isa = PBXFileReference; fileEncoding = 4; lastKnownFileType = sourcecode.c.h; path = TDRevision.h; sourceTree = "<group>"; };
		270B3E3814898DF200E0A926 /* TDRevision.m */ = {isa = PBXFileReference; fileEncoding = 4; lastKnownFileType = sourcecode.c.objc; path = TDRevision.m; sourceTree = "<group>"; };
		270B3E3C148D7F0000E0A926 /* TDPusher.h */ = {isa = PBXFileReference; fileEncoding = 4; lastKnownFileType = sourcecode.c.h; path = TDPusher.h; sourceTree = "<group>"; };
		270B3E3D148D7F0000E0A926 /* TDPusher.m */ = {isa = PBXFileReference; fileEncoding = 4; lastKnownFileType = sourcecode.c.objc; path = TDPusher.m; sourceTree = "<group>"; };
		270BDD341563338B007D52F6 /* MYURLUtils.h */ = {isa = PBXFileReference; fileEncoding = 4; lastKnownFileType = sourcecode.c.h; path = MYURLUtils.h; sourceTree = "<group>"; };
		270BDD351563338B007D52F6 /* MYURLUtils.m */ = {isa = PBXFileReference; fileEncoding = 4; lastKnownFileType = sourcecode.c.objc; path = MYURLUtils.m; sourceTree = "<group>"; };
		270FE0C814C5008C005FF647 /* TouchServ */ = {isa = PBXFileReference; explicitFileType = "compiled.mach-o.executable"; includeInIndex = 0; path = TouchServ; sourceTree = BUILT_PRODUCTS_DIR; };
		27103F8114E9CE4400DF7209 /* TDReachability.h */ = {isa = PBXFileReference; fileEncoding = 4; lastKnownFileType = sourcecode.c.h; path = TDReachability.h; sourceTree = "<group>"; };
		27103F8214E9CE4400DF7209 /* TDReachability.m */ = {isa = PBXFileReference; fileEncoding = 4; lastKnownFileType = sourcecode.c.objc; path = TDReachability.m; sourceTree = "<group>"; };
		27103F8714EA076600DF7209 /* SystemConfiguration.framework */ = {isa = PBXFileReference; lastKnownFileType = wrapper.framework; name = SystemConfiguration.framework; path = System/Library/Frameworks/SystemConfiguration.framework; sourceTree = SDKROOT; };
		27108CDE15128EA500E5B92C /* MYURLHandler.h */ = {isa = PBXFileReference; lastKnownFileType = sourcecode.c.h; path = MYURLHandler.h; sourceTree = "<group>"; };
		27108CDF15128EA500E5B92C /* MYURLHandler.m */ = {isa = PBXFileReference; lastKnownFileType = sourcecode.c.objc; path = MYURLHandler.m; sourceTree = "<group>"; };
		2711CDFC14C7590A00505D55 /* TDDatabase+Attachments.h */ = {isa = PBXFileReference; fileEncoding = 4; lastKnownFileType = sourcecode.c.h; lineEnding = 0; path = "TDDatabase+Attachments.h"; sourceTree = "<group>"; xcLanguageSpecificationIdentifier = xcode.lang.objcpp; };
		2711CDFF14C7595900505D55 /* TDDatabase+Insertion.h */ = {isa = PBXFileReference; fileEncoding = 4; lastKnownFileType = sourcecode.c.h; lineEnding = 0; path = "TDDatabase+Insertion.h"; sourceTree = "<group>"; xcLanguageSpecificationIdentifier = xcode.lang.objcpp; };
		2711CE0214C759BD00505D55 /* TDDatabase+Replication.h */ = {isa = PBXFileReference; fileEncoding = 4; lastKnownFileType = sourcecode.c.h; lineEnding = 0; path = "TDDatabase+Replication.h"; sourceTree = "<group>"; xcLanguageSpecificationIdentifier = xcode.lang.objcpp; };
		272B85121523691700A90CB2 /* TDJSON.h */ = {isa = PBXFileReference; fileEncoding = 4; lastKnownFileType = sourcecode.c.h; path = TDJSON.h; sourceTree = "<group>"; };
		272B85131523691700A90CB2 /* TDJSON.m */ = {isa = PBXFileReference; fileEncoding = 4; lastKnownFileType = sourcecode.c.objc; path = TDJSON.m; sourceTree = "<group>"; };
		274C391B149FAE0000A5E89B /* TDDatabase+Attachments.m */ = {isa = PBXFileReference; fileEncoding = 4; lastKnownFileType = sourcecode.c.objc; path = "TDDatabase+Attachments.m"; sourceTree = "<group>"; };
		2751D4E2151BAE7000F7FD57 /* TDDatabaseManager.h */ = {isa = PBXFileReference; fileEncoding = 4; lastKnownFileType = sourcecode.c.h; path = TDDatabaseManager.h; sourceTree = "<group>"; };
		2751D4E3151BAE7000F7FD57 /* TDDatabaseManager.m */ = {isa = PBXFileReference; fileEncoding = 4; lastKnownFileType = sourcecode.c.objc; path = TDDatabaseManager.m; sourceTree = "<group>"; };
		2753155114ACEFC90065964D /* DDData.h */ = {isa = PBXFileReference; fileEncoding = 4; lastKnownFileType = sourcecode.c.h; path = DDData.h; sourceTree = "<group>"; };
		2753155214ACEFC90065964D /* DDData.m */ = {isa = PBXFileReference; fileEncoding = 4; lastKnownFileType = sourcecode.c.objc; path = DDData.m; sourceTree = "<group>"; };
		2753155314ACEFC90065964D /* DDNumber.h */ = {isa = PBXFileReference; fileEncoding = 4; lastKnownFileType = sourcecode.c.h; path = DDNumber.h; sourceTree = "<group>"; };
		2753155414ACEFC90065964D /* DDNumber.m */ = {isa = PBXFileReference; fileEncoding = 4; lastKnownFileType = sourcecode.c.objc; path = DDNumber.m; sourceTree = "<group>"; };
		2753155514ACEFC90065964D /* DDRange.h */ = {isa = PBXFileReference; fileEncoding = 4; lastKnownFileType = sourcecode.c.h; path = DDRange.h; sourceTree = "<group>"; };
		2753155614ACEFC90065964D /* DDRange.m */ = {isa = PBXFileReference; fileEncoding = 4; lastKnownFileType = sourcecode.c.objc; path = DDRange.m; sourceTree = "<group>"; };
		2753155714ACEFC90065964D /* HTTPAuthenticationRequest.h */ = {isa = PBXFileReference; fileEncoding = 4; lastKnownFileType = sourcecode.c.h; path = HTTPAuthenticationRequest.h; sourceTree = "<group>"; };
		2753155814ACEFC90065964D /* HTTPAuthenticationRequest.m */ = {isa = PBXFileReference; fileEncoding = 4; lastKnownFileType = sourcecode.c.objc; path = HTTPAuthenticationRequest.m; sourceTree = "<group>"; };
		2753155914ACEFC90065964D /* HTTPConnection.h */ = {isa = PBXFileReference; fileEncoding = 4; lastKnownFileType = sourcecode.c.h; path = HTTPConnection.h; sourceTree = "<group>"; };
		2753155A14ACEFC90065964D /* HTTPConnection.m */ = {isa = PBXFileReference; fileEncoding = 4; lastKnownFileType = sourcecode.c.objc; path = HTTPConnection.m; sourceTree = "<group>"; };
		2753155B14ACEFC90065964D /* HTTPLogging.h */ = {isa = PBXFileReference; fileEncoding = 4; lastKnownFileType = sourcecode.c.h; path = HTTPLogging.h; sourceTree = "<group>"; };
		2753155C14ACEFC90065964D /* HTTPMessage.h */ = {isa = PBXFileReference; fileEncoding = 4; lastKnownFileType = sourcecode.c.h; path = HTTPMessage.h; sourceTree = "<group>"; };
		2753155D14ACEFC90065964D /* HTTPMessage.m */ = {isa = PBXFileReference; fileEncoding = 4; lastKnownFileType = sourcecode.c.objc; path = HTTPMessage.m; sourceTree = "<group>"; };
		2753155E14ACEFC90065964D /* HTTPResponse.h */ = {isa = PBXFileReference; fileEncoding = 4; lastKnownFileType = sourcecode.c.h; path = HTTPResponse.h; sourceTree = "<group>"; };
		2753155F14ACEFC90065964D /* HTTPServer.h */ = {isa = PBXFileReference; fileEncoding = 4; lastKnownFileType = sourcecode.c.h; path = HTTPServer.h; sourceTree = "<group>"; };
		2753156014ACEFC90065964D /* HTTPServer.m */ = {isa = PBXFileReference; fileEncoding = 4; lastKnownFileType = sourcecode.c.objc; path = HTTPServer.m; sourceTree = "<group>"; };
		2753156214ACEFC90065964D /* HTTPAsyncFileResponse.h */ = {isa = PBXFileReference; fileEncoding = 4; lastKnownFileType = sourcecode.c.h; path = HTTPAsyncFileResponse.h; sourceTree = "<group>"; };
		2753156314ACEFC90065964D /* HTTPAsyncFileResponse.m */ = {isa = PBXFileReference; fileEncoding = 4; lastKnownFileType = sourcecode.c.objc; path = HTTPAsyncFileResponse.m; sourceTree = "<group>"; };
		2753156414ACEFC90065964D /* HTTPDataResponse.h */ = {isa = PBXFileReference; fileEncoding = 4; lastKnownFileType = sourcecode.c.h; path = HTTPDataResponse.h; sourceTree = "<group>"; };
		2753156514ACEFC90065964D /* HTTPDataResponse.m */ = {isa = PBXFileReference; fileEncoding = 4; lastKnownFileType = sourcecode.c.objc; path = HTTPDataResponse.m; sourceTree = "<group>"; };
		2753156614ACEFC90065964D /* HTTPDynamicFileResponse.h */ = {isa = PBXFileReference; fileEncoding = 4; lastKnownFileType = sourcecode.c.h; path = HTTPDynamicFileResponse.h; sourceTree = "<group>"; };
		2753156714ACEFC90065964D /* HTTPDynamicFileResponse.m */ = {isa = PBXFileReference; fileEncoding = 4; lastKnownFileType = sourcecode.c.objc; path = HTTPDynamicFileResponse.m; sourceTree = "<group>"; };
		2753156814ACEFC90065964D /* HTTPFileResponse.h */ = {isa = PBXFileReference; fileEncoding = 4; lastKnownFileType = sourcecode.c.h; path = HTTPFileResponse.h; sourceTree = "<group>"; };
		2753156914ACEFC90065964D /* HTTPFileResponse.m */ = {isa = PBXFileReference; fileEncoding = 4; lastKnownFileType = sourcecode.c.objc; path = HTTPFileResponse.m; sourceTree = "<group>"; };
		2753156A14ACEFC90065964D /* HTTPRedirectResponse.h */ = {isa = PBXFileReference; fileEncoding = 4; lastKnownFileType = sourcecode.c.h; path = HTTPRedirectResponse.h; sourceTree = "<group>"; };
		2753156B14ACEFC90065964D /* HTTPRedirectResponse.m */ = {isa = PBXFileReference; fileEncoding = 4; lastKnownFileType = sourcecode.c.objc; path = HTTPRedirectResponse.m; sourceTree = "<group>"; };
		2753156C14ACEFC90065964D /* WebSocket.h */ = {isa = PBXFileReference; fileEncoding = 4; lastKnownFileType = sourcecode.c.h; path = WebSocket.h; sourceTree = "<group>"; };
		2753156D14ACEFC90065964D /* WebSocket.m */ = {isa = PBXFileReference; fileEncoding = 4; lastKnownFileType = sourcecode.c.objc; path = WebSocket.m; sourceTree = "<group>"; };
		275315A814ACF00B0065964D /* GCDAsyncSocket.h */ = {isa = PBXFileReference; fileEncoding = 4; lastKnownFileType = sourcecode.c.h; path = GCDAsyncSocket.h; sourceTree = "<group>"; };
		275315A914ACF00B0065964D /* GCDAsyncSocket.m */ = {isa = PBXFileReference; fileEncoding = 4; lastKnownFileType = sourcecode.c.objc; path = GCDAsyncSocket.m; sourceTree = "<group>"; };
		275315B014ACF0330065964D /* About.txt */ = {isa = PBXFileReference; fileEncoding = 4; lastKnownFileType = text; path = About.txt; sourceTree = "<group>"; };
		275315B114ACF0330065964D /* DDAbstractDatabaseLogger.h */ = {isa = PBXFileReference; fileEncoding = 4; lastKnownFileType = sourcecode.c.h; path = DDAbstractDatabaseLogger.h; sourceTree = "<group>"; };
		275315B214ACF0330065964D /* DDAbstractDatabaseLogger.m */ = {isa = PBXFileReference; fileEncoding = 4; lastKnownFileType = sourcecode.c.objc; path = DDAbstractDatabaseLogger.m; sourceTree = "<group>"; };
		275315B314ACF0330065964D /* DDASLLogger.h */ = {isa = PBXFileReference; fileEncoding = 4; lastKnownFileType = sourcecode.c.h; path = DDASLLogger.h; sourceTree = "<group>"; };
		275315B414ACF0330065964D /* DDASLLogger.m */ = {isa = PBXFileReference; fileEncoding = 4; lastKnownFileType = sourcecode.c.objc; path = DDASLLogger.m; sourceTree = "<group>"; };
		275315B514ACF0330065964D /* DDFileLogger.h */ = {isa = PBXFileReference; fileEncoding = 4; lastKnownFileType = sourcecode.c.h; path = DDFileLogger.h; sourceTree = "<group>"; };
		275315B614ACF0330065964D /* DDFileLogger.m */ = {isa = PBXFileReference; fileEncoding = 4; lastKnownFileType = sourcecode.c.objc; path = DDFileLogger.m; sourceTree = "<group>"; };
		275315B714ACF0330065964D /* DDLog.h */ = {isa = PBXFileReference; fileEncoding = 4; lastKnownFileType = sourcecode.c.h; path = DDLog.h; sourceTree = "<group>"; };
		275315B814ACF0330065964D /* DDLog.m */ = {isa = PBXFileReference; fileEncoding = 4; lastKnownFileType = sourcecode.c.objc; path = DDLog.m; sourceTree = "<group>"; };
		275315B914ACF0330065964D /* DDTTYLogger.h */ = {isa = PBXFileReference; fileEncoding = 4; lastKnownFileType = sourcecode.c.h; path = DDTTYLogger.h; sourceTree = "<group>"; };
		275315BA14ACF0330065964D /* DDTTYLogger.m */ = {isa = PBXFileReference; fileEncoding = 4; lastKnownFileType = sourcecode.c.objc; path = DDTTYLogger.m; sourceTree = "<group>"; };
		275315D514ACF0A10065964D /* TouchDBListener.framework */ = {isa = PBXFileReference; explicitFileType = wrapper.framework; includeInIndex = 0; path = TouchDBListener.framework; sourceTree = BUILT_PRODUCTS_DIR; };
		275315D914ACF0A20065964D /* TouchDBListener-Info.plist */ = {isa = PBXFileReference; lastKnownFileType = text.plist.xml; path = "TouchDBListener-Info.plist"; sourceTree = "<group>"; };
		275315DB14ACF0A20065964D /* en */ = {isa = PBXFileReference; lastKnownFileType = text.plist.strings; name = en; path = en.lproj/InfoPlist.strings; sourceTree = "<group>"; };
		275315DE14ACF0A20065964D /* TDListener.h */ = {isa = PBXFileReference; lastKnownFileType = sourcecode.c.h; path = TDListener.h; sourceTree = "<group>"; };
		275315DF14ACF0A20065964D /* TDListener.m */ = {isa = PBXFileReference; lastKnownFileType = sourcecode.c.objc; path = TDListener.m; sourceTree = "<group>"; };
		275315F414ACF1CC0065964D /* Security.framework */ = {isa = PBXFileReference; lastKnownFileType = wrapper.framework; name = Security.framework; path = System/Library/Frameworks/Security.framework; sourceTree = SDKROOT; };
		275315F714ACF2500065964D /* CoreServices.framework */ = {isa = PBXFileReference; lastKnownFileType = wrapper.framework; name = CoreServices.framework; path = System/Library/Frameworks/CoreServices.framework; sourceTree = SDKROOT; };
		275315FA14ACF7FF0065964D /* TouchDBListener.exp */ = {isa = PBXFileReference; fileEncoding = 4; lastKnownFileType = sourcecode.exports; path = TouchDBListener.exp; sourceTree = "<group>"; };
		2753160A14ACFC2A0065964D /* TDHTTPConnection.h */ = {isa = PBXFileReference; fileEncoding = 4; lastKnownFileType = sourcecode.c.h; path = TDHTTPConnection.h; sourceTree = "<group>"; };
		2753160B14ACFC2A0065964D /* TDHTTPConnection.m */ = {isa = PBXFileReference; fileEncoding = 4; lastKnownFileType = sourcecode.c.objc; path = TDHTTPConnection.m; sourceTree = "<group>"; };
		2766EFF614DB7F9F009ECCA8 /* TDMultipartWriter.h */ = {isa = PBXFileReference; fileEncoding = 4; lastKnownFileType = sourcecode.c.h; path = TDMultipartWriter.h; sourceTree = "<group>"; };
		2766EFF714DB7F9F009ECCA8 /* TDMultipartWriter.m */ = {isa = PBXFileReference; fileEncoding = 4; lastKnownFileType = sourcecode.c.objc; path = TDMultipartWriter.m; sourceTree = "<group>"; };
		2766EFFB14DC7B37009ECCA8 /* TDMultiStreamWriter.h */ = {isa = PBXFileReference; fileEncoding = 4; lastKnownFileType = sourcecode.c.h; path = TDMultiStreamWriter.h; sourceTree = "<group>"; };
		2766EFFC14DC7B37009ECCA8 /* TDMultiStreamWriter.m */ = {isa = PBXFileReference; fileEncoding = 4; lastKnownFileType = sourcecode.c.objc; path = TDMultiStreamWriter.m; sourceTree = "<group>"; };
		27731EFD1493FA3100815D67 /* TDBlobStore.h */ = {isa = PBXFileReference; fileEncoding = 4; lastKnownFileType = sourcecode.c.h; path = TDBlobStore.h; sourceTree = "<group>"; };
		27731EFE1493FA3100815D67 /* TDBlobStore.m */ = {isa = PBXFileReference; fileEncoding = 4; lastKnownFileType = sourcecode.c.objc; path = TDBlobStore.m; sourceTree = "<group>"; };
		27731F2A1495CFEF00815D67 /* TouchDB Empty App.app */ = {isa = PBXFileReference; explicitFileType = wrapper.application; includeInIndex = 0; path = "TouchDB Empty App.app"; sourceTree = BUILT_PRODUCTS_DIR; };
		2773ADC514BD1EB80027A292 /* TDDatabase+LocalDocs.h */ = {isa = PBXFileReference; fileEncoding = 4; lastKnownFileType = sourcecode.c.h; lineEnding = 0; path = "TDDatabase+LocalDocs.h"; sourceTree = "<group>"; xcLanguageSpecificationIdentifier = xcode.lang.objcpp; };
		2773ADC614BD1EB80027A292 /* TDDatabase+LocalDocs.m */ = {isa = PBXFileReference; fileEncoding = 4; lastKnownFileType = sourcecode.c.objc; lineEnding = 0; path = "TDDatabase+LocalDocs.m"; sourceTree = "<group>"; xcLanguageSpecificationIdentifier = xcode.lang.objc; };
		27821BB5148E7D6F0099B373 /* TDReplicator.h */ = {isa = PBXFileReference; fileEncoding = 4; lastKnownFileType = sourcecode.c.h; path = TDReplicator.h; sourceTree = "<group>"; };
		27821BB6148E7D6F0099B373 /* TDReplicator.m */ = {isa = PBXFileReference; fileEncoding = 4; lastKnownFileType = sourcecode.c.objc; path = TDReplicator.m; sourceTree = "<group>"; };
		27821BB9148FF56C0099B373 /* TDDatabase_Tests.m */ = {isa = PBXFileReference; fileEncoding = 4; lastKnownFileType = sourcecode.c.objc; path = TDDatabase_Tests.m; sourceTree = "<group>"; };
		27821BBB149001B20099B373 /* TDReplicator_Tests.m */ = {isa = PBXFileReference; fileEncoding = 4; lastKnownFileType = sourcecode.c.objc; path = TDReplicator_Tests.m; sourceTree = "<group>"; };
		27821BBD14906FB50099B373 /* TouchDBPrefix.h */ = {isa = PBXFileReference; fileEncoding = 4; lastKnownFileType = sourcecode.c.h; path = TouchDBPrefix.h; sourceTree = "<group>"; };
		27821BBF149078C70099B373 /* TouchDB.exp */ = {isa = PBXFileReference; lastKnownFileType = sourcecode.exports; path = TouchDB.exp; sourceTree = "<group>"; };
		2783A00D156C39E300DC8692 /* NSMutableURLRequest+Parameters.h */ = {isa = PBXFileReference; fileEncoding = 4; lastKnownFileType = sourcecode.c.h; path = "NSMutableURLRequest+Parameters.h"; sourceTree = "<group>"; };
		2783A00E156C39E300DC8692 /* NSMutableURLRequest+Parameters.m */ = {isa = PBXFileReference; fileEncoding = 4; lastKnownFileType = sourcecode.c.objc; path = "NSMutableURLRequest+Parameters.m"; sourceTree = "<group>"; };
		2783A00F156C39E300DC8692 /* NSString+URLEncoding.h */ = {isa = PBXFileReference; fileEncoding = 4; lastKnownFileType = sourcecode.c.h; path = "NSString+URLEncoding.h"; sourceTree = "<group>"; };
		2783A010156C39E300DC8692 /* NSString+URLEncoding.m */ = {isa = PBXFileReference; fileEncoding = 4; lastKnownFileType = sourcecode.c.objc; path = "NSString+URLEncoding.m"; sourceTree = "<group>"; };
		2783A01E156C39E300DC8692 /* OAConsumer.h */ = {isa = PBXFileReference; fileEncoding = 4; lastKnownFileType = sourcecode.c.h; path = OAConsumer.h; sourceTree = "<group>"; };
		2783A01F156C39E300DC8692 /* OAConsumer.m */ = {isa = PBXFileReference; fileEncoding = 4; lastKnownFileType = sourcecode.c.objc; path = OAConsumer.m; sourceTree = "<group>"; };
		2783A024156C39E300DC8692 /* OAMutableURLRequest.h */ = {isa = PBXFileReference; fileEncoding = 4; lastKnownFileType = sourcecode.c.h; path = OAMutableURLRequest.h; sourceTree = "<group>"; };
		2783A025156C39E300DC8692 /* OAMutableURLRequest.m */ = {isa = PBXFileReference; fileEncoding = 4; lastKnownFileType = sourcecode.c.objc; path = OAMutableURLRequest.m; sourceTree = "<group>"; };
		2783A026156C39E300DC8692 /* OAPlaintextSignatureProvider.h */ = {isa = PBXFileReference; fileEncoding = 4; lastKnownFileType = sourcecode.c.h; path = OAPlaintextSignatureProvider.h; sourceTree = "<group>"; };
		2783A027156C39E300DC8692 /* OAPlaintextSignatureProvider.m */ = {isa = PBXFileReference; fileEncoding = 4; lastKnownFileType = sourcecode.c.objc; path = OAPlaintextSignatureProvider.m; sourceTree = "<group>"; };
		2783A02A156C39E300DC8692 /* OARequestParameter.h */ = {isa = PBXFileReference; fileEncoding = 4; lastKnownFileType = sourcecode.c.h; path = OARequestParameter.h; sourceTree = "<group>"; };
		2783A02B156C39E300DC8692 /* OARequestParameter.m */ = {isa = PBXFileReference; fileEncoding = 4; lastKnownFileType = sourcecode.c.objc; path = OARequestParameter.m; sourceTree = "<group>"; };
		2783A02E156C39E300DC8692 /* OASignatureProviding.h */ = {isa = PBXFileReference; fileEncoding = 4; lastKnownFileType = sourcecode.c.h; path = OASignatureProviding.h; sourceTree = "<group>"; };
		2783A030156C39E300DC8692 /* OAToken.h */ = {isa = PBXFileReference; fileEncoding = 4; lastKnownFileType = sourcecode.c.h; path = OAToken.h; sourceTree = "<group>"; };
		2783A031156C39E300DC8692 /* OAToken.m */ = {isa = PBXFileReference; fileEncoding = 4; lastKnownFileType = sourcecode.c.objc; path = OAToken.m; sourceTree = "<group>"; };
		2783A08B156C3A8300DC8692 /* TDAuthorizer.h */ = {isa = PBXFileReference; fileEncoding = 4; lastKnownFileType = sourcecode.c.h; path = TDAuthorizer.h; sourceTree = "<group>"; };
		2783A08C156C3A8300DC8692 /* TDAuthorizer.m */ = {isa = PBXFileReference; fileEncoding = 4; lastKnownFileType = sourcecode.c.objc; path = TDAuthorizer.m; sourceTree = "<group>"; };
		2783A091156C3A9200DC8692 /* TDOAuth1Authorizer.h */ = {isa = PBXFileReference; fileEncoding = 4; lastKnownFileType = sourcecode.c.h; path = TDOAuth1Authorizer.h; sourceTree = "<group>"; };
		2783A092156C3A9200DC8692 /* TDOAuth1Authorizer.m */ = {isa = PBXFileReference; fileEncoding = 4; lastKnownFileType = sourcecode.c.objc; path = TDOAuth1Authorizer.m; sourceTree = "<group>"; };
		278E4DC2156194F000DDCEF9 /* TDChangeTracker_Tests.m */ = {isa = PBXFileReference; fileEncoding = 4; lastKnownFileType = sourcecode.c.objc; path = TDChangeTracker_Tests.m; sourceTree = "<group>"; };
		278E4DC615619FC400DDCEF9 /* CFNetwork.framework */ = {isa = PBXFileReference; lastKnownFileType = wrapper.framework; name = CFNetwork.framework; path = Platforms/iPhoneOS.platform/Developer/SDKs/iPhoneOS5.1.sdk/System/Library/Frameworks/CFNetwork.framework; sourceTree = DEVELOPER_DIR; };
		279906E1149A65B7003D4338 /* TDRemoteRequest.h */ = {isa = PBXFileReference; fileEncoding = 4; lastKnownFileType = sourcecode.c.h; path = TDRemoteRequest.h; sourceTree = "<group>"; };
		279906E2149A65B8003D4338 /* TDRemoteRequest.m */ = {isa = PBXFileReference; fileEncoding = 4; lastKnownFileType = sourcecode.c.objc; path = TDRemoteRequest.m; sourceTree = "<group>"; };
		279906EC149ABFC1003D4338 /* TDBatcher.h */ = {isa = PBXFileReference; fileEncoding = 4; lastKnownFileType = sourcecode.c.h; path = TDBatcher.h; sourceTree = "<group>"; };
		279906ED149ABFC2003D4338 /* TDBatcher.m */ = {isa = PBXFileReference; fileEncoding = 4; lastKnownFileType = sourcecode.c.objc; path = TDBatcher.m; sourceTree = "<group>"; };
		279C7E2C14F424090004A1E8 /* TDSequenceMap.h */ = {isa = PBXFileReference; fileEncoding = 4; lastKnownFileType = sourcecode.c.h; path = TDSequenceMap.h; sourceTree = "<group>"; };
		279C7E2D14F424090004A1E8 /* TDSequenceMap.m */ = {isa = PBXFileReference; fileEncoding = 4; lastKnownFileType = sourcecode.c.objc; path = TDSequenceMap.m; sourceTree = "<group>"; };
		279CE3B614D4A885009F3FA6 /* MYBlockUtils.h */ = {isa = PBXFileReference; fileEncoding = 4; lastKnownFileType = sourcecode.c.h; path = MYBlockUtils.h; sourceTree = "<group>"; };
		279CE3B714D4A885009F3FA6 /* MYBlockUtils.m */ = {isa = PBXFileReference; fileEncoding = 4; lastKnownFileType = sourcecode.c.objc; path = MYBlockUtils.m; sourceTree = "<group>"; };
		279CE3FE14D749A7009F3FA6 /* TDMultipartReader.h */ = {isa = PBXFileReference; fileEncoding = 4; lastKnownFileType = sourcecode.c.h; path = TDMultipartReader.h; sourceTree = "<group>"; };
		279CE3FF14D749A7009F3FA6 /* TDMultipartReader.m */ = {isa = PBXFileReference; fileEncoding = 4; lastKnownFileType = sourcecode.c.objc; path = TDMultipartReader.m; sourceTree = "<group>"; };
		279CE40414D88031009F3FA6 /* TDBlobStore_Tests.m */ = {isa = PBXFileReference; fileEncoding = 4; lastKnownFileType = sourcecode.c.objc; path = TDBlobStore_Tests.m; sourceTree = "<group>"; };
		279CE40814D8AA23009F3FA6 /* TDMultipartDownloader.h */ = {isa = PBXFileReference; fileEncoding = 4; lastKnownFileType = sourcecode.c.h; path = TDMultipartDownloader.h; sourceTree = "<group>"; };
		279CE40914D8AA23009F3FA6 /* TDMultipartDownloader.m */ = {isa = PBXFileReference; fileEncoding = 4; lastKnownFileType = sourcecode.c.objc; path = TDMultipartDownloader.m; sourceTree = "<group>"; };
		279EB2CC149140DE00E74185 /* TDView.h */ = {isa = PBXFileReference; fileEncoding = 4; lastKnownFileType = sourcecode.c.h; path = TDView.h; sourceTree = "<group>"; };
		279EB2CD149140DE00E74185 /* TDView.m */ = {isa = PBXFileReference; fileEncoding = 4; lastKnownFileType = sourcecode.c.objc; path = TDView.m; sourceTree = "<group>"; };
		279EB2D01491442500E74185 /* TDInternal.h */ = {isa = PBXFileReference; fileEncoding = 4; lastKnownFileType = sourcecode.c.h; path = TDInternal.h; sourceTree = "<group>"; };
		279EB2D91491C34300E74185 /* TDCollateJSON.h */ = {isa = PBXFileReference; fileEncoding = 4; lastKnownFileType = sourcecode.c.h; path = TDCollateJSON.h; sourceTree = "<group>"; };
		279EB2DA1491C34300E74185 /* TDCollateJSON.m */ = {isa = PBXFileReference; fileEncoding = 4; lastKnownFileType = sourcecode.c.objc; path = TDCollateJSON.m; sourceTree = "<group>"; };
		27A073EA14C0BB6200F52FE7 /* TDMisc.h */ = {isa = PBXFileReference; fileEncoding = 4; lastKnownFileType = sourcecode.c.h; path = TDMisc.h; sourceTree = "<group>"; };
		27A073EB14C0BB6200F52FE7 /* TDMisc.m */ = {isa = PBXFileReference; fileEncoding = 4; lastKnownFileType = sourcecode.c.objc; path = TDMisc.m; sourceTree = "<group>"; };
		27A82E3414A1145000C0B850 /* FMDatabaseAdditions.h */ = {isa = PBXFileReference; fileEncoding = 4; lastKnownFileType = sourcecode.c.h; path = FMDatabaseAdditions.h; sourceTree = "<group>"; };
		27A82E3514A1145000C0B850 /* FMDatabaseAdditions.m */ = {isa = PBXFileReference; fileEncoding = 4; lastKnownFileType = sourcecode.c.objc; path = FMDatabaseAdditions.m; sourceTree = "<group>"; };
		27AA409A14AA86AD00E2A5FF /* TDDatabase+Insertion.m */ = {isa = PBXFileReference; fileEncoding = 4; lastKnownFileType = sourcecode.c.objc; lineEnding = 0; path = "TDDatabase+Insertion.m"; sourceTree = "<group>"; xcLanguageSpecificationIdentifier = xcode.lang.objc; };
		27AA40A014AA8A6600E2A5FF /* TDDatabase+Replication.m */ = {isa = PBXFileReference; fileEncoding = 4; lastKnownFileType = sourcecode.c.objc; path = "TDDatabase+Replication.m"; sourceTree = "<group>"; };
		27ADC077152502EE001ABC1D /* TDMultipartDocumentReader.h */ = {isa = PBXFileReference; fileEncoding = 4; indentWidth = 4; lastKnownFileType = sourcecode.c.h; path = TDMultipartDocumentReader.h; sourceTree = "<group>"; tabWidth = 4; usesTabs = 0; wrapsLines = 1; };
		27ADC078152502EE001ABC1D /* TDMultipartDocumentReader.m */ = {isa = PBXFileReference; fileEncoding = 4; indentWidth = 4; lastKnownFileType = sourcecode.c.objc; path = TDMultipartDocumentReader.m; sourceTree = "<group>"; tabWidth = 4; usesTabs = 0; wrapsLines = 1; };
		27B0B77F1491E73400A817AD /* TDView_Tests.m */ = {isa = PBXFileReference; lastKnownFileType = sourcecode.c.objc; path = TDView_Tests.m; sourceTree = "<group>"; };
		27B0B790149290AB00A817AD /* TDChangeTracker.h */ = {isa = PBXFileReference; fileEncoding = 4; lastKnownFileType = sourcecode.c.h; path = TDChangeTracker.h; sourceTree = "<group>"; };
		27B0B791149290AB00A817AD /* TDChangeTracker.m */ = {isa = PBXFileReference; fileEncoding = 4; lastKnownFileType = sourcecode.c.objc; path = TDChangeTracker.m; sourceTree = "<group>"; };
		27B0B792149290AB00A817AD /* TDConnectionChangeTracker.h */ = {isa = PBXFileReference; fileEncoding = 4; lastKnownFileType = sourcecode.c.h; path = TDConnectionChangeTracker.h; sourceTree = "<group>"; };
		27B0B793149290AB00A817AD /* TDConnectionChangeTracker.m */ = {isa = PBXFileReference; fileEncoding = 4; lastKnownFileType = sourcecode.c.objc; path = TDConnectionChangeTracker.m; sourceTree = "<group>"; };
		27B0B79C1492932700A817AD /* TDBase64.h */ = {isa = PBXFileReference; fileEncoding = 4; lastKnownFileType = sourcecode.c.h; path = TDBase64.h; sourceTree = "<group>"; };
		27B0B79D1492932700A817AD /* TDBase64.m */ = {isa = PBXFileReference; fileEncoding = 4; lastKnownFileType = sourcecode.c.objc; path = TDBase64.m; sourceTree = "<group>"; };
		27B0B7A91492B83B00A817AD /* libTouchDB.a */ = {isa = PBXFileReference; explicitFileType = archive.ar; includeInIndex = 0; path = libTouchDB.a; sourceTree = BUILT_PRODUCTS_DIR; };
		27B0B7B61492B83B00A817AD /* TouchDBiOSTests.octest */ = {isa = PBXFileReference; explicitFileType = wrapper.cfbundle; includeInIndex = 0; path = TouchDBiOSTests.octest; sourceTree = BUILT_PRODUCTS_DIR; };
		27B0B7B81492B83C00A817AD /* UIKit.framework */ = {isa = PBXFileReference; lastKnownFileType = wrapper.framework; name = UIKit.framework; path = Library/Frameworks/UIKit.framework; sourceTree = DEVELOPER_DIR; };
		27B0B7E71492BB6B00A817AD /* TouchDB.framework */ = {isa = PBXFileReference; explicitFileType = wrapper.cfbundle; includeInIndex = 0; path = TouchDB.framework; sourceTree = BUILT_PRODUCTS_DIR; };
		27B0B7E81492BB6B00A817AD /* CoreFoundation.framework */ = {isa = PBXFileReference; lastKnownFileType = wrapper.framework; name = CoreFoundation.framework; path = System/Library/Frameworks/CoreFoundation.framework; sourceTree = SDKROOT; };
		27B0B7F61492BC7A00A817AD /* Foundation.framework */ = {isa = PBXFileReference; lastKnownFileType = wrapper.framework; name = Foundation.framework; path = Platforms/iPhoneOS.platform/Developer/SDKs/iPhoneOS5.0.sdk/System/Library/Frameworks/Foundation.framework; sourceTree = DEVELOPER_DIR; };
		27B0B7F81492BC8000A817AD /* libsqlite3.dylib */ = {isa = PBXFileReference; lastKnownFileType = "compiled.mach-o.dylib"; name = libsqlite3.dylib; path = Platforms/iPhoneOS.platform/Developer/SDKs/iPhoneOS5.0.sdk/usr/lib/libsqlite3.dylib; sourceTree = DEVELOPER_DIR; };
		27B0B80F1492C16300A817AD /* CoreGraphics.framework */ = {isa = PBXFileReference; lastKnownFileType = wrapper.framework; name = CoreGraphics.framework; path = Library/Frameworks/CoreGraphics.framework; sourceTree = DEVELOPER_DIR; };
		27C40C7714EC58BC00994283 /* TDReplicatorManager.h */ = {isa = PBXFileReference; fileEncoding = 4; lastKnownFileType = sourcecode.c.h; path = TDReplicatorManager.h; sourceTree = "<group>"; };
		27C40C7814EC58BC00994283 /* TDReplicatorManager.m */ = {isa = PBXFileReference; fileEncoding = 4; lastKnownFileType = sourcecode.c.objc; path = TDReplicatorManager.m; sourceTree = "<group>"; };
		27C5305214DF3A050078F886 /* TDMultipartUploader.h */ = {isa = PBXFileReference; fileEncoding = 4; lastKnownFileType = sourcecode.c.h; path = TDMultipartUploader.h; sourceTree = "<group>"; };
		27C5305314DF3A050078F886 /* TDMultipartUploader.m */ = {isa = PBXFileReference; fileEncoding = 4; lastKnownFileType = sourcecode.c.objc; path = TDMultipartUploader.m; sourceTree = "<group>"; };
		27C706401486BBD500F0F099 /* TDServer.h */ = {isa = PBXFileReference; fileEncoding = 4; lastKnownFileType = sourcecode.c.h; path = TDServer.h; sourceTree = "<group>"; };
		27C706411486BBD500F0F099 /* TDServer.m */ = {isa = PBXFileReference; fileEncoding = 4; lastKnownFileType = sourcecode.c.objc; path = TDServer.m; sourceTree = "<group>"; };
		27C706431486BE7100F0F099 /* TDRouter.h */ = {isa = PBXFileReference; fileEncoding = 4; lastKnownFileType = sourcecode.c.h; path = TDRouter.h; sourceTree = "<group>"; };
		27C706441486BE7100F0F099 /* TDRouter.m */ = {isa = PBXFileReference; fileEncoding = 4; lastKnownFileType = sourcecode.c.objc; path = TDRouter.m; sourceTree = "<group>"; };
		27C706461487584300F0F099 /* TDURLProtocol.h */ = {isa = PBXFileReference; fileEncoding = 4; lastKnownFileType = sourcecode.c.h; path = TDURLProtocol.h; sourceTree = "<group>"; };
		27C706471487584300F0F099 /* TDURLProtocol.m */ = {isa = PBXFileReference; fileEncoding = 4; lastKnownFileType = sourcecode.c.objc; path = TDURLProtocol.m; sourceTree = "<group>"; };
		27C7064A1488311100F0F099 /* TDRouter_Tests.m */ = {isa = PBXFileReference; fileEncoding = 4; lastKnownFileType = sourcecode.c.objc; path = TDRouter_Tests.m; sourceTree = "<group>"; };
		27C7066F1488634300F0F099 /* AppKit.framework */ = {isa = PBXFileReference; lastKnownFileType = wrapper.framework; name = AppKit.framework; path = System/Library/Frameworks/AppKit.framework; sourceTree = SDKROOT; };
		27C70697148864BA00F0F099 /* Cocoa.framework */ = {isa = PBXFileReference; lastKnownFileType = wrapper.framework; name = Cocoa.framework; path = System/Library/Frameworks/Cocoa.framework; sourceTree = SDKROOT; };
		27C7069A148864BA00F0F099 /* AppKit.framework */ = {isa = PBXFileReference; lastKnownFileType = wrapper.framework; name = AppKit.framework; path = System/Library/Frameworks/AppKit.framework; sourceTree = SDKROOT; };
		27C7069B148864BA00F0F099 /* CoreData.framework */ = {isa = PBXFileReference; lastKnownFileType = wrapper.framework; name = CoreData.framework; path = System/Library/Frameworks/CoreData.framework; sourceTree = SDKROOT; };
		27C7069C148864BA00F0F099 /* Foundation.framework */ = {isa = PBXFileReference; lastKnownFileType = wrapper.framework; name = Foundation.framework; path = System/Library/Frameworks/Foundation.framework; sourceTree = SDKROOT; };
		27C90FC714F5B90E007C5E58 /* libTouchDB.a */ = {isa = PBXFileReference; explicitFileType = archive.ar; includeInIndex = 0; path = libTouchDB.a; sourceTree = BUILT_PRODUCTS_DIR; };
		27C90FFC14F6C9AB007C5E58 /* TouchServ.m */ = {isa = PBXFileReference; fileEncoding = 4; lastKnownFileType = sourcecode.c.objc; path = TouchServ.m; sourceTree = "<group>"; };
		27DB90D514DB249700FC7118 /* GTMNSData+zlib.h */ = {isa = PBXFileReference; fileEncoding = 4; lastKnownFileType = sourcecode.c.h; path = "GTMNSData+zlib.h"; sourceTree = "<group>"; };
		27DB90D614DB249700FC7118 /* GTMNSData+zlib.m */ = {isa = PBXFileReference; fileEncoding = 4; lastKnownFileType = sourcecode.c.objc; path = "GTMNSData+zlib.m"; sourceTree = "<group>"; };
		27DB90DA14DB24E800FC7118 /* GTMDefines.h */ = {isa = PBXFileReference; fileEncoding = 4; lastKnownFileType = sourcecode.c.h; path = GTMDefines.h; sourceTree = "<group>"; };
		27DB90DC14DB250500FC7118 /* libz.dylib */ = {isa = PBXFileReference; lastKnownFileType = "compiled.mach-o.dylib"; name = libz.dylib; path = usr/lib/libz.dylib; sourceTree = SDKROOT; };
		27DB90DE14DB4B0100FC7118 /* libz.dylib */ = {isa = PBXFileReference; lastKnownFileType = "compiled.mach-o.dylib"; name = libz.dylib; path = Platforms/iPhoneOS.platform/Developer/SDKs/iPhoneOS5.0.sdk/usr/lib/libz.dylib; sourceTree = DEVELOPER_DIR; };
		27E00C8D14EC2C74004BCBA9 /* SystemConfiguration.framework */ = {isa = PBXFileReference; lastKnownFileType = wrapper.framework; name = SystemConfiguration.framework; path = Platforms/iPhoneOS.platform/Developer/SDKs/iPhoneOS5.0.sdk/System/Library/Frameworks/SystemConfiguration.framework; sourceTree = DEVELOPER_DIR; };
		27E11F0C14ACFFC60006B340 /* TDHTTPServer.h */ = {isa = PBXFileReference; fileEncoding = 4; lastKnownFileType = sourcecode.c.h; path = TDHTTPServer.h; sourceTree = "<group>"; };
		27E11F0E14AD15940006B340 /* TDHTTPResponse.h */ = {isa = PBXFileReference; fileEncoding = 4; lastKnownFileType = sourcecode.c.h; path = TDHTTPResponse.h; sourceTree = "<group>"; };
		27E11F0F14AD15940006B340 /* TDHTTPResponse.m */ = {isa = PBXFileReference; fileEncoding = 4; lastKnownFileType = sourcecode.c.objc; path = TDHTTPResponse.m; sourceTree = "<group>"; };
		27F0744611CD4B6D00E9A2AB /* TDDatabase.h */ = {isa = PBXFileReference; fileEncoding = 4; lastKnownFileType = sourcecode.c.h; lineEnding = 0; path = TDDatabase.h; sourceTree = "<group>"; xcLanguageSpecificationIdentifier = xcode.lang.objcpp; };
		27F0744711CD4B6D00E9A2AB /* TDDatabase.m */ = {isa = PBXFileReference; fileEncoding = 4; lastKnownFileType = sourcecode.c.objc; lineEnding = 0; path = TDDatabase.m; sourceTree = "<group>"; xcLanguageSpecificationIdentifier = xcode.lang.objc; };
		27F0744911CD4BA000E9A2AB /* libsqlite3.dylib */ = {isa = PBXFileReference; lastKnownFileType = "compiled.mach-o.dylib"; name = libsqlite3.dylib; path = usr/lib/libsqlite3.dylib; sourceTree = SDKROOT; };
		27F0745C11CD50A600E9A2AB /* Foundation.framework */ = {isa = PBXFileReference; lastKnownFileType = wrapper.framework; name = Foundation.framework; path = System/Library/Frameworks/Foundation.framework; sourceTree = SDKROOT; };
		27F0746F11CD51A200E9A2AB /* FMDatabase.h */ = {isa = PBXFileReference; fileEncoding = 4; lastKnownFileType = sourcecode.c.h; path = FMDatabase.h; sourceTree = "<group>"; };
		27F0747011CD51A200E9A2AB /* FMDatabase.m */ = {isa = PBXFileReference; fileEncoding = 4; lastKnownFileType = sourcecode.c.objc; path = FMDatabase.m; sourceTree = "<group>"; };
		27F0747111CD51A200E9A2AB /* FMResultSet.h */ = {isa = PBXFileReference; fileEncoding = 4; lastKnownFileType = sourcecode.c.h; path = FMResultSet.h; sourceTree = "<group>"; };
		27F0747211CD51A200E9A2AB /* FMResultSet.m */ = {isa = PBXFileReference; fileEncoding = 4; lastKnownFileType = sourcecode.c.objc; path = FMResultSet.m; sourceTree = "<group>"; };
		27F0749B11CD5B4F00E9A2AB /* CollectionUtils.h */ = {isa = PBXFileReference; fileEncoding = 4; lastKnownFileType = sourcecode.c.h; path = CollectionUtils.h; sourceTree = "<group>"; };
		27F0749C11CD5B4F00E9A2AB /* CollectionUtils.m */ = {isa = PBXFileReference; fileEncoding = 4; lastKnownFileType = sourcecode.c.objc; path = CollectionUtils.m; sourceTree = "<group>"; };
		27F0749D11CD5B4F00E9A2AB /* Test.h */ = {isa = PBXFileReference; fileEncoding = 4; lastKnownFileType = sourcecode.c.h; path = Test.h; sourceTree = "<group>"; };
		27F0749E11CD5B4F00E9A2AB /* Test.m */ = {isa = PBXFileReference; fileEncoding = 4; lastKnownFileType = sourcecode.c.objc; path = Test.m; sourceTree = "<group>"; };
		27F074A911CD5D7A00E9A2AB /* TDBody.h */ = {isa = PBXFileReference; fileEncoding = 4; lastKnownFileType = sourcecode.c.h; path = TDBody.h; sourceTree = "<group>"; };
		27F074AA11CD5D7A00E9A2AB /* TDBody.m */ = {isa = PBXFileReference; fileEncoding = 4; lastKnownFileType = sourcecode.c.objc; path = TDBody.m; sourceTree = "<group>"; };
		27F074F811CDC71800E9A2AB /* MYUtilities_Debug.xcconfig */ = {isa = PBXFileReference; fileEncoding = 4; lastKnownFileType = text.xcconfig; path = MYUtilities_Debug.xcconfig; sourceTree = "<group>"; };
		27F074F911CDC71800E9A2AB /* MYUtilities_Release.xcconfig */ = {isa = PBXFileReference; fileEncoding = 4; lastKnownFileType = text.xcconfig; path = MYUtilities_Release.xcconfig; sourceTree = "<group>"; };
		27F074FA11CDC71800E9A2AB /* MYUtilities.xcconfig */ = {isa = PBXFileReference; fileEncoding = 4; lastKnownFileType = text.xcconfig; path = MYUtilities.xcconfig; sourceTree = "<group>"; };
		27F0751111CDC7F900E9A2AB /* Logging.h */ = {isa = PBXFileReference; fileEncoding = 4; lastKnownFileType = sourcecode.c.h; path = Logging.h; sourceTree = "<group>"; };
		27F0751211CDC7F900E9A2AB /* Logging.m */ = {isa = PBXFileReference; fileEncoding = 4; lastKnownFileType = sourcecode.c.objc; path = Logging.m; sourceTree = "<group>"; };
		27F0751611CDC80A00E9A2AB /* ExceptionUtils.h */ = {isa = PBXFileReference; fileEncoding = 4; lastKnownFileType = sourcecode.c.h; path = ExceptionUtils.h; sourceTree = "<group>"; };
		27F0751711CDC80A00E9A2AB /* ExceptionUtils.m */ = {isa = PBXFileReference; fileEncoding = 4; lastKnownFileType = sourcecode.c.objc; path = ExceptionUtils.m; sourceTree = "<group>"; };
		27F0C7791533BDD8004EBA89 /* TDAttachment.h */ = {isa = PBXFileReference; fileEncoding = 4; lastKnownFileType = sourcecode.c.h; path = TDAttachment.h; sourceTree = "<group>"; };
		27F0C77A1533BDD8004EBA89 /* TDAttachment.m */ = {isa = PBXFileReference; fileEncoding = 4; lastKnownFileType = sourcecode.c.objc; path = TDAttachment.m; sourceTree = "<group>"; };
		27F0C77B1533BDD8004EBA89 /* TDCanonicalJSON.h */ = {isa = PBXFileReference; fileEncoding = 4; lastKnownFileType = sourcecode.c.h; path = TDCanonicalJSON.h; sourceTree = "<group>"; };
		27F0C77C1533BDD8004EBA89 /* TDCanonicalJSON.m */ = {isa = PBXFileReference; fileEncoding = 4; lastKnownFileType = sourcecode.c.objc; path = TDCanonicalJSON.m; sourceTree = "<group>"; };
		27F0C77D1533BDD8004EBA89 /* TDStatus.h */ = {isa = PBXFileReference; fileEncoding = 4; lastKnownFileType = sourcecode.c.h; path = TDStatus.h; sourceTree = "<group>"; };
		27F0C77E1533BDD8004EBA89 /* TDStatus.m */ = {isa = PBXFileReference; fileEncoding = 4; lastKnownFileType = sourcecode.c.objc; path = TDStatus.m; sourceTree = "<group>"; };
		8DD76F6C0486A84900D96B5E /* TouchDB */ = {isa = PBXFileReference; explicitFileType = "compiled.mach-o.executable"; includeInIndex = 0; path = TouchDB; sourceTree = BUILT_PRODUCTS_DIR; };
		DA023B6414BCA94C008184BB /* libTouchDBListener.a */ = {isa = PBXFileReference; explicitFileType = archive.ar; includeInIndex = 0; path = libTouchDBListener.a; sourceTree = BUILT_PRODUCTS_DIR; };
		DA147C3614BCAC3B0052DA4D /* TouchDBListener.framework */ = {isa = PBXFileReference; explicitFileType = wrapper.cfbundle; includeInIndex = 0; path = TouchDBListener.framework; sourceTree = BUILT_PRODUCTS_DIR; };
		DA147C3A14BCAC780052DA4D /* MobileCoreServices.framework */ = {isa = PBXFileReference; lastKnownFileType = wrapper.framework; name = MobileCoreServices.framework; path = Platforms/iPhoneOS.platform/Developer/SDKs/iPhoneOS5.0.sdk/System/Library/Frameworks/MobileCoreServices.framework; sourceTree = DEVELOPER_DIR; };
		DA147C3B14BCAC780052DA4D /* Security.framework */ = {isa = PBXFileReference; lastKnownFileType = wrapper.framework; name = Security.framework; path = Platforms/iPhoneOS.platform/Developer/SDKs/iPhoneOS5.0.sdk/System/Library/Frameworks/Security.framework; sourceTree = DEVELOPER_DIR; };
/* End PBXFileReference section */

/* Begin PBXFrameworksBuildPhase section */
		270B3DE61489359000E0A926 /* Frameworks */ = {
			isa = PBXFrameworksBuildPhase;
			buildActionMask = 2147483647;
			files = (
				278E4DC11561947500DDCEF9 /* CoreServices.framework in Frameworks */,
				27C90FC814F5BA06007C5E58 /* libTouchDB.a in Frameworks */,
				27103F8814EA076600DF7209 /* SystemConfiguration.framework in Frameworks */,
				27DB90DD14DB250500FC7118 /* libz.dylib in Frameworks */,
				270B3E1E1489385C00E0A926 /* Foundation.framework in Frameworks */,
				270B3E1D1489384700E0A926 /* libsqlite3.dylib in Frameworks */,
			);
			runOnlyForDeploymentPostprocessing = 0;
		};
		270B3DF71489359000E0A926 /* Frameworks */ = {
			isa = PBXFrameworksBuildPhase;
			buildActionMask = 2147483647;
			files = (
				270B3DFD1489359000E0A926 /* SenTestingKit.framework in Frameworks */,
				270B3DFE1489359000E0A926 /* Cocoa.framework in Frameworks */,
				270B3E011489359000E0A926 /* TouchDB.framework in Frameworks */,
			);
			runOnlyForDeploymentPostprocessing = 0;
		};
		270FE0C514C5008C005FF647 /* Frameworks */ = {
			isa = PBXFrameworksBuildPhase;
			buildActionMask = 2147483647;
			files = (
				270FE0D514C50134005FF647 /* TouchDB.framework in Frameworks */,
				270FE0D614C50134005FF647 /* TouchDBListener.framework in Frameworks */,
				270FE0CA14C5008C005FF647 /* Foundation.framework in Frameworks */,
			);
			runOnlyForDeploymentPostprocessing = 0;
		};
		275315D114ACF0A10065964D /* Frameworks */ = {
			isa = PBXFrameworksBuildPhase;
			buildActionMask = 2147483647;
			files = (
				275315FC14ACF83C0065964D /* TouchDB.framework in Frameworks */,
				275315F814ACF2500065964D /* CoreServices.framework in Frameworks */,
				275315F314ACF1C20065964D /* Foundation.framework in Frameworks */,
				275315F514ACF1CC0065964D /* Security.framework in Frameworks */,
			);
			runOnlyForDeploymentPostprocessing = 0;
		};
		27731F1D1495CFEF00815D67 /* Frameworks */ = {
			isa = PBXFrameworksBuildPhase;
			buildActionMask = 2147483647;
			files = (
				278E4DC715619FC400DDCEF9 /* CFNetwork.framework in Frameworks */,
				27E00C8F14EC2CAB004BCBA9 /* SystemConfiguration.framework in Frameworks */,
				27DB90E014DB4B0A00FC7118 /* libz.dylib in Frameworks */,
				27731F1E1495CFEF00815D67 /* libTouchDB.a in Frameworks */,
				27731F1F1495CFEF00815D67 /* libsqlite3.dylib in Frameworks */,
				27731F201495CFEF00815D67 /* UIKit.framework in Frameworks */,
				27731F211495CFEF00815D67 /* Foundation.framework in Frameworks */,
				27731F221495CFEF00815D67 /* CoreGraphics.framework in Frameworks */,
			);
			runOnlyForDeploymentPostprocessing = 0;
		};
		27B0B7A61492B83B00A817AD /* Frameworks */ = {
			isa = PBXFrameworksBuildPhase;
			buildActionMask = 2147483647;
			files = (
				27B0B7AA1492B83B00A817AD /* Foundation.framework in Frameworks */,
			);
			runOnlyForDeploymentPostprocessing = 0;
		};
		27B0B7B21492B83B00A817AD /* Frameworks */ = {
			isa = PBXFrameworksBuildPhase;
			buildActionMask = 2147483647;
			files = (
				27B0B7B71492B83C00A817AD /* SenTestingKit.framework in Frameworks */,
				27B0B7B91492B83C00A817AD /* UIKit.framework in Frameworks */,
				27B0B7BA1492B83C00A817AD /* Foundation.framework in Frameworks */,
				27B0B7BD1492B83C00A817AD /* libTouchDB.a in Frameworks */,
			);
			runOnlyForDeploymentPostprocessing = 0;
		};
		27B0B7E41492BB6B00A817AD /* Frameworks */ = {
			isa = PBXFrameworksBuildPhase;
			buildActionMask = 2147483647;
			files = (
				27B0B7F91492BC8100A817AD /* libsqlite3.dylib in Frameworks */,
				27B0B7F71492BC7A00A817AD /* Foundation.framework in Frameworks */,
			);
			runOnlyForDeploymentPostprocessing = 0;
		};
		27C90FC114F5B90E007C5E58 /* Frameworks */ = {
			isa = PBXFrameworksBuildPhase;
			buildActionMask = 2147483647;
			files = (
			);
			runOnlyForDeploymentPostprocessing = 0;
		};
		8DD76F660486A84900D96B5E /* Frameworks */ = {
			isa = PBXFrameworksBuildPhase;
			buildActionMask = 2147483647;
			files = (
				27F0744A11CD4BA000E9A2AB /* libsqlite3.dylib in Frameworks */,
				27F0745D11CD50A600E9A2AB /* Foundation.framework in Frameworks */,
				27C706701488634300F0F099 /* AppKit.framework in Frameworks */,
			);
			runOnlyForDeploymentPostprocessing = 0;
		};
		DA023B4514BCA94C008184BB /* Frameworks */ = {
			isa = PBXFrameworksBuildPhase;
			buildActionMask = 2147483647;
			files = (
				DA023B4614BCA94C008184BB /* Foundation.framework in Frameworks */,
			);
			runOnlyForDeploymentPostprocessing = 0;
		};
		DA147C2314BCAC3B0052DA4D /* Frameworks */ = {
			isa = PBXFrameworksBuildPhase;
			buildActionMask = 2147483647;
			files = (
				DA147C3C14BCAC780052DA4D /* MobileCoreServices.framework in Frameworks */,
				DA147C3D14BCAC780052DA4D /* Security.framework in Frameworks */,
				DA147C2514BCAC3B0052DA4D /* Foundation.framework in Frameworks */,
			);
			runOnlyForDeploymentPostprocessing = 0;
		};
/* End PBXFrameworksBuildPhase section */

/* Begin PBXGroup section */
		08FB7794FE84155DC02AAC07 /* CouchLite */ = {
			isa = PBXGroup;
			children = (
				270B3E28148940C000E0A926 /* README.md */,
				08FB7795FE84155DC02AAC07 /* Source */,
				275315D714ACF0A20065964D /* Listener */,
				2753154D14ACEF350065964D /* vendor */,
				27C70696148864BA00F0F099 /* Frameworks */,
				1AB674ADFE9D54B511CA2CBB /* Products */,
			);
			name = CouchLite;
			sourceTree = "<group>";
		};
		08FB7795FE84155DC02AAC07 /* Source */ = {
			isa = PBXGroup;
			children = (
				27F0744611CD4B6D00E9A2AB /* TDDatabase.h */,
				27F0744711CD4B6D00E9A2AB /* TDDatabase.m */,
				2711CDFC14C7590A00505D55 /* TDDatabase+Attachments.h */,
				274C391B149FAE0000A5E89B /* TDDatabase+Attachments.m */,
				2711CDFF14C7595900505D55 /* TDDatabase+Insertion.h */,
				27AA409A14AA86AD00E2A5FF /* TDDatabase+Insertion.m */,
				2711CE0214C759BD00505D55 /* TDDatabase+Replication.h */,
				27AA40A014AA8A6600E2A5FF /* TDDatabase+Replication.m */,
				2773ADC514BD1EB80027A292 /* TDDatabase+LocalDocs.h */,
				2773ADC614BD1EB80027A292 /* TDDatabase+LocalDocs.m */,
				2751D4E2151BAE7000F7FD57 /* TDDatabaseManager.h */,
				2751D4E3151BAE7000F7FD57 /* TDDatabaseManager.m */,
				279EB2CC149140DE00E74185 /* TDView.h */,
				279EB2CD149140DE00E74185 /* TDView.m */,
				27F0C7791533BDD8004EBA89 /* TDAttachment.h */,
				27F0C77A1533BDD8004EBA89 /* TDAttachment.m */,
				27F074A911CD5D7A00E9A2AB /* TDBody.h */,
				27F074AA11CD5D7A00E9A2AB /* TDBody.m */,
				270B3E3714898DF200E0A926 /* TDRevision.h */,
				270B3E3814898DF200E0A926 /* TDRevision.m */,
				27C706401486BBD500F0F099 /* TDServer.h */,
				27C706411486BBD500F0F099 /* TDServer.m */,
				27731EFD1493FA3100815D67 /* TDBlobStore.h */,
				27731EFE1493FA3100815D67 /* TDBlobStore.m */,
				279EB2D7149192C700E74185 /* Router */,
				27821BB4148E7D590099B373 /* Replicator */,
				27E2E62E159A26A1005B9234 /* Networking */,
				279EB2D8149192DF00E74185 /* Support */,
				2713789014BCCA7B0058C5CD /* Tests */,
			);
			path = Source;
			sourceTree = "<group>";
		};
		1AB674ADFE9D54B511CA2CBB /* Products */ = {
			isa = PBXGroup;
			children = (
				8DD76F6C0486A84900D96B5E /* TouchDB */,
				270B3DEA1489359000E0A926 /* TouchDB.framework */,
				270B3DFB1489359000E0A926 /* TouchDBTests.octest */,
				27B0B7A91492B83B00A817AD /* libTouchDB.a */,
				27B0B7B61492B83B00A817AD /* TouchDBiOSTests.octest */,
				27B0B7E71492BB6B00A817AD /* TouchDB.framework */,
				27731F2A1495CFEF00815D67 /* TouchDB Empty App.app */,
				275315D514ACF0A10065964D /* TouchDBListener.framework */,
				DA023B6414BCA94C008184BB /* libTouchDBListener.a */,
				DA147C3614BCAC3B0052DA4D /* TouchDBListener.framework */,
				270FE0C814C5008C005FF647 /* TouchServ */,
				27C90FC714F5B90E007C5E58 /* libTouchDB.a */,
			);
			name = Products;
			sourceTree = "<group>";
		};
		2713789014BCCA7B0058C5CD /* Tests */ = {
			isa = PBXGroup;
			children = (
				27821BB9148FF56C0099B373 /* TDDatabase_Tests.m */,
				27B0B77F1491E73400A817AD /* TDView_Tests.m */,
				27C7064A1488311100F0F099 /* TDRouter_Tests.m */,
				27821BBB149001B20099B373 /* TDReplicator_Tests.m */,
				279CE40414D88031009F3FA6 /* TDBlobStore_Tests.m */,
				278E4DC2156194F000DDCEF9 /* TDChangeTracker_Tests.m */,
			);
			name = Tests;
			sourceTree = "<group>";
		};
		2753154D14ACEF350065964D /* vendor */ = {
			isa = PBXGroup;
			children = (
				27F0746C11CD51A200E9A2AB /* FMDB */,
				27F0749A11CD5B1200E9A2AB /* MYUtilities */,
				2753154E14ACEF5C0065964D /* CocoaHTTPServer */,
				27DB90D414DB249700FC7118 /* google-toolbox-for-mac */,
				2783A00B156C39E300DC8692 /* oauthconsumer */,
			);
			path = vendor;
			sourceTree = "<group>";
		};
		2753154E14ACEF5C0065964D /* CocoaHTTPServer */ = {
			isa = PBXGroup;
			children = (
				2753154F14ACEFC90065964D /* Core */,
			);
			path = CocoaHTTPServer;
			sourceTree = "<group>";
		};
		2753154F14ACEFC90065964D /* Core */ = {
			isa = PBXGroup;
			children = (
				2753155014ACEFC90065964D /* Categories */,
				2753155714ACEFC90065964D /* HTTPAuthenticationRequest.h */,
				2753155814ACEFC90065964D /* HTTPAuthenticationRequest.m */,
				2753155914ACEFC90065964D /* HTTPConnection.h */,
				2753155A14ACEFC90065964D /* HTTPConnection.m */,
				2753155B14ACEFC90065964D /* HTTPLogging.h */,
				2753155C14ACEFC90065964D /* HTTPMessage.h */,
				2753155D14ACEFC90065964D /* HTTPMessage.m */,
				2753155E14ACEFC90065964D /* HTTPResponse.h */,
				2753155F14ACEFC90065964D /* HTTPServer.h */,
				2753156014ACEFC90065964D /* HTTPServer.m */,
				2753156114ACEFC90065964D /* Responses */,
				2753156C14ACEFC90065964D /* WebSocket.h */,
				2753156D14ACEFC90065964D /* WebSocket.m */,
				275315A614ACF00B0065964D /* CocoaAsyncSocket */,
				275315AF14ACF0330065964D /* CocoaLumberjack */,
			);
			path = Core;
			sourceTree = "<group>";
		};
		2753155014ACEFC90065964D /* Categories */ = {
			isa = PBXGroup;
			children = (
				2753155114ACEFC90065964D /* DDData.h */,
				2753155214ACEFC90065964D /* DDData.m */,
				2753155314ACEFC90065964D /* DDNumber.h */,
				2753155414ACEFC90065964D /* DDNumber.m */,
				2753155514ACEFC90065964D /* DDRange.h */,
				2753155614ACEFC90065964D /* DDRange.m */,
			);
			path = Categories;
			sourceTree = "<group>";
		};
		2753156114ACEFC90065964D /* Responses */ = {
			isa = PBXGroup;
			children = (
				2753156214ACEFC90065964D /* HTTPAsyncFileResponse.h */,
				2753156314ACEFC90065964D /* HTTPAsyncFileResponse.m */,
				2753156414ACEFC90065964D /* HTTPDataResponse.h */,
				2753156514ACEFC90065964D /* HTTPDataResponse.m */,
				2753156614ACEFC90065964D /* HTTPDynamicFileResponse.h */,
				2753156714ACEFC90065964D /* HTTPDynamicFileResponse.m */,
				2753156814ACEFC90065964D /* HTTPFileResponse.h */,
				2753156914ACEFC90065964D /* HTTPFileResponse.m */,
				2753156A14ACEFC90065964D /* HTTPRedirectResponse.h */,
				2753156B14ACEFC90065964D /* HTTPRedirectResponse.m */,
			);
			path = Responses;
			sourceTree = "<group>";
		};
		275315A614ACF00B0065964D /* CocoaAsyncSocket */ = {
			isa = PBXGroup;
			children = (
				275315A814ACF00B0065964D /* GCDAsyncSocket.h */,
				275315A914ACF00B0065964D /* GCDAsyncSocket.m */,
			);
			name = CocoaAsyncSocket;
			path = vendor/CocoaHTTPServer/Vendor/CocoaAsyncSocket;
			sourceTree = SOURCE_ROOT;
		};
		275315AF14ACF0330065964D /* CocoaLumberjack */ = {
			isa = PBXGroup;
			children = (
				275315B014ACF0330065964D /* About.txt */,
				275315B114ACF0330065964D /* DDAbstractDatabaseLogger.h */,
				275315B214ACF0330065964D /* DDAbstractDatabaseLogger.m */,
				275315B314ACF0330065964D /* DDASLLogger.h */,
				275315B414ACF0330065964D /* DDASLLogger.m */,
				275315B514ACF0330065964D /* DDFileLogger.h */,
				275315B614ACF0330065964D /* DDFileLogger.m */,
				275315B714ACF0330065964D /* DDLog.h */,
				275315B814ACF0330065964D /* DDLog.m */,
				275315B914ACF0330065964D /* DDTTYLogger.h */,
				275315BA14ACF0330065964D /* DDTTYLogger.m */,
			);
			name = CocoaLumberjack;
			path = vendor/CocoaHTTPServer/Vendor/CocoaLumberjack;
			sourceTree = SOURCE_ROOT;
		};
		275315D714ACF0A20065964D /* Listener */ = {
			isa = PBXGroup;
			children = (
				275315DE14ACF0A20065964D /* TDListener.h */,
				275315DF14ACF0A20065964D /* TDListener.m */,
				27E11F0C14ACFFC60006B340 /* TDHTTPServer.h */,
				2753160A14ACFC2A0065964D /* TDHTTPConnection.h */,
				2753160B14ACFC2A0065964D /* TDHTTPConnection.m */,
				27E11F0E14AD15940006B340 /* TDHTTPResponse.h */,
				27E11F0F14AD15940006B340 /* TDHTTPResponse.m */,
				27C90FFC14F6C9AB007C5E58 /* TouchServ.m */,
				275315D814ACF0A20065964D /* Supporting Files */,
			);
			path = Listener;
			sourceTree = "<group>";
		};
		275315D814ACF0A20065964D /* Supporting Files */ = {
			isa = PBXGroup;
			children = (
				275315D914ACF0A20065964D /* TouchDBListener-Info.plist */,
				275315DA14ACF0A20065964D /* InfoPlist.strings */,
				275315FA14ACF7FF0065964D /* TouchDBListener.exp */,
			);
			name = "Supporting Files";
			sourceTree = "<group>";
		};
		27821BB4148E7D590099B373 /* Replicator */ = {
			isa = PBXGroup;
			children = (
				27821BB5148E7D6F0099B373 /* TDReplicator.h */,
				27821BB6148E7D6F0099B373 /* TDReplicator.m */,
				270B3E291489581E00E0A926 /* TDPuller.h */,
				270B3E2A1489581E00E0A926 /* TDPuller.m */,
				270B3E3C148D7F0000E0A926 /* TDPusher.h */,
				270B3E3D148D7F0000E0A926 /* TDPusher.m */,
				27ADC077152502EE001ABC1D /* TDMultipartDocumentReader.h */,
				27ADC078152502EE001ABC1D /* TDMultipartDocumentReader.m */,
				279CE40814D8AA23009F3FA6 /* TDMultipartDownloader.h */,
				279CE40914D8AA23009F3FA6 /* TDMultipartDownloader.m */,
				27C5305214DF3A050078F886 /* TDMultipartUploader.h */,
				27C5305314DF3A050078F886 /* TDMultipartUploader.m */,
				27C40C7714EC58BC00994283 /* TDReplicatorManager.h */,
				27C40C7814EC58BC00994283 /* TDReplicatorManager.m */,
				27B0B78F149290AB00A817AD /* ChangeTracker */,
			);
			name = Replicator;
			sourceTree = "<group>";
		};
		2783A00B156C39E300DC8692 /* oauthconsumer */ = {
			isa = PBXGroup;
			children = (
				2783A00C156C39E300DC8692 /* Categories */,
				2783A01E156C39E300DC8692 /* OAConsumer.h */,
				2783A01F156C39E300DC8692 /* OAConsumer.m */,
				2783A024156C39E300DC8692 /* OAMutableURLRequest.h */,
				2783A025156C39E300DC8692 /* OAMutableURLRequest.m */,
				2783A026156C39E300DC8692 /* OAPlaintextSignatureProvider.h */,
				2783A027156C39E300DC8692 /* OAPlaintextSignatureProvider.m */,
				2783A02A156C39E300DC8692 /* OARequestParameter.h */,
				2783A02B156C39E300DC8692 /* OARequestParameter.m */,
				2783A02E156C39E300DC8692 /* OASignatureProviding.h */,
				2783A030156C39E300DC8692 /* OAToken.h */,
				2783A031156C39E300DC8692 /* OAToken.m */,
			);
			path = oauthconsumer;
			sourceTree = "<group>";
		};
		2783A00C156C39E300DC8692 /* Categories */ = {
			isa = PBXGroup;
			children = (
				2783A00D156C39E300DC8692 /* NSMutableURLRequest+Parameters.h */,
				2783A00E156C39E300DC8692 /* NSMutableURLRequest+Parameters.m */,
				2783A00F156C39E300DC8692 /* NSString+URLEncoding.h */,
				2783A010156C39E300DC8692 /* NSString+URLEncoding.m */,
			);
			path = Categories;
			sourceTree = "<group>";
		};
		279EB2D7149192C700E74185 /* Router */ = {
			isa = PBXGroup;
			children = (
				27C706431486BE7100F0F099 /* TDRouter.h */,
				27C706441486BE7100F0F099 /* TDRouter.m */,
				2700BC5B14B64AA600B5B297 /* TDRouter+Handlers.m */,
				27C706461487584300F0F099 /* TDURLProtocol.h */,
				27C706471487584300F0F099 /* TDURLProtocol.m */,
			);
			name = Router;
			sourceTree = "<group>";
		};
		279EB2D8149192DF00E74185 /* Support */ = {
			isa = PBXGroup;
			children = (
				27F0C77D1533BDD8004EBA89 /* TDStatus.h */,
				27F0C77E1533BDD8004EBA89 /* TDStatus.m */,
				279EB2D01491442500E74185 /* TDInternal.h */,
				272B85121523691700A90CB2 /* TDJSON.h */,
				272B85131523691700A90CB2 /* TDJSON.m */,
				27F0C77B1533BDD8004EBA89 /* TDCanonicalJSON.h */,
				27F0C77C1533BDD8004EBA89 /* TDCanonicalJSON.m */,
				27B0B79C1492932700A817AD /* TDBase64.h */,
				27B0B79D1492932700A817AD /* TDBase64.m */,
				279EB2D91491C34300E74185 /* TDCollateJSON.h */,
				279EB2DA1491C34300E74185 /* TDCollateJSON.m */,
				279906EC149ABFC1003D4338 /* TDBatcher.h */,
				279906ED149ABFC2003D4338 /* TDBatcher.m */,
<<<<<<< HEAD
				279906E1149A65B7003D4338 /* TDRemoteRequest.h */,
				279906E2149A65B8003D4338 /* TDRemoteRequest.m */,
				2783A08B156C3A8300DC8692 /* TDAuthorizer.h */,
				2783A08C156C3A8300DC8692 /* TDAuthorizer.m */,
				2783A091156C3A9200DC8692 /* TDOAuth1Authorizer.h */,
				2783A092156C3A9200DC8692 /* TDOAuth1Authorizer.m */,
				27103F8114E9CE4400DF7209 /* TDReachability.h */,
				27103F8214E9CE4400DF7209 /* TDReachability.m */,
				279CE3FE14D749A7009F3FA6 /* TDMultipartReader.h */,
				279CE3FF14D749A7009F3FA6 /* TDMultipartReader.m */,
				2766EFFB14DC7B37009ECCA8 /* TDMultiStreamWriter.h */,
				2766EFFC14DC7B37009ECCA8 /* TDMultiStreamWriter.m */,
				2766EFF614DB7F9F009ECCA8 /* TDMultipartWriter.h */,
				2766EFF714DB7F9F009ECCA8 /* TDMultipartWriter.m */,
=======
				270F5703156AE0BF000FEB8F /* TDAuthorizer.h */,
				270F5704156AE0BF000FEB8F /* TDAuthorizer.m */,
				27F128AF156AC1C8008465C2 /* TDOAuth1Authorizer.h */,
				27F128B0156AC1C9008465C2 /* TDOAuth1Authorizer.m */,
>>>>>>> a76e6244
				279C7E2C14F424090004A1E8 /* TDSequenceMap.h */,
				279C7E2D14F424090004A1E8 /* TDSequenceMap.m */,
				27A073EA14C0BB6200F52FE7 /* TDMisc.h */,
				27A073EB14C0BB6200F52FE7 /* TDMisc.m */,
				270B3DEE1489359000E0A926 /* TouchDB-Info.plist */,
				270B3E1F148938D800E0A926 /* TouchDB.h */,
				27821BBD14906FB50099B373 /* TouchDBPrefix.h */,
				27821BBF149078C70099B373 /* TouchDB.exp */,
			);
			name = Support;
			sourceTree = "<group>";
		};
		27B0B78F149290AB00A817AD /* ChangeTracker */ = {
			isa = PBXGroup;
			children = (
				27B0B790149290AB00A817AD /* TDChangeTracker.h */,
				27B0B791149290AB00A817AD /* TDChangeTracker.m */,
				27B0B792149290AB00A817AD /* TDConnectionChangeTracker.h */,
				27B0B793149290AB00A817AD /* TDConnectionChangeTracker.m */,
			);
			path = ChangeTracker;
			sourceTree = "<group>";
		};
		27C70696148864BA00F0F099 /* Frameworks */ = {
			isa = PBXGroup;
			children = (
				278E4DC615619FC400DDCEF9 /* CFNetwork.framework */,
				27C7066F1488634300F0F099 /* AppKit.framework */,
				27F0745C11CD50A600E9A2AB /* Foundation.framework */,
				27C70697148864BA00F0F099 /* Cocoa.framework */,
				27F0744911CD4BA000E9A2AB /* libsqlite3.dylib */,
				270B3DFC1489359000E0A926 /* SenTestingKit.framework */,
				27B0B7B81492B83C00A817AD /* UIKit.framework */,
				27B0B7E81492BB6B00A817AD /* CoreFoundation.framework */,
				27B0B80F1492C16300A817AD /* CoreGraphics.framework */,
				27C70699148864BA00F0F099 /* Other Frameworks */,
				27B0B7F81492BC8000A817AD /* libsqlite3.dylib */,
				27DB90DC14DB250500FC7118 /* libz.dylib */,
				27DB90DE14DB4B0100FC7118 /* libz.dylib */,
				27B0B7F61492BC7A00A817AD /* Foundation.framework */,
				275315F714ACF2500065964D /* CoreServices.framework */,
				275315F414ACF1CC0065964D /* Security.framework */,
				DA147C3A14BCAC780052DA4D /* MobileCoreServices.framework */,
				DA147C3B14BCAC780052DA4D /* Security.framework */,
				275315F714ACF2500065964D /* CoreServices.framework */,
				275315F414ACF1CC0065964D /* Security.framework */,
				27103F8714EA076600DF7209 /* SystemConfiguration.framework */,
				27E00C8D14EC2C74004BCBA9 /* SystemConfiguration.framework */,
			);
			name = Frameworks;
			sourceTree = "<group>";
		};
		27C70699148864BA00F0F099 /* Other Frameworks */ = {
			isa = PBXGroup;
			children = (
				27C7069A148864BA00F0F099 /* AppKit.framework */,
				27C7069B148864BA00F0F099 /* CoreData.framework */,
				27C7069C148864BA00F0F099 /* Foundation.framework */,
			);
			name = "Other Frameworks";
			sourceTree = "<group>";
		};
		27DB90D414DB249700FC7118 /* google-toolbox-for-mac */ = {
			isa = PBXGroup;
			children = (
				27DB90DA14DB24E800FC7118 /* GTMDefines.h */,
				27DB90D514DB249700FC7118 /* GTMNSData+zlib.h */,
				27DB90D614DB249700FC7118 /* GTMNSData+zlib.m */,
			);
			path = "google-toolbox-for-mac";
			sourceTree = "<group>";
		};
		27E2E62E159A26A1005B9234 /* Networking */ = {
			isa = PBXGroup;
			children = (
				279906E1149A65B7003D4338 /* TDRemoteRequest.h */,
				279906E2149A65B8003D4338 /* TDRemoteRequest.m */,
				279CE3FE14D749A7009F3FA6 /* TDMultipartReader.h */,
				279CE3FF14D749A7009F3FA6 /* TDMultipartReader.m */,
				2766EFFB14DC7B37009ECCA8 /* TDMultiStreamWriter.h */,
				2766EFFC14DC7B37009ECCA8 /* TDMultiStreamWriter.m */,
				2766EFF614DB7F9F009ECCA8 /* TDMultipartWriter.h */,
				2766EFF714DB7F9F009ECCA8 /* TDMultipartWriter.m */,
				27103F8114E9CE4400DF7209 /* TDReachability.h */,
				27103F8214E9CE4400DF7209 /* TDReachability.m */,
			);
			name = Networking;
			sourceTree = "<group>";
		};
		27F0746C11CD51A200E9A2AB /* FMDB */ = {
			isa = PBXGroup;
			children = (
				27F0746F11CD51A200E9A2AB /* FMDatabase.h */,
				27F0747011CD51A200E9A2AB /* FMDatabase.m */,
				27A82E3414A1145000C0B850 /* FMDatabaseAdditions.h */,
				27A82E3514A1145000C0B850 /* FMDatabaseAdditions.m */,
				27F0747111CD51A200E9A2AB /* FMResultSet.h */,
				27F0747211CD51A200E9A2AB /* FMResultSet.m */,
			);
			name = FMDB;
			path = vendor/fmdb/src;
			sourceTree = SOURCE_ROOT;
		};
		27F0749A11CD5B1200E9A2AB /* MYUtilities */ = {
			isa = PBXGroup;
			children = (
				27F0751611CDC80A00E9A2AB /* ExceptionUtils.h */,
				27F0751711CDC80A00E9A2AB /* ExceptionUtils.m */,
				27F0751111CDC7F900E9A2AB /* Logging.h */,
				27F0751211CDC7F900E9A2AB /* Logging.m */,
				27F074F811CDC71800E9A2AB /* MYUtilities_Debug.xcconfig */,
				27F074F911CDC71800E9A2AB /* MYUtilities_Release.xcconfig */,
				27F074FA11CDC71800E9A2AB /* MYUtilities.xcconfig */,
				27F0749B11CD5B4F00E9A2AB /* CollectionUtils.h */,
				27F0749C11CD5B4F00E9A2AB /* CollectionUtils.m */,
				27F0749D11CD5B4F00E9A2AB /* Test.h */,
				27F0749E11CD5B4F00E9A2AB /* Test.m */,
				279CE3B614D4A885009F3FA6 /* MYBlockUtils.h */,
				279CE3B714D4A885009F3FA6 /* MYBlockUtils.m */,
				27108CDE15128EA500E5B92C /* MYURLHandler.h */,
				27108CDF15128EA500E5B92C /* MYURLHandler.m */,
				270BDD341563338B007D52F6 /* MYURLUtils.h */,
				270BDD351563338B007D52F6 /* MYURLUtils.m */,
			);
			path = MYUtilities;
			sourceTree = "<group>";
		};
/* End PBXGroup section */

/* Begin PBXHeadersBuildPhase section */
		270B3DE71489359000E0A926 /* Headers */ = {
			isa = PBXHeadersBuildPhase;
			buildActionMask = 2147483647;
			files = (
				270B3E231489392100E0A926 /* TDBody.h in Headers */,
				270B3E221489391E00E0A926 /* TDDatabase.h in Headers */,
				2711CDFD14C7590A00505D55 /* TDDatabase+Attachments.h in Headers */,
				2711CE0014C7595900505D55 /* TDDatabase+Insertion.h in Headers */,
				2773ADC714BD1EB80027A292 /* TDDatabase+LocalDocs.h in Headers */,
				2711CE0314C759BD00505D55 /* TDDatabase+Replication.h in Headers */,
				270B3E2B1489581E00E0A926 /* TDPuller.h in Headers */,
				270B3E3E148D7F0000E0A926 /* TDPusher.h in Headers */,
				27821BB7148E7D6F0099B373 /* TDReplicator.h in Headers */,
				270B3E3914898DF200E0A926 /* TDRevision.h in Headers */,
				270B3E251489392C00E0A926 /* TDRouter.h in Headers */,
				270B3E241489392600E0A926 /* TDServer.h in Headers */,
				270B3E211489390F00E0A926 /* TDURLProtocol.h in Headers */,
				279EB2CE149140DE00E74185 /* TDView.h in Headers */,
				270B3E201489390000E0A926 /* TouchDB.h in Headers */,
				27821BBE14906FB60099B373 /* TouchDBPrefix.h in Headers */,
				279EB2D11491442500E74185 /* TDInternal.h in Headers */,
				279EB2DB1491C34300E74185 /* TDCollateJSON.h in Headers */,
				27B0B796149290AB00A817AD /* TDChangeTracker.h in Headers */,
				27B0B798149290AB00A817AD /* TDConnectionChangeTracker.h in Headers */,
				27B0B79E1492932800A817AD /* TDBase64.h in Headers */,
				27731EFF1493FA3100815D67 /* TDBlobStore.h in Headers */,
				279906E3149A65B8003D4338 /* TDRemoteRequest.h in Headers */,
				279906EE149ABFC2003D4338 /* TDBatcher.h in Headers */,
				27A82E3614A1145000C0B850 /* FMDatabaseAdditions.h in Headers */,
				2753156E14ACEFC90065964D /* DDData.h in Headers */,
				2753157214ACEFC90065964D /* DDNumber.h in Headers */,
				2753157614ACEFC90065964D /* DDRange.h in Headers */,
				2753157A14ACEFC90065964D /* HTTPAuthenticationRequest.h in Headers */,
				2753157E14ACEFC90065964D /* HTTPConnection.h in Headers */,
				2753158214ACEFC90065964D /* HTTPLogging.h in Headers */,
				2753158414ACEFC90065964D /* HTTPMessage.h in Headers */,
				2753158814ACEFC90065964D /* HTTPResponse.h in Headers */,
				2753158A14ACEFC90065964D /* HTTPServer.h in Headers */,
				2753158E14ACEFC90065964D /* HTTPAsyncFileResponse.h in Headers */,
				2753159214ACEFC90065964D /* HTTPDataResponse.h in Headers */,
				2753159614ACEFC90065964D /* HTTPDynamicFileResponse.h in Headers */,
				2753159A14ACEFC90065964D /* HTTPFileResponse.h in Headers */,
				2753159E14ACEFC90065964D /* HTTPRedirectResponse.h in Headers */,
				275315A214ACEFC90065964D /* WebSocket.h in Headers */,
				275315AB14ACF00B0065964D /* GCDAsyncSocket.h in Headers */,
				275315BC14ACF0330065964D /* DDAbstractDatabaseLogger.h in Headers */,
				275315C014ACF0330065964D /* DDASLLogger.h in Headers */,
				275315C414ACF0330065964D /* DDFileLogger.h in Headers */,
				275315C814ACF0330065964D /* DDLog.h in Headers */,
				275315CC14ACF0330065964D /* DDTTYLogger.h in Headers */,
				27A073EC14C0BB6200F52FE7 /* TDMisc.h in Headers */,
				279CE3B814D4A885009F3FA6 /* MYBlockUtils.h in Headers */,
				279CE40014D749A7009F3FA6 /* TDMultipartReader.h in Headers */,
				279CE40A14D8AA23009F3FA6 /* TDMultipartDownloader.h in Headers */,
				27DB90D714DB249700FC7118 /* GTMNSData+zlib.h in Headers */,
				27DB90DB14DB24E800FC7118 /* GTMDefines.h in Headers */,
				2766EFF814DB7F9F009ECCA8 /* TDMultipartWriter.h in Headers */,
				2766EFFD14DC7B37009ECCA8 /* TDMultiStreamWriter.h in Headers */,
				27C5305414DF3A050078F886 /* TDMultipartUploader.h in Headers */,
				27103F8314E9CE4400DF7209 /* TDReachability.h in Headers */,
				27C40C7914EC58BC00994283 /* TDReplicatorManager.h in Headers */,
				279C7E2E14F424090004A1E8 /* TDSequenceMap.h in Headers */,
				2751D4E4151BAE7000F7FD57 /* TDDatabaseManager.h in Headers */,
				272B85141523691700A90CB2 /* TDJSON.h in Headers */,
				27ADC079152502EE001ABC1D /* TDMultipartDocumentReader.h in Headers */,
				27E4152F154F6E8500771FC5 /* (null) in Headers */,
				278E4DBB1561921100DDCEF9 /* TDStatus.h in Headers */,
			);
			runOnlyForDeploymentPostprocessing = 0;
		};
		275315D214ACF0A10065964D /* Headers */ = {
			isa = PBXHeadersBuildPhase;
			buildActionMask = 2147483647;
			files = (
				275315F914ACF2D70065964D /* TDListener.h in Headers */,
				2753160C14ACFC2A0065964D /* TDHTTPConnection.h in Headers */,
				27E11F0D14ACFFC60006B340 /* TDHTTPServer.h in Headers */,
				27E11F1014AD15940006B340 /* TDHTTPResponse.h in Headers */,
			);
			runOnlyForDeploymentPostprocessing = 0;
		};
		27B0B7FA1492BC9600A817AD /* Headers */ = {
			isa = PBXHeadersBuildPhase;
			buildActionMask = 2147483647;
			files = (
				27B0B7FB1492BDE800A817AD /* TDDatabase.h in Headers */,
				2711CDFE14C7590A00505D55 /* TDDatabase+Attachments.h in Headers */,
				2711CE0114C7595900505D55 /* TDDatabase+Insertion.h in Headers */,
				2711CE1414C75B6E00505D55 /* TDDatabase+LocalDocs.h in Headers */,
				2711CE0414C759BD00505D55 /* TDDatabase+Replication.h in Headers */,
				27B0B7FC1492BDE800A817AD /* TDView.h in Headers */,
				27B0B7FD1492BDE800A817AD /* TDBody.h in Headers */,
				27B0B7FE1492BDE800A817AD /* TDRevision.h in Headers */,
				27B0B7FF1492BDE800A817AD /* TDServer.h in Headers */,
				27B0B8001492BDE800A817AD /* TDRouter.h in Headers */,
				27B0B8011492BDE800A817AD /* TDURLProtocol.h in Headers */,
				27B0B8021492BDE800A817AD /* TDReplicator.h in Headers */,
				27B0B8031492BDE800A817AD /* TDPuller.h in Headers */,
				27B0B8041492BDE800A817AD /* TDPusher.h in Headers */,
				27B0B8051492BDE800A817AD /* TouchDB.h in Headers */,
				27E41530154F6E9C00771FC5 /* (null) in Headers */,
				278E4DBC1561921F00DDCEF9 /* TDStatus.h in Headers */,
			);
			runOnlyForDeploymentPostprocessing = 0;
		};
		27C90F0B14F588B2007C5E58 /* Headers */ = {
			isa = PBXHeadersBuildPhase;
			buildActionMask = 2147483647;
			files = (
				27C90F0C14F588D9007C5E58 /* TDDatabase.h in Headers */,
				27C90F0D14F588E5007C5E58 /* TDDatabase+Attachments.h in Headers */,
				27C90F0E14F588EB007C5E58 /* TDDatabase+Insertion.h in Headers */,
				27C90F0F14F588F1007C5E58 /* TDDatabase+Replication.h in Headers */,
				27C90F1014F588F7007C5E58 /* TDDatabase+LocalDocs.h in Headers */,
				27C90F1114F58904007C5E58 /* TDView.h in Headers */,
				27C90F1214F58904007C5E58 /* TDBody.h in Headers */,
				27C90F1314F58904007C5E58 /* TDRevision.h in Headers */,
				27C90F1414F58904007C5E58 /* TDServer.h in Headers */,
				27F0C7801533BDD8004EBA89 /* TDAttachment.h in Headers */,
				27F0C7841533BDD8004EBA89 /* TDCanonicalJSON.h in Headers */,
				27F0C7881533BDD8004EBA89 /* TDStatus.h in Headers */,
				270BDD371563338B007D52F6 /* MYURLUtils.h in Headers */,
				2783A037156C39E300DC8692 /* NSMutableURLRequest+Parameters.h in Headers */,
				2783A03B156C39E300DC8692 /* NSString+URLEncoding.h in Headers */,
				2783A057156C39E300DC8692 /* OAConsumer.h in Headers */,
				2783A063156C39E300DC8692 /* OAMutableURLRequest.h in Headers */,
				2783A067156C39E300DC8692 /* OAPlaintextSignatureProvider.h in Headers */,
				2783A06F156C39E300DC8692 /* OARequestParameter.h in Headers */,
				2783A077156C39E300DC8692 /* OASignatureProviding.h in Headers */,
				2783A079156C39E300DC8692 /* OAToken.h in Headers */,
				2783A08E156C3A8300DC8692 /* TDAuthorizer.h in Headers */,
				2783A094156C3A9200DC8692 /* TDOAuth1Authorizer.h in Headers */,
			);
			runOnlyForDeploymentPostprocessing = 0;
		};
		27C90FB714F5B90E007C5E58 /* Headers */ = {
			isa = PBXHeadersBuildPhase;
			buildActionMask = 2147483647;
			files = (
				27C90FB814F5B90E007C5E58 /* TDDatabase.h in Headers */,
				27C90FB914F5B90E007C5E58 /* TDDatabase+Attachments.h in Headers */,
				27C90FBA14F5B90E007C5E58 /* TDDatabase+Insertion.h in Headers */,
				27C90FBB14F5B90E007C5E58 /* TDDatabase+Replication.h in Headers */,
				27C90FBC14F5B90E007C5E58 /* TDDatabase+LocalDocs.h in Headers */,
				27C90FBD14F5B90E007C5E58 /* TDView.h in Headers */,
				27C90FBE14F5B90E007C5E58 /* TDBody.h in Headers */,
				27C90FBF14F5B90E007C5E58 /* TDRevision.h in Headers */,
				27C90FC014F5B90E007C5E58 /* TDServer.h in Headers */,
				27F0C77F1533BDD8004EBA89 /* TDAttachment.h in Headers */,
				27F0C7831533BDD8004EBA89 /* TDCanonicalJSON.h in Headers */,
				27F0C7871533BDD8004EBA89 /* TDStatus.h in Headers */,
				270BDD361563338B007D52F6 /* MYURLUtils.h in Headers */,
				2783A036156C39E300DC8692 /* NSMutableURLRequest+Parameters.h in Headers */,
				2783A03A156C39E300DC8692 /* NSString+URLEncoding.h in Headers */,
				2783A056156C39E300DC8692 /* OAConsumer.h in Headers */,
				2783A062156C39E300DC8692 /* OAMutableURLRequest.h in Headers */,
				2783A066156C39E300DC8692 /* OAPlaintextSignatureProvider.h in Headers */,
				2783A06E156C39E300DC8692 /* OARequestParameter.h in Headers */,
				2783A076156C39E300DC8692 /* OASignatureProviding.h in Headers */,
				2783A078156C39E300DC8692 /* OAToken.h in Headers */,
				2783A08D156C3A8300DC8692 /* TDAuthorizer.h in Headers */,
				2783A093156C3A9200DC8692 /* TDOAuth1Authorizer.h in Headers */,
			);
			runOnlyForDeploymentPostprocessing = 0;
		};
		DA147C2614BCAC3B0052DA4D /* Headers */ = {
			isa = PBXHeadersBuildPhase;
			buildActionMask = 2147483647;
			files = (
				DA147C3E14BCAC9D0052DA4D /* TDListener.h in Headers */,
			);
			runOnlyForDeploymentPostprocessing = 0;
		};
/* End PBXHeadersBuildPhase section */

/* Begin PBXNativeTarget section */
		270B3DE91489359000E0A926 /* TouchDB */ = {
			isa = PBXNativeTarget;
			buildConfigurationList = 270B3E0B1489359100E0A926 /* Build configuration list for PBXNativeTarget "TouchDB" */;
			buildPhases = (
				270B3DE51489359000E0A926 /* Sources */,
				270B3DE61489359000E0A926 /* Frameworks */,
				270B3DE71489359000E0A926 /* Headers */,
				270B3DE81489359000E0A926 /* Resources */,
			);
			buildRules = (
			);
			dependencies = (
				27C90FCA14F5BA14007C5E58 /* PBXTargetDependency */,
			);
			name = TouchDB;
			productName = ToyCouch;
			productReference = 270B3DEA1489359000E0A926 /* TouchDB.framework */;
			productType = "com.apple.product-type.framework";
		};
		270B3DFA1489359000E0A926 /* TouchDBTests */ = {
			isa = PBXNativeTarget;
			buildConfigurationList = 270B3E0E1489359100E0A926 /* Build configuration list for PBXNativeTarget "TouchDBTests" */;
			buildPhases = (
				270B3DF61489359000E0A926 /* Sources */,
				270B3DF71489359000E0A926 /* Frameworks */,
				270B3DF81489359000E0A926 /* Resources */,
				270B3DF91489359000E0A926 /* ShellScript */,
			);
			buildRules = (
			);
			dependencies = (
				270B3E001489359000E0A926 /* PBXTargetDependency */,
			);
			name = TouchDBTests;
			productName = ToyCouchTests;
			productReference = 270B3DFB1489359000E0A926 /* TouchDBTests.octest */;
			productType = "com.apple.product-type.bundle";
		};
		270FE0C714C5008C005FF647 /* TouchServ */ = {
			isa = PBXNativeTarget;
			buildConfigurationList = 270FE0D414C5008C005FF647 /* Build configuration list for PBXNativeTarget "TouchServ" */;
			buildPhases = (
				270FE0C414C5008C005FF647 /* Sources */,
				270FE0C514C5008C005FF647 /* Frameworks */,
			);
			buildRules = (
			);
			dependencies = (
			);
			name = TouchServ;
			productName = TouchServ;
			productReference = 270FE0C814C5008C005FF647 /* TouchServ */;
			productType = "com.apple.product-type.tool";
		};
		275315D414ACF0A10065964D /* TouchDBListener */ = {
			isa = PBXNativeTarget;
			buildConfigurationList = 275315E114ACF0A20065964D /* Build configuration list for PBXNativeTarget "TouchDBListener" */;
			buildPhases = (
				275315D014ACF0A10065964D /* Sources */,
				275315D114ACF0A10065964D /* Frameworks */,
				275315D214ACF0A10065964D /* Headers */,
				275315D314ACF0A10065964D /* Resources */,
			);
			buildRules = (
			);
			dependencies = (
				275315FE14ACF87F0065964D /* PBXTargetDependency */,
			);
			name = TouchDBListener;
			productName = TouchDBListener;
			productReference = 275315D514ACF0A10065964D /* TouchDBListener.framework */;
			productType = "com.apple.product-type.framework";
		};
		27731F131495CFEF00815D67 /* iOS Empty App */ = {
			isa = PBXNativeTarget;
			buildConfigurationList = 27731F271495CFEF00815D67 /* Build configuration list for PBXNativeTarget "iOS Empty App" */;
			buildPhases = (
				27731F141495CFEF00815D67 /* Sources */,
				27731F1D1495CFEF00815D67 /* Frameworks */,
				27731F231495CFEF00815D67 /* Resources */,
			);
			buildRules = (
			);
			dependencies = (
			);
			name = "iOS Empty App";
			productName = "iOS Demo";
			productReference = 27731F2A1495CFEF00815D67 /* TouchDB Empty App.app */;
			productType = "com.apple.product-type.application";
		};
		27B0B7A81492B83B00A817AD /* iOS Library */ = {
			isa = PBXNativeTarget;
			buildConfigurationList = 27B0B7C71492B83C00A817AD /* Build configuration list for PBXNativeTarget "iOS Library" */;
			buildPhases = (
				27B0B7A51492B83B00A817AD /* Sources */,
				27C90F0B14F588B2007C5E58 /* Headers */,
				27B0B7A61492B83B00A817AD /* Frameworks */,
				27B0B7E21492BA5900A817AD /* Build Fat Library */,
			);
			buildRules = (
			);
			dependencies = (
			);
			name = "iOS Library";
			productName = TouchDBiOS;
			productReference = 27B0B7A91492B83B00A817AD /* libTouchDB.a */;
			productType = "com.apple.product-type.library.static";
		};
		27B0B7B51492B83B00A817AD /* TouchDBiOSTests */ = {
			isa = PBXNativeTarget;
			buildConfigurationList = 27B0B7CA1492B83C00A817AD /* Build configuration list for PBXNativeTarget "TouchDBiOSTests" */;
			buildPhases = (
				27B0B7B11492B83B00A817AD /* Sources */,
				27B0B7B21492B83B00A817AD /* Frameworks */,
				27B0B7B31492B83B00A817AD /* Resources */,
				27B0B7B41492B83B00A817AD /* ShellScript */,
			);
			buildRules = (
			);
			dependencies = (
				27B0B7BC1492B83C00A817AD /* PBXTargetDependency */,
			);
			name = TouchDBiOSTests;
			productName = TouchDBiOSTests;
			productReference = 27B0B7B61492B83B00A817AD /* TouchDBiOSTests.octest */;
			productType = "com.apple.product-type.bundle";
		};
		27B0B7E61492BB6B00A817AD /* iOS Framework */ = {
			isa = PBXNativeTarget;
			buildConfigurationList = 27B0B7F11492BB6C00A817AD /* Build configuration list for PBXNativeTarget "iOS Framework" */;
			buildPhases = (
				27B0B7E31492BB6B00A817AD /* Sources */,
				27B0B7E41492BB6B00A817AD /* Frameworks */,
				27B0B7FA1492BC9600A817AD /* Headers */,
				27B0B8061492BE2100A817AD /* Copy Library */,
			);
			buildRules = (
			);
			dependencies = (
				27B0B7F51492BC5B00A817AD /* PBXTargetDependency */,
			);
			name = "iOS Framework";
			productName = iTouchDB;
			productReference = 27B0B7E71492BB6B00A817AD /* TouchDB.framework */;
			productType = "com.apple.product-type.bundle";
		};
		27C90F8C14F5B90E007C5E58 /* Mac static library */ = {
			isa = PBXNativeTarget;
			buildConfigurationList = 27C90FC414F5B90E007C5E58 /* Build configuration list for PBXNativeTarget "Mac static library" */;
			buildPhases = (
				27C90F8D14F5B90E007C5E58 /* Sources */,
				27C90FB714F5B90E007C5E58 /* Headers */,
				27C90FC114F5B90E007C5E58 /* Frameworks */,
			);
			buildRules = (
			);
			dependencies = (
			);
			name = "Mac static library";
			productName = TouchDBiOS;
			productReference = 27C90FC714F5B90E007C5E58 /* libTouchDB.a */;
			productType = "com.apple.product-type.library.static";
		};
		8DD76F620486A84900D96B5E /* Tests */ = {
			isa = PBXNativeTarget;
			buildConfigurationList = 1DEB923108733DC60010E9CD /* Build configuration list for PBXNativeTarget "Tests" */;
			buildPhases = (
				8DD76F640486A84900D96B5E /* Sources */,
				8DD76F660486A84900D96B5E /* Frameworks */,
				8DD76F690486A84900D96B5E /* CopyFiles */,
			);
			buildRules = (
			);
			dependencies = (
			);
			name = Tests;
			productInstallPath = "$(HOME)/bin";
			productName = CouchLite;
			productReference = 8DD76F6C0486A84900D96B5E /* TouchDB */;
			productType = "com.apple.product-type.tool";
		};
		DA023B2614BCA94C008184BB /* Listener iOS Library */ = {
			isa = PBXNativeTarget;
			buildConfigurationList = DA023B6114BCA94C008184BB /* Build configuration list for PBXNativeTarget "Listener iOS Library" */;
			buildPhases = (
				DA023B2714BCA94C008184BB /* Sources */,
				DA023B4514BCA94C008184BB /* Frameworks */,
				DA023B6014BCA94C008184BB /* Build Fat Library */,
			);
			buildRules = (
			);
			dependencies = (
			);
			name = "Listener iOS Library";
			productName = TouchDBiOS;
			productReference = DA023B6414BCA94C008184BB /* libTouchDBListener.a */;
			productType = "com.apple.product-type.library.static";
		};
		DA147C1F14BCAC3B0052DA4D /* Listener iOS Framework */ = {
			isa = PBXNativeTarget;
			buildConfigurationList = DA147C3314BCAC3B0052DA4D /* Build configuration list for PBXNativeTarget "Listener iOS Framework" */;
			buildPhases = (
				DA147C2214BCAC3B0052DA4D /* Sources */,
				DA147C2314BCAC3B0052DA4D /* Frameworks */,
				DA147C2614BCAC3B0052DA4D /* Headers */,
				DA147C3214BCAC3B0052DA4D /* Copy Library */,
			);
			buildRules = (
			);
			dependencies = (
				DA147C3914BCAC670052DA4D /* PBXTargetDependency */,
			);
			name = "Listener iOS Framework";
			productName = iTouchDB;
			productReference = DA147C3614BCAC3B0052DA4D /* TouchDBListener.framework */;
			productType = "com.apple.product-type.bundle";
		};
/* End PBXNativeTarget section */

/* Begin PBXProject section */
		08FB7793FE84155DC02AAC07 /* Project object */ = {
			isa = PBXProject;
			attributes = {
				LastUpgradeCheck = 0430;
			};
			buildConfigurationList = 1DEB923508733DC60010E9CD /* Build configuration list for PBXProject "TouchDB" */;
			compatibilityVersion = "Xcode 3.2";
			developmentRegion = English;
			hasScannedForEncodings = 1;
			knownRegions = (
				en,
			);
			mainGroup = 08FB7794FE84155DC02AAC07 /* CouchLite */;
			projectDirPath = "";
			projectRoot = "";
			targets = (
				270B3DE91489359000E0A926 /* TouchDB */,
				27C90F8C14F5B90E007C5E58 /* Mac static library */,
				275315D414ACF0A10065964D /* TouchDBListener */,
				270B3DFA1489359000E0A926 /* TouchDBTests */,
				8DD76F620486A84900D96B5E /* Tests */,
				27B0B7A81492B83B00A817AD /* iOS Library */,
				27B0B7B51492B83B00A817AD /* TouchDBiOSTests */,
				27B0B7E61492BB6B00A817AD /* iOS Framework */,
				27731F131495CFEF00815D67 /* iOS Empty App */,
				DA023B2614BCA94C008184BB /* Listener iOS Library */,
				DA147C1F14BCAC3B0052DA4D /* Listener iOS Framework */,
				270FE0C714C5008C005FF647 /* TouchServ */,
			);
		};
/* End PBXProject section */

/* Begin PBXResourcesBuildPhase section */
		270B3DE81489359000E0A926 /* Resources */ = {
			isa = PBXResourcesBuildPhase;
			buildActionMask = 2147483647;
			files = (
			);
			runOnlyForDeploymentPostprocessing = 0;
		};
		270B3DF81489359000E0A926 /* Resources */ = {
			isa = PBXResourcesBuildPhase;
			buildActionMask = 2147483647;
			files = (
			);
			runOnlyForDeploymentPostprocessing = 0;
		};
		275315D314ACF0A10065964D /* Resources */ = {
			isa = PBXResourcesBuildPhase;
			buildActionMask = 2147483647;
			files = (
				275315DC14ACF0A20065964D /* InfoPlist.strings in Resources */,
			);
			runOnlyForDeploymentPostprocessing = 0;
		};
		27731F231495CFEF00815D67 /* Resources */ = {
			isa = PBXResourcesBuildPhase;
			buildActionMask = 2147483647;
			files = (
			);
			runOnlyForDeploymentPostprocessing = 0;
		};
		27B0B7B31492B83B00A817AD /* Resources */ = {
			isa = PBXResourcesBuildPhase;
			buildActionMask = 2147483647;
			files = (
			);
			runOnlyForDeploymentPostprocessing = 0;
		};
/* End PBXResourcesBuildPhase section */

/* Begin PBXShellScriptBuildPhase section */
		270B3DF91489359000E0A926 /* ShellScript */ = {
			isa = PBXShellScriptBuildPhase;
			buildActionMask = 2147483647;
			files = (
			);
			inputPaths = (
			);
			outputPaths = (
			);
			runOnlyForDeploymentPostprocessing = 0;
			shellPath = /bin/sh;
			shellScript = "# Run the unit tests in this test bundle.\n\"${SYSTEM_DEVELOPER_DIR}/Tools/RunUnitTests\"\n";
		};
		27B0B7B41492B83B00A817AD /* ShellScript */ = {
			isa = PBXShellScriptBuildPhase;
			buildActionMask = 2147483647;
			files = (
			);
			inputPaths = (
			);
			outputPaths = (
			);
			runOnlyForDeploymentPostprocessing = 0;
			shellPath = /bin/sh;
			shellScript = "# Run the unit tests in this test bundle.\n\"${SYSTEM_DEVELOPER_DIR}/Tools/RunUnitTests\"\n";
		};
		27B0B7E21492BA5900A817AD /* Build Fat Library */ = {
			isa = PBXShellScriptBuildPhase;
			buildActionMask = 2147483647;
			files = (
			);
			inputPaths = (
			);
			name = "Build Fat Library";
			outputPaths = (
			);
			runOnlyForDeploymentPostprocessing = 0;
			shellPath = /bin/sh;
			shellScript = "# Version 2.0 (updated for Xcode 4, with some fixes)\n# Changes:\n#    - Works with xcode 4, even when running xcode 3 projects (Workarounds for apple bugs)\n#    - Faster / better: only runs lipo once, instead of once per recursion\n#    - Added some debugging statemetns that can be switched on/off by changing the DEBUG_THIS_SCRIPT variable to \"true\"\n#    - Fixed some typos\n# \n# Purpose:\n#   Create a static library for iPhone from within XCode\n#   Because Apple staff DELIBERATELY broke Xcode to make this impossible from the GUI (Xcode 3.2.3 specifically states this in the Release notes!)\n#   ...no, I don't understand why they did this!\n#\n# Author: Adam Martin - http://twitter.com/redglassesapps\n# Based on: original script from Eonil (main changes: Eonil's script WILL NOT WORK in Xcode GUI - it WILL CRASH YOUR COMPUTER)\n#\n# More info: see this Stack Overflow question: http://stackoverflow.com/questions/3520977/build-fat-static-library-device-simulator-using-xcode-and-sdk-4\n\n#################[ Tests: helps workaround any future bugs in Xcode ]########\n#\nDEBUG_THIS_SCRIPT=\"false\"\n\nif [ $DEBUG_THIS_SCRIPT = \"true\" ]\nthen\necho \"########### TESTS #############\"\necho \"Use the following variables when debugging this script; note that they may change on recursions\"\necho \"BUILD_DIR = $BUILD_DIR\"\necho \"BUILD_ROOT = $BUILD_ROOT\"\necho \"CONFIGURATION_BUILD_DIR = $CONFIGURATION_BUILD_DIR\"\necho \"BUILT_PRODUCTS_DIR = $BUILT_PRODUCTS_DIR\"\necho \"CONFIGURATION_TEMP_DIR = $CONFIGURATION_TEMP_DIR\"\necho \"TARGET_BUILD_DIR = $TARGET_BUILD_DIR\"\nfi\n\n#####################[ part 1 ]##################\n# First, work out the BASESDK version number (NB: Apple ought to report this, but they hide it)\n#    (incidental: searching for substrings in sh is a nightmare! Sob)\n\nSDK_VERSION=$(echo ${SDK_NAME} | grep -o '.\\{3\\}$')\n\n# Next, work out if we're in SIM or DEVICE\n\nif [ ${PLATFORM_NAME} = \"iphonesimulator\" ]\nthen\nOTHER_SDK_TO_BUILD=iphoneos${SDK_VERSION}\nelse\nOTHER_SDK_TO_BUILD=iphonesimulator${SDK_VERSION}\nfi\n\necho \"XCode has selected SDK: ${PLATFORM_NAME} with version: ${SDK_VERSION} (although back-targetting: ${IPHONEOS_DEPLOYMENT_TARGET})\"\necho \"...therefore, OTHER_SDK_TO_BUILD = ${OTHER_SDK_TO_BUILD}\"\n#\n#####################[ end of part 1 ]##################\n\n#####################[ part 2 ]##################\n#\n# IF this is the original invocation, invoke WHATEVER other builds are required\n#\n# Xcode is already building ONE target...\n#\n# ...but this is a LIBRARY, so Apple is wrong to set it to build just one.\n# ...we need to build ALL targets\n# ...we MUST NOT re-build the target that is ALREADY being built: Xcode WILL CRASH YOUR COMPUTER if you try this (infinite recursion!)\n#\n#\n# So: build ONLY the missing platforms/configurations.\n\nif [ \"true\" == ${ALREADYINVOKED:-false} ]\nthen\necho \"RECURSION: I am NOT the root invocation, so I'm NOT going to recurse\"\nelse\n# CRITICAL:\n# Prevent infinite recursion (Xcode sucks)\nexport ALREADYINVOKED=\"true\"\n\necho \"RECURSION: I am the root ... recursing all missing build targets NOW...\"\necho \"RECURSION: ...about to invoke: xcodebuild -configuration \\\"${CONFIGURATION}\\\" -target \\\"${TARGET_NAME}\\\" -sdk \\\"${OTHER_SDK_TO_BUILD}\\\" ${ACTION} RUN_CLANG_STATIC_ANALYZER=NO\"\nxcodebuild -configuration \"${CONFIGURATION}\" -target \"${TARGET_NAME}\" -sdk \"${OTHER_SDK_TO_BUILD}\" ${ACTION} RUN_CLANG_STATIC_ANALYZER=NO BUILD_DIR=\"${BUILD_DIR}\" BUILD_ROOT=\"${BUILD_ROOT}\" || exit 1\n\nACTION=\"build\"\n\n#Merge all platform binaries as a fat binary for each configurations.\n\n# Calculate where the (multiple) built files are coming from:\nCURRENTCONFIG_DEVICE_DIR=${SYMROOT}/${CONFIGURATION}-iphoneos\nCURRENTCONFIG_SIMULATOR_DIR=${SYMROOT}/${CONFIGURATION}-iphonesimulator\n\necho \"Taking device build from: ${CURRENTCONFIG_DEVICE_DIR}\"\necho \"Taking simulator build from: ${CURRENTCONFIG_SIMULATOR_DIR}\"\n\nCREATING_UNIVERSAL_DIR=${SYMROOT}/${CONFIGURATION}-${PRODUCT_NAME}-ios-universal\necho \"...I will output a universal build to: ${CREATING_UNIVERSAL_DIR}\"\n\n# ... remove the products of previous runs of this script\n#      NB: this directory is ONLY created by this script - it should be safe to delete!\n\nrm -rf \"${CREATING_UNIVERSAL_DIR}\"\nmkdir \"${CREATING_UNIVERSAL_DIR}\"\n\n#\necho \"lipo: for current configuration (${CONFIGURATION}) creating output file: ${CREATING_UNIVERSAL_DIR}/${EXECUTABLE_NAME}\"\nlipo -create -output \"${CREATING_UNIVERSAL_DIR}/${EXECUTABLE_NAME}\" \"${CURRENTCONFIG_DEVICE_DIR}/${EXECUTABLE_NAME}\" \"${CURRENTCONFIG_SIMULATOR_DIR}/${EXECUTABLE_NAME}\" || exit 1\n\n#########\n#\n# Added: StackOverflow suggestion to also copy \"include\" files\n#    (untested, but should work OK)\n#\nif [ -d \"${CURRENTCONFIG_DEVICE_DIR}/usr/local/include\" ]\nthen\nmkdir -p \"${CREATING_UNIVERSAL_DIR}/usr/local/include\"\n# * needs to be outside the double quotes?\ncp \"${CURRENTCONFIG_DEVICE_DIR}/usr/local/include/\"* \"${CREATING_UNIVERSAL_DIR}/usr/local/include\"\nfi\nfi\n";
			showEnvVarsInLog = 0;
		};
		27B0B8061492BE2100A817AD /* Copy Library */ = {
			isa = PBXShellScriptBuildPhase;
			buildActionMask = 2147483647;
			files = (
			);
			inputPaths = (
			);
			name = "Copy Library";
			outputPaths = (
			);
			runOnlyForDeploymentPostprocessing = 0;
			shellPath = /bin/sh;
			shellScript = "CREATING_UNIVERSAL_DIR=${SYMROOT}/${CONFIGURATION}-${PRODUCT_NAME}-ios-universal\ncp \"${CREATING_UNIVERSAL_DIR}/libTouchDB.a\" \"${CONFIGURATION_BUILD_DIR}/${EXECUTABLE_PATH}\"";
			showEnvVarsInLog = 0;
		};
		DA023B6014BCA94C008184BB /* Build Fat Library */ = {
			isa = PBXShellScriptBuildPhase;
			buildActionMask = 2147483647;
			files = (
			);
			inputPaths = (
			);
			name = "Build Fat Library";
			outputPaths = (
			);
			runOnlyForDeploymentPostprocessing = 0;
			shellPath = /bin/sh;
			shellScript = "# Version 2.0 (updated for Xcode 4, with some fixes)\n# Changes:\n#    - Works with xcode 4, even when running xcode 3 projects (Workarounds for apple bugs)\n#    - Faster / better: only runs lipo once, instead of once per recursion\n#    - Added some debugging statemetns that can be switched on/off by changing the DEBUG_THIS_SCRIPT variable to \"true\"\n#    - Fixed some typos\n# \n# Purpose:\n#   Create a static library for iPhone from within XCode\n#   Because Apple staff DELIBERATELY broke Xcode to make this impossible from the GUI (Xcode 3.2.3 specifically states this in the Release notes!)\n#   ...no, I don't understand why they did this!\n#\n# Author: Adam Martin - http://twitter.com/redglassesapps\n# Based on: original script from Eonil (main changes: Eonil's script WILL NOT WORK in Xcode GUI - it WILL CRASH YOUR COMPUTER)\n#\n# More info: see this Stack Overflow question: http://stackoverflow.com/questions/3520977/build-fat-static-library-device-simulator-using-xcode-and-sdk-4\n\n#################[ Tests: helps workaround any future bugs in Xcode ]########\n#\nDEBUG_THIS_SCRIPT=\"false\"\n\nif [ $DEBUG_THIS_SCRIPT = \"true\" ]\nthen\necho \"########### TESTS #############\"\necho \"Use the following variables when debugging this script; note that they may change on recursions\"\necho \"BUILD_DIR = $BUILD_DIR\"\necho \"BUILD_ROOT = $BUILD_ROOT\"\necho \"CONFIGURATION_BUILD_DIR = $CONFIGURATION_BUILD_DIR\"\necho \"BUILT_PRODUCTS_DIR = $BUILT_PRODUCTS_DIR\"\necho \"CONFIGURATION_TEMP_DIR = $CONFIGURATION_TEMP_DIR\"\necho \"TARGET_BUILD_DIR = $TARGET_BUILD_DIR\"\nfi\n\n#####################[ part 1 ]##################\n# First, work out the BASESDK version number (NB: Apple ought to report this, but they hide it)\n#    (incidental: searching for substrings in sh is a nightmare! Sob)\n\nSDK_VERSION=$(echo ${SDK_NAME} | grep -o '.\\{3\\}$')\n\n# Next, work out if we're in SIM or DEVICE\n\nif [ ${PLATFORM_NAME} = \"iphonesimulator\" ]\nthen\nOTHER_SDK_TO_BUILD=iphoneos${SDK_VERSION}\nelse\nOTHER_SDK_TO_BUILD=iphonesimulator${SDK_VERSION}\nfi\n\necho \"XCode has selected SDK: ${PLATFORM_NAME} with version: ${SDK_VERSION} (although back-targetting: ${IPHONEOS_DEPLOYMENT_TARGET})\"\necho \"...therefore, OTHER_SDK_TO_BUILD = ${OTHER_SDK_TO_BUILD}\"\n#\n#####################[ end of part 1 ]##################\n\n#####################[ part 2 ]##################\n#\n# IF this is the original invocation, invoke WHATEVER other builds are required\n#\n# Xcode is already building ONE target...\n#\n# ...but this is a LIBRARY, so Apple is wrong to set it to build just one.\n# ...we need to build ALL targets\n# ...we MUST NOT re-build the target that is ALREADY being built: Xcode WILL CRASH YOUR COMPUTER if you try this (infinite recursion!)\n#\n#\n# So: build ONLY the missing platforms/configurations.\n\nif [ \"true\" == ${ALREADYINVOKED:-false} ]\nthen\necho \"RECURSION: I am NOT the root invocation, so I'm NOT going to recurse\"\nelse\n# CRITICAL:\n# Prevent infinite recursion (Xcode sucks)\nexport ALREADYINVOKED=\"true\"\n\necho \"RECURSION: I am the root ... recursing all missing build targets NOW...\"\necho \"RECURSION: ...about to invoke: xcodebuild -configuration \\\"${CONFIGURATION}\\\" -target \\\"${TARGET_NAME}\\\" -sdk \\\"${OTHER_SDK_TO_BUILD}\\\" ${ACTION} RUN_CLANG_STATIC_ANALYZER=NO\"\nxcodebuild -configuration \"${CONFIGURATION}\" -target \"${TARGET_NAME}\" -sdk \"${OTHER_SDK_TO_BUILD}\" ${ACTION} RUN_CLANG_STATIC_ANALYZER=NO BUILD_DIR=\"${BUILD_DIR}\" BUILD_ROOT=\"${BUILD_ROOT}\" || exit 1\n\nACTION=\"build\"\n\n#Merge all platform binaries as a fat binary for each configurations.\n\n# Calculate where the (multiple) built files are coming from:\nCURRENTCONFIG_DEVICE_DIR=${SYMROOT}/${CONFIGURATION}-iphoneos\nCURRENTCONFIG_SIMULATOR_DIR=${SYMROOT}/${CONFIGURATION}-iphonesimulator\n\necho \"Taking device build from: ${CURRENTCONFIG_DEVICE_DIR}\"\necho \"Taking simulator build from: ${CURRENTCONFIG_SIMULATOR_DIR}\"\n\nCREATING_UNIVERSAL_DIR=${SYMROOT}/${CONFIGURATION}-ios-universal\necho \"...I will output a universal build to: ${CREATING_UNIVERSAL_DIR}\"\n\n# ... remove the products of previous runs of this script\n#      NB: this directory is ONLY created by this script - it should be safe to delete!\n\nrm -rf \"${CREATING_UNIVERSAL_DIR}\"\nmkdir \"${CREATING_UNIVERSAL_DIR}\"\n\n#\necho \"lipo: for current configuration (${CONFIGURATION}) creating output file: ${CREATING_UNIVERSAL_DIR}/${EXECUTABLE_NAME}\"\nlipo -create -output \"${CREATING_UNIVERSAL_DIR}/${EXECUTABLE_NAME}\" \"${CURRENTCONFIG_DEVICE_DIR}/${EXECUTABLE_NAME}\" \"${CURRENTCONFIG_SIMULATOR_DIR}/${EXECUTABLE_NAME}\" || exit 1\n\n#########\n#\n# Added: StackOverflow suggestion to also copy \"include\" files\n#    (untested, but should work OK)\n#\nif [ -d \"${CURRENTCONFIG_DEVICE_DIR}/usr/local/include\" ]\nthen\nmkdir -p \"${CREATING_UNIVERSAL_DIR}/usr/local/include\"\n# * needs to be outside the double quotes?\ncp \"${CURRENTCONFIG_DEVICE_DIR}/usr/local/include/\"* \"${CREATING_UNIVERSAL_DIR}/usr/local/include\"\nfi\nfi\n";
			showEnvVarsInLog = 0;
		};
		DA147C3214BCAC3B0052DA4D /* Copy Library */ = {
			isa = PBXShellScriptBuildPhase;
			buildActionMask = 2147483647;
			files = (
			);
			inputPaths = (
			);
			name = "Copy Library";
			outputPaths = (
			);
			runOnlyForDeploymentPostprocessing = 0;
			shellPath = /bin/sh;
			shellScript = "cp \"${CONFIGURATION_BUILD_DIR}/libTouchDBListener.a\" \"${CONFIGURATION_BUILD_DIR}/${EXECUTABLE_PATH}\"";
			showEnvVarsInLog = 0;
		};
/* End PBXShellScriptBuildPhase section */

/* Begin PBXSourcesBuildPhase section */
		270B3DE51489359000E0A926 /* Sources */ = {
			isa = PBXSourcesBuildPhase;
			buildActionMask = 2147483647;
			files = (
				278E4DC3156194F000DDCEF9 /* TDChangeTracker_Tests.m in Sources */,
			);
			runOnlyForDeploymentPostprocessing = 0;
		};
		270B3DF61489359000E0A926 /* Sources */ = {
			isa = PBXSourcesBuildPhase;
			buildActionMask = 2147483647;
			files = (
			);
			runOnlyForDeploymentPostprocessing = 0;
		};
		270FE0C414C5008C005FF647 /* Sources */ = {
			isa = PBXSourcesBuildPhase;
			buildActionMask = 2147483647;
			files = (
				27C90FFD14F6C9AB007C5E58 /* TouchServ.m in Sources */,
				27C9104E14F6EC81007C5E58 /* TDBlobStore_Tests.m in Sources */,
				27C9104F14F6ECB9007C5E58 /* TDDatabase_Tests.m in Sources */,
				27C9105014F6ECB9007C5E58 /* TDView_Tests.m in Sources */,
				27C9105114F6ECB9007C5E58 /* TDRouter_Tests.m in Sources */,
				27C9105214F6ECB9007C5E58 /* TDReplicator_Tests.m in Sources */,
				278E4DC41561950600DDCEF9 /* TDChangeTracker_Tests.m in Sources */,
			);
			runOnlyForDeploymentPostprocessing = 0;
		};
		275315D014ACF0A10065964D /* Sources */ = {
			isa = PBXSourcesBuildPhase;
			buildActionMask = 2147483647;
			files = (
				275315E014ACF0A20065964D /* TDListener.m in Sources */,
				2753160D14ACFC2A0065964D /* TDHTTPConnection.m in Sources */,
				27E11F1114AD15940006B340 /* TDHTTPResponse.m in Sources */,
				275315E414ACF1130065964D /* DDData.m in Sources */,
				275315F214ACF1130065964D /* DDLog.m in Sources */,
				275315E514ACF1130065964D /* DDNumber.m in Sources */,
				275315E614ACF1130065964D /* DDRange.m in Sources */,
				275315F114ACF1130065964D /* GCDAsyncSocket.m in Sources */,
				275315EA14ACF1130065964D /* HTTPServer.m in Sources */,
				275315E914ACF1130065964D /* HTTPMessage.m in Sources */,
				275315E714ACF1130065964D /* HTTPAuthenticationRequest.m in Sources */,
				275315E814ACF1130065964D /* HTTPConnection.m in Sources */,
				275315EC14ACF1130065964D /* HTTPDataResponse.m in Sources */,
				2700BC5114B3864B00B5B297 /* HTTPFileResponse.m in Sources */,
				275315F014ACF1130065964D /* WebSocket.m in Sources */,
				2767D7DF14C8D3E500ED0F26 /* Logging.m in Sources */,
				2767D7E014C8D3EA00ED0F26 /* CollectionUtils.m in Sources */,
				279CE39014D1EDA0009F3FA6 /* Test.m in Sources */,
			);
			runOnlyForDeploymentPostprocessing = 0;
		};
		27731F141495CFEF00815D67 /* Sources */ = {
			isa = PBXSourcesBuildPhase;
			buildActionMask = 2147483647;
			files = (
				27731F191495CFEF00815D67 /* TDRouter_Tests.m in Sources */,
				27731F1A1495CFEF00815D67 /* TDView_Tests.m in Sources */,
				27731F1B1495CFEF00815D67 /* TDDatabase_Tests.m in Sources */,
				27731F1C1495CFEF00815D67 /* TDReplicator_Tests.m in Sources */,
				27C5308514E09E2C0078F886 /* TDBlobStore_Tests.m in Sources */,
				278E4DC51561950700DDCEF9 /* TDChangeTracker_Tests.m in Sources */,
			);
			runOnlyForDeploymentPostprocessing = 0;
		};
		27B0B7A51492B83B00A817AD /* Sources */ = {
			isa = PBXSourcesBuildPhase;
			buildActionMask = 2147483647;
			files = (
				27B0B7CD1492B86C00A817AD /* TDDatabase.m in Sources */,
				27B0B7CE1492B86F00A817AD /* TDView.m in Sources */,
				27B0B7CF1492B87200A817AD /* TDBody.m in Sources */,
				27B0B7D01492B87500A817AD /* TDRevision.m in Sources */,
				27B0B7D11492B87800A817AD /* TDServer.m in Sources */,
				27B0B7D21492B87D00A817AD /* TDCollateJSON.m in Sources */,
				27B0B7D31492B88300A817AD /* TDRouter.m in Sources */,
				27B0B7D41492B88500A817AD /* TDURLProtocol.m in Sources */,
				27B0B7D51492B88F00A817AD /* TDReplicator.m in Sources */,
				27B0B7D61492B8A200A817AD /* TDPuller.m in Sources */,
				27B0B7D71492B8A200A817AD /* TDPusher.m in Sources */,
				27B0B7D81492B8A200A817AD /* TDChangeTracker.m in Sources */,
				27B0B7D91492B8A200A817AD /* TDConnectionChangeTracker.m in Sources */,
				27B0B7DB1492B8A200A817AD /* TDBase64.m in Sources */,
				27B0B7DC1492B8B200A817AD /* FMDatabase.m in Sources */,
				27B0B7DD1492B8B200A817AD /* FMResultSet.m in Sources */,
				27B0B7DE1492B8C100A817AD /* ExceptionUtils.m in Sources */,
				27B0B7DF1492B8C100A817AD /* Logging.m in Sources */,
				27B0B7E01492B8C100A817AD /* CollectionUtils.m in Sources */,
				27B0B7E11492B8C100A817AD /* Test.m in Sources */,
				27731F061495335B00815D67 /* TDBlobStore.m in Sources */,
				279906E6149A65B8003D4338 /* TDRemoteRequest.m in Sources */,
				279906F1149ABFC2003D4338 /* TDBatcher.m in Sources */,
				274C391F149FAE0000A5E89B /* TDDatabase+Attachments.m in Sources */,
				27A82E3914A1145000C0B850 /* FMDatabaseAdditions.m in Sources */,
				27AA409E14AA86AE00E2A5FF /* TDDatabase+Insertion.m in Sources */,
				27AA40A414AA8A6600E2A5FF /* TDDatabase+Replication.m in Sources */,
				2700BC5F14B64AA600B5B297 /* TDRouter+Handlers.m in Sources */,
				2773ADC914BD1EB80027A292 /* TDDatabase+LocalDocs.m in Sources */,
				27A073EE14C0BB6200F52FE7 /* TDMisc.m in Sources */,
				279CE3BA14D4A886009F3FA6 /* MYBlockUtils.m in Sources */,
				279CE40214D749A7009F3FA6 /* TDMultipartReader.m in Sources */,
				279CE40C14D8AA23009F3FA6 /* TDMultipartDownloader.m in Sources */,
				27DB90D914DB249700FC7118 /* GTMNSData+zlib.m in Sources */,
				2766EFFA14DB7F9F009ECCA8 /* TDMultipartWriter.m in Sources */,
				2766EFFF14DC7B37009ECCA8 /* TDMultiStreamWriter.m in Sources */,
				27C5305614DF3A050078F886 /* TDMultipartUploader.m in Sources */,
				27103F8514E9CE4400DF7209 /* TDReachability.m in Sources */,
				27C40C7B14EC58BC00994283 /* TDReplicatorManager.m in Sources */,
				279C7E3014F424090004A1E8 /* TDSequenceMap.m in Sources */,
				2751D4E6151BAE7000F7FD57 /* TDDatabaseManager.m in Sources */,
				272B85161523691700A90CB2 /* TDJSON.m in Sources */,
				27ADC07B152502EE001ABC1D /* TDMultipartDocumentReader.m in Sources */,
				27F0C7821533BDD8004EBA89 /* TDAttachment.m in Sources */,
				27F0C7861533BDD8004EBA89 /* TDCanonicalJSON.m in Sources */,
				27F0C78A1533BDD8004EBA89 /* TDStatus.m in Sources */,
				270BDD391563338B007D52F6 /* MYURLUtils.m in Sources */,
				2783A039156C39E300DC8692 /* NSMutableURLRequest+Parameters.m in Sources */,
				2783A03D156C39E300DC8692 /* NSString+URLEncoding.m in Sources */,
				2783A059156C39E300DC8692 /* OAConsumer.m in Sources */,
				2783A065156C39E300DC8692 /* OAMutableURLRequest.m in Sources */,
				2783A069156C39E300DC8692 /* OAPlaintextSignatureProvider.m in Sources */,
				2783A071156C39E300DC8692 /* OARequestParameter.m in Sources */,
				2783A07B156C39E300DC8692 /* OAToken.m in Sources */,
				2783A090156C3A8300DC8692 /* TDAuthorizer.m in Sources */,
				2783A096156C3A9200DC8692 /* TDOAuth1Authorizer.m in Sources */,
			);
			runOnlyForDeploymentPostprocessing = 0;
		};
		27B0B7B11492B83B00A817AD /* Sources */ = {
			isa = PBXSourcesBuildPhase;
			buildActionMask = 2147483647;
			files = (
			);
			runOnlyForDeploymentPostprocessing = 0;
		};
		27B0B7E31492BB6B00A817AD /* Sources */ = {
			isa = PBXSourcesBuildPhase;
			buildActionMask = 2147483647;
			files = (
			);
			runOnlyForDeploymentPostprocessing = 0;
		};
		27C90F8D14F5B90E007C5E58 /* Sources */ = {
			isa = PBXSourcesBuildPhase;
			buildActionMask = 2147483647;
			files = (
				27C90F8E14F5B90E007C5E58 /* TDDatabase.m in Sources */,
				27C90F8F14F5B90E007C5E58 /* TDView.m in Sources */,
				27C90F9014F5B90E007C5E58 /* TDBody.m in Sources */,
				27C90F9114F5B90E007C5E58 /* TDRevision.m in Sources */,
				27C90F9214F5B90E007C5E58 /* TDServer.m in Sources */,
				27C90F9314F5B90E007C5E58 /* TDCollateJSON.m in Sources */,
				27C90F9414F5B90E007C5E58 /* TDRouter.m in Sources */,
				27C90F9514F5B90E007C5E58 /* TDURLProtocol.m in Sources */,
				27C90F9614F5B90E007C5E58 /* TDReplicator.m in Sources */,
				27C90F9714F5B90E007C5E58 /* TDPuller.m in Sources */,
				27C90F9814F5B90E007C5E58 /* TDPusher.m in Sources */,
				27C90F9914F5B90E007C5E58 /* TDChangeTracker.m in Sources */,
				27C90F9A14F5B90E007C5E58 /* TDConnectionChangeTracker.m in Sources */,
				27C90F9C14F5B90E007C5E58 /* TDBase64.m in Sources */,
				27C90F9D14F5B90E007C5E58 /* FMDatabase.m in Sources */,
				27C90F9E14F5B90E007C5E58 /* FMResultSet.m in Sources */,
				27C90F9F14F5B90E007C5E58 /* ExceptionUtils.m in Sources */,
				27C90FA014F5B90E007C5E58 /* Logging.m in Sources */,
				27C90FA114F5B90E007C5E58 /* CollectionUtils.m in Sources */,
				27C90FA214F5B90E007C5E58 /* Test.m in Sources */,
				27C90FA314F5B90E007C5E58 /* TDBlobStore.m in Sources */,
				27C90FA414F5B90E007C5E58 /* TDRemoteRequest.m in Sources */,
				27C90FA514F5B90E007C5E58 /* TDBatcher.m in Sources */,
				27C90FA614F5B90E007C5E58 /* TDDatabase+Attachments.m in Sources */,
				27C90FA714F5B90E007C5E58 /* FMDatabaseAdditions.m in Sources */,
				27C90FA814F5B90E007C5E58 /* TDDatabase+Insertion.m in Sources */,
				27C90FA914F5B90E007C5E58 /* TDDatabase+Replication.m in Sources */,
				27C90FAA14F5B90E007C5E58 /* TDRouter+Handlers.m in Sources */,
				27C90FAB14F5B90E007C5E58 /* TDDatabase+LocalDocs.m in Sources */,
				27C90FAC14F5B90E007C5E58 /* TDMisc.m in Sources */,
				27C90FAD14F5B90E007C5E58 /* MYBlockUtils.m in Sources */,
				27C90FAE14F5B90E007C5E58 /* TDMultipartReader.m in Sources */,
				27C90FAF14F5B90E007C5E58 /* TDMultipartDownloader.m in Sources */,
				27C90FB014F5B90E007C5E58 /* GTMNSData+zlib.m in Sources */,
				27C90FB114F5B90E007C5E58 /* TDMultipartWriter.m in Sources */,
				27C90FB214F5B90E007C5E58 /* TDMultiStreamWriter.m in Sources */,
				27C90FB314F5B90E007C5E58 /* TDMultipartUploader.m in Sources */,
				27C90FB414F5B90E007C5E58 /* TDReachability.m in Sources */,
				27C90FB514F5B90E007C5E58 /* TDReplicatorManager.m in Sources */,
				27C90FB614F5B90E007C5E58 /* TDSequenceMap.m in Sources */,
				27D39559151CE13D00123F6F /* TDDatabaseManager.m in Sources */,
				278B0C8E152A7C1F00577747 /* TDMultipartDocumentReader.m in Sources */,
				278B0C8F152A7C2E00577747 /* TDJSON.m in Sources */,
				278B0C90152A7C6100577747 /* TDView_Tests.m in Sources */,
				27F0C7811533BDD8004EBA89 /* TDAttachment.m in Sources */,
				27F0C7851533BDD8004EBA89 /* TDCanonicalJSON.m in Sources */,
				27F0C7891533BDD8004EBA89 /* TDStatus.m in Sources */,
				270BDD381563338B007D52F6 /* MYURLUtils.m in Sources */,
				2783A038156C39E300DC8692 /* NSMutableURLRequest+Parameters.m in Sources */,
				2783A03C156C39E300DC8692 /* NSString+URLEncoding.m in Sources */,
				2783A058156C39E300DC8692 /* OAConsumer.m in Sources */,
				2783A064156C39E300DC8692 /* OAMutableURLRequest.m in Sources */,
				2783A068156C39E300DC8692 /* OAPlaintextSignatureProvider.m in Sources */,
				2783A070156C39E300DC8692 /* OARequestParameter.m in Sources */,
				2783A07A156C39E300DC8692 /* OAToken.m in Sources */,
				2783A08F156C3A8300DC8692 /* TDAuthorizer.m in Sources */,
				2783A095156C3A9200DC8692 /* TDOAuth1Authorizer.m in Sources */,
			);
			runOnlyForDeploymentPostprocessing = 0;
		};
		8DD76F640486A84900D96B5E /* Sources */ = {
			isa = PBXSourcesBuildPhase;
			buildActionMask = 2147483647;
			files = (
				27F0747611CD51A200E9A2AB /* FMDatabase.m in Sources */,
				27F0747711CD51A200E9A2AB /* FMResultSet.m in Sources */,
				27F0749F11CD5B4F00E9A2AB /* CollectionUtils.m in Sources */,
				27F074A011CD5B4F00E9A2AB /* Test.m in Sources */,
				27F074AB11CD5D7A00E9A2AB /* TDBody.m in Sources */,
				27F0751311CDC7F900E9A2AB /* Logging.m in Sources */,
				27F0751811CDC80A00E9A2AB /* ExceptionUtils.m in Sources */,
				27C706421486BBD500F0F099 /* TDServer.m in Sources */,
				27C706481487584300F0F099 /* TDURLProtocol.m in Sources */,
			);
			runOnlyForDeploymentPostprocessing = 0;
		};
		DA023B2714BCA94C008184BB /* Sources */ = {
			isa = PBXSourcesBuildPhase;
			buildActionMask = 2147483647;
			files = (
				DA147C1C14BCAABE0052DA4D /* HTTPDataResponse.m in Sources */,
				DA147C1D14BCAABE0052DA4D /* HTTPFileResponse.m in Sources */,
				DA147C1E14BCAABE0052DA4D /* WebSocket.m in Sources */,
				DA147C1814BCAAAD0052DA4D /* HTTPAuthenticationRequest.m in Sources */,
				DA147C1914BCAAAD0052DA4D /* HTTPConnection.m in Sources */,
				DA147C1A14BCAAAD0052DA4D /* HTTPMessage.m in Sources */,
				DA147C1B14BCAAAD0052DA4D /* HTTPServer.m in Sources */,
				DA147C1714BCAA9C0052DA4D /* GCDAsyncSocket.m in Sources */,
				DA147C1614BCAA8F0052DA4D /* DDLog.m in Sources */,
				DA147C1314BCAA870052DA4D /* DDData.m in Sources */,
				DA147C1414BCAA870052DA4D /* DDNumber.m in Sources */,
				DA147C1514BCAA870052DA4D /* DDRange.m in Sources */,
				DA147C0C14BCA98A0052DA4D /* TDListener.m in Sources */,
				DA147C0D14BCA98A0052DA4D /* TDHTTPConnection.m in Sources */,
				DA147C0E14BCA98A0052DA4D /* TDHTTPResponse.m in Sources */,
			);
			runOnlyForDeploymentPostprocessing = 0;
		};
		DA147C2214BCAC3B0052DA4D /* Sources */ = {
			isa = PBXSourcesBuildPhase;
			buildActionMask = 2147483647;
			files = (
			);
			runOnlyForDeploymentPostprocessing = 0;
		};
/* End PBXSourcesBuildPhase section */

/* Begin PBXTargetDependency section */
		270B3E001489359000E0A926 /* PBXTargetDependency */ = {
			isa = PBXTargetDependency;
			target = 270B3DE91489359000E0A926 /* TouchDB */;
			targetProxy = 270B3DFF1489359000E0A926 /* PBXContainerItemProxy */;
		};
		275315FE14ACF87F0065964D /* PBXTargetDependency */ = {
			isa = PBXTargetDependency;
			target = 270B3DE91489359000E0A926 /* TouchDB */;
			targetProxy = 275315FD14ACF87F0065964D /* PBXContainerItemProxy */;
		};
		27B0B7BC1492B83C00A817AD /* PBXTargetDependency */ = {
			isa = PBXTargetDependency;
			target = 27B0B7A81492B83B00A817AD /* iOS Library */;
			targetProxy = 27B0B7BB1492B83C00A817AD /* PBXContainerItemProxy */;
		};
		27B0B7F51492BC5B00A817AD /* PBXTargetDependency */ = {
			isa = PBXTargetDependency;
			target = 27B0B7A81492B83B00A817AD /* iOS Library */;
			targetProxy = 27B0B7F41492BC5B00A817AD /* PBXContainerItemProxy */;
		};
		27C90FCA14F5BA14007C5E58 /* PBXTargetDependency */ = {
			isa = PBXTargetDependency;
			target = 27C90F8C14F5B90E007C5E58 /* Mac static library */;
			targetProxy = 27C90FC914F5BA14007C5E58 /* PBXContainerItemProxy */;
		};
		DA147C3914BCAC670052DA4D /* PBXTargetDependency */ = {
			isa = PBXTargetDependency;
			target = DA023B2614BCA94C008184BB /* Listener iOS Library */;
			targetProxy = DA147C3814BCAC670052DA4D /* PBXContainerItemProxy */;
		};
/* End PBXTargetDependency section */

/* Begin PBXVariantGroup section */
		275315DA14ACF0A20065964D /* InfoPlist.strings */ = {
			isa = PBXVariantGroup;
			children = (
				275315DB14ACF0A20065964D /* en */,
			);
			name = InfoPlist.strings;
			sourceTree = "<group>";
		};
/* End PBXVariantGroup section */

/* Begin XCBuildConfiguration section */
		1DEB923208733DC60010E9CD /* Debug */ = {
			isa = XCBuildConfiguration;
			buildSettings = {
				ALWAYS_SEARCH_USER_PATHS = NO;
				COPY_PHASE_STRIP = NO;
				FRAMEWORK_SEARCH_PATHS = (
					"$(inherited)",
					"\"$(SRCROOT)/../iOS-Couchbase-repo/CouchCocoa/build/CouchCocoa/Build/Products/Debug\"",
				);
				GCC_DYNAMIC_NO_PIC = NO;
				GCC_OPTIMIZATION_LEVEL = 0;
				GCC_PREFIX_HEADER = Source/TouchDBPrefix.h;
				INFOPLIST_FILE = "ShoppingDemo-Info.plist";
				INSTALL_PATH = /usr/local/bin;
				PRODUCT_NAME = TouchDB;
			};
			name = Debug;
		};
		1DEB923308733DC60010E9CD /* Release */ = {
			isa = XCBuildConfiguration;
			buildSettings = {
				ALWAYS_SEARCH_USER_PATHS = NO;
				DEBUG_INFORMATION_FORMAT = "dwarf-with-dsym";
				FRAMEWORK_SEARCH_PATHS = (
					"$(inherited)",
					"\"$(SRCROOT)/../iOS-Couchbase-repo/CouchCocoa/build/CouchCocoa/Build/Products/Debug\"",
				);
				GCC_PREFIX_HEADER = Source/TouchDBPrefix.h;
				INFOPLIST_FILE = "ShoppingDemo-Info.plist";
				INSTALL_PATH = /usr/local/bin;
				PRODUCT_NAME = TouchDB;
			};
			name = Release;
		};
		1DEB923608733DC60010E9CD /* Debug */ = {
			isa = XCBuildConfiguration;
			baseConfigurationReference = 27F074F811CDC71800E9A2AB /* MYUtilities_Debug.xcconfig */;
			buildSettings = {
				ARCHS = "$(ARCHS_STANDARD_32_64_BIT)";
				CLANG_WARN_SUSPICIOUS_IMPLICIT_CONVERSION = YES;
				CURRENT_PROJECT_VERSION = 0.801;
				GCC_C_LANGUAGE_STANDARD = c99;
				GCC_DYNAMIC_NO_PIC = NO;
				GCC_OPTIMIZATION_LEVEL = 0;
				GCC_VERSION = com.apple.compilers.llvm.clang.1_0;
				GCC_WARN_64_TO_32_BIT_CONVERSION = YES;
				GCC_WARN_ABOUT_RETURN_TYPE = YES;
				GCC_WARN_UNUSED_FUNCTION = YES;
				GCC_WARN_UNUSED_VARIABLE = YES;
				ONLY_ACTIVE_ARCH = YES;
				SDKROOT = macosx;
				VERSIONING_SYSTEM = "apple-generic";
				VERSION_INFO_FILE = "$(PRODUCT_NAME)_vers.c";
			};
			name = Debug;
		};
		1DEB923708733DC60010E9CD /* Release */ = {
			isa = XCBuildConfiguration;
			baseConfigurationReference = 27F074F911CDC71800E9A2AB /* MYUtilities_Release.xcconfig */;
			buildSettings = {
				ARCHS = "$(ARCHS_STANDARD_32_64_BIT)";
				CLANG_WARN_SUSPICIOUS_IMPLICIT_CONVERSION = YES;
				CURRENT_PROJECT_VERSION = 0.801;
				GCC_C_LANGUAGE_STANDARD = c99;
				GCC_DYNAMIC_NO_PIC = NO;
				GCC_VERSION = com.apple.compilers.llvm.clang.1_0;
				GCC_WARN_64_TO_32_BIT_CONVERSION = YES;
				GCC_WARN_ABOUT_RETURN_TYPE = YES;
				GCC_WARN_UNUSED_FUNCTION = YES;
				GCC_WARN_UNUSED_VARIABLE = YES;
				SDKROOT = macosx;
				VERSIONING_SYSTEM = "apple-generic";
				VERSION_INFO_FILE = "$(PRODUCT_NAME)_vers.c";
			};
			name = Release;
		};
		270B3E0C1489359100E0A926 /* Debug */ = {
			isa = XCBuildConfiguration;
			buildSettings = {
				ALWAYS_SEARCH_USER_PATHS = NO;
				DYLIB_COMPATIBILITY_VERSION = 1;
				DYLIB_CURRENT_VERSION = 1;
				FRAMEWORK_VERSION = A;
				GCC_DYNAMIC_NO_PIC = NO;
				GCC_PRECOMPILE_PREFIX_HEADER = YES;
				GCC_PREFIX_HEADER = Source/TouchDBPrefix.h;
				GCC_SYMBOLS_PRIVATE_EXTERN = NO;
				INFOPLIST_FILE = "Source/TouchDB-Info.plist";
				LD_DYLIB_INSTALL_NAME = "@rpath/$(EXECUTABLE_PATH)";
				MACOSX_DEPLOYMENT_TARGET = 10.7;
				OTHER_LDFLAGS = "-ObjC";
				PRODUCT_NAME = TouchDB;
				WRAPPER_EXTENSION = framework;
			};
			name = Debug;
		};
		270B3E0D1489359100E0A926 /* Release */ = {
			isa = XCBuildConfiguration;
			buildSettings = {
				ALWAYS_SEARCH_USER_PATHS = NO;
				DEPLOYMENT_POSTPROCESSING = YES;
				DYLIB_COMPATIBILITY_VERSION = 1;
				DYLIB_CURRENT_VERSION = 1;
				EXPORTED_SYMBOLS_FILE = Source/TouchDB.exp;
				FRAMEWORK_VERSION = A;
				GCC_DYNAMIC_NO_PIC = NO;
				GCC_PRECOMPILE_PREFIX_HEADER = YES;
				GCC_PREFIX_HEADER = Source/TouchDBPrefix.h;
				GCC_SYMBOLS_PRIVATE_EXTERN = NO;
				INFOPLIST_FILE = "Source/TouchDB-Info.plist";
				LD_DYLIB_INSTALL_NAME = "@rpath/$(EXECUTABLE_PATH)";
				MACOSX_DEPLOYMENT_TARGET = 10.7;
				OTHER_LDFLAGS = "-ObjC";
				PRODUCT_NAME = TouchDB;
				STRIP_INSTALLED_PRODUCT = YES;
				WRAPPER_EXTENSION = framework;
			};
			name = Release;
		};
		270B3E0F1489359100E0A926 /* Debug */ = {
			isa = XCBuildConfiguration;
			buildSettings = {
				ALWAYS_SEARCH_USER_PATHS = NO;
				ARCHS = "$(ARCHS_STANDARD_64_BIT)";
				COPY_PHASE_STRIP = NO;
				FRAMEWORK_SEARCH_PATHS = "$(DEVELOPER_LIBRARY_DIR)/Frameworks";
				GCC_DYNAMIC_NO_PIC = NO;
				GCC_ENABLE_OBJC_EXCEPTIONS = YES;
				GCC_PRECOMPILE_PREFIX_HEADER = YES;
				GCC_PREPROCESSOR_DEFINITIONS = (
					"DEBUG=1",
					"$(inherited)",
				);
				GCC_SYMBOLS_PRIVATE_EXTERN = NO;
				GCC_VERSION = com.apple.compilers.llvm.clang.1_0;
				GCC_WARN_64_TO_32_BIT_CONVERSION = YES;
				GCC_WARN_ABOUT_MISSING_PROTOTYPES = YES;
				INFOPLIST_FILE = "TouchDBTests/TouchDBTests-Info.plist";
				MACOSX_DEPLOYMENT_TARGET = 10.7;
				PRODUCT_NAME = TouchDBTests;
				WRAPPER_EXTENSION = octest;
			};
			name = Debug;
		};
		270B3E101489359100E0A926 /* Release */ = {
			isa = XCBuildConfiguration;
			buildSettings = {
				ALWAYS_SEARCH_USER_PATHS = NO;
				ARCHS = "$(ARCHS_STANDARD_64_BIT)";
				COPY_PHASE_STRIP = YES;
				DEBUG_INFORMATION_FORMAT = "dwarf-with-dsym";
				FRAMEWORK_SEARCH_PATHS = "$(DEVELOPER_LIBRARY_DIR)/Frameworks";
				GCC_ENABLE_OBJC_EXCEPTIONS = YES;
				GCC_PRECOMPILE_PREFIX_HEADER = YES;
				GCC_VERSION = com.apple.compilers.llvm.clang.1_0;
				GCC_WARN_64_TO_32_BIT_CONVERSION = YES;
				GCC_WARN_ABOUT_MISSING_PROTOTYPES = YES;
				INFOPLIST_FILE = "TouchDBTests/TouchDBTests-Info.plist";
				MACOSX_DEPLOYMENT_TARGET = 10.7;
				PRODUCT_NAME = TouchDBTests;
				WRAPPER_EXTENSION = octest;
			};
			name = Release;
		};
		270FE0D214C5008C005FF647 /* Debug */ = {
			isa = XCBuildConfiguration;
			buildSettings = {
				ALWAYS_SEARCH_USER_PATHS = NO;
				ARCHS = "$(ARCHS_STANDARD_64_BIT)";
				COPY_PHASE_STRIP = NO;
				GCC_C_LANGUAGE_STANDARD = gnu99;
				GCC_DYNAMIC_NO_PIC = NO;
				GCC_ENABLE_OBJC_EXCEPTIONS = YES;
				GCC_PREPROCESSOR_DEFINITIONS = (
					"DEBUG=1",
					"$(inherited)",
				);
				GCC_SYMBOLS_PRIVATE_EXTERN = NO;
				GCC_WARN_ABOUT_MISSING_PROTOTYPES = YES;
				LD_RUNPATH_SEARCH_PATHS = "@loader_path/";
				MACOSX_DEPLOYMENT_TARGET = 10.7;
				PRODUCT_NAME = "$(TARGET_NAME)";
			};
			name = Debug;
		};
		270FE0D314C5008C005FF647 /* Release */ = {
			isa = XCBuildConfiguration;
			buildSettings = {
				ALWAYS_SEARCH_USER_PATHS = NO;
				ARCHS = "$(ARCHS_STANDARD_64_BIT)";
				COPY_PHASE_STRIP = YES;
				DEBUG_INFORMATION_FORMAT = "dwarf-with-dsym";
				GCC_C_LANGUAGE_STANDARD = gnu99;
				GCC_ENABLE_OBJC_EXCEPTIONS = YES;
				GCC_WARN_ABOUT_MISSING_PROTOTYPES = YES;
				LD_RUNPATH_SEARCH_PATHS = "@loader_path/";
				MACOSX_DEPLOYMENT_TARGET = 10.7;
				PRODUCT_NAME = "$(TARGET_NAME)";
			};
			name = Release;
		};
		275315E214ACF0A20065964D /* Debug */ = {
			isa = XCBuildConfiguration;
			buildSettings = {
				ALWAYS_SEARCH_USER_PATHS = NO;
				ARCHS = "$(ARCHS_STANDARD_32_64_BIT)";
				CLANG_WARN_SUSPICIOUS_IMPLICIT_CONVERSION = NO;
				COPY_PHASE_STRIP = NO;
				DYLIB_COMPATIBILITY_VERSION = 1;
				DYLIB_CURRENT_VERSION = 1;
				EXPORTED_SYMBOLS_FILE = Listener/TouchDBListener.exp;
				FRAMEWORK_VERSION = A;
				GCC_C_LANGUAGE_STANDARD = gnu99;
				GCC_DYNAMIC_NO_PIC = NO;
				GCC_ENABLE_OBJC_EXCEPTIONS = YES;
				GCC_PREPROCESSOR_DEFINITIONS = (
					"DEBUG=1",
					"$(inherited)",
				);
				GCC_SYMBOLS_PRIVATE_EXTERN = NO;
				GCC_WARN_SIGN_COMPARE = NO;
				GCC_WARN_UNINITIALIZED_AUTOS = YES;
				INFOPLIST_FILE = "Listener/TouchDBListener-Info.plist";
				LD_DYLIB_INSTALL_NAME = "@rpath/$(EXECUTABLE_PATH)";
				MACOSX_DEPLOYMENT_TARGET = 10.7;
				PRODUCT_NAME = "$(TARGET_NAME)";
				WRAPPER_EXTENSION = framework;
			};
			name = Debug;
		};
		275315E314ACF0A20065964D /* Release */ = {
			isa = XCBuildConfiguration;
			buildSettings = {
				ALWAYS_SEARCH_USER_PATHS = NO;
				ARCHS = "$(ARCHS_STANDARD_32_64_BIT)";
				CLANG_WARN_SUSPICIOUS_IMPLICIT_CONVERSION = NO;
				COPY_PHASE_STRIP = YES;
				DEBUG_INFORMATION_FORMAT = "dwarf-with-dsym";
				DEPLOYMENT_POSTPROCESSING = YES;
				DYLIB_COMPATIBILITY_VERSION = 1;
				DYLIB_CURRENT_VERSION = 1;
				EXPORTED_SYMBOLS_FILE = Listener/TouchDBListener.exp;
				FRAMEWORK_VERSION = A;
				GCC_C_LANGUAGE_STANDARD = gnu99;
				GCC_DYNAMIC_NO_PIC = NO;
				GCC_ENABLE_OBJC_EXCEPTIONS = YES;
				GCC_SYMBOLS_PRIVATE_EXTERN = NO;
				GCC_WARN_SIGN_COMPARE = NO;
				GCC_WARN_UNINITIALIZED_AUTOS = YES;
				INFOPLIST_FILE = "Listener/TouchDBListener-Info.plist";
				LD_DYLIB_INSTALL_NAME = "@rpath/$(EXECUTABLE_PATH)";
				MACOSX_DEPLOYMENT_TARGET = 10.7;
				PRODUCT_NAME = "$(TARGET_NAME)";
				STRIP_INSTALLED_PRODUCT = YES;
				WRAPPER_EXTENSION = framework;
			};
			name = Release;
		};
		27731F281495CFEF00815D67 /* Debug */ = {
			isa = XCBuildConfiguration;
			buildSettings = {
				ALWAYS_SEARCH_USER_PATHS = NO;
				ARCHS = "$(ARCHS_STANDARD_32_BIT)";
				CODE_SIGN_IDENTITY = "";
				"CODE_SIGN_IDENTITY[sdk=iphoneos*]" = "iPhone Developer";
				COPY_PHASE_STRIP = NO;
				FRAMEWORK_SEARCH_PATHS = (
					"$(inherited)",
					"\"$(DEVELOPER_FRAMEWORKS_DIR)\"",
					"\"$(SRCROOT)/Demo-iOS/Frameworks\"",
				);
				GCC_C_LANGUAGE_STANDARD = gnu99;
				GCC_DYNAMIC_NO_PIC = NO;
				GCC_PRECOMPILE_PREFIX_HEADER = YES;
				GCC_PREPROCESSOR_DEFINITIONS = (
					"DEBUG=1",
					"$(inherited)",
				);
				GCC_SYMBOLS_PRIVATE_EXTERN = NO;
				GCC_WARN_ABOUT_MISSING_PROTOTYPES = YES;
				INFOPLIST_FILE = "Demo-iOS/iOS Empty App-Info.plist";
				IPHONEOS_DEPLOYMENT_TARGET = 5.0;
				OTHER_LDFLAGS = "-ObjC";
				PRODUCT_NAME = "TouchDB Empty App";
				SDKROOT = iphoneos;
				TARGETED_DEVICE_FAMILY = "1,2";
				WRAPPER_EXTENSION = app;
			};
			name = Debug;
		};
		27731F291495CFEF00815D67 /* Release */ = {
			isa = XCBuildConfiguration;
			buildSettings = {
				ALWAYS_SEARCH_USER_PATHS = NO;
				ARCHS = "$(ARCHS_STANDARD_32_BIT)";
				CODE_SIGN_IDENTITY = "";
				"CODE_SIGN_IDENTITY[sdk=iphoneos*]" = "iPhone Developer";
				COPY_PHASE_STRIP = YES;
				FRAMEWORK_SEARCH_PATHS = (
					"$(inherited)",
					"\"$(DEVELOPER_FRAMEWORKS_DIR)\"",
					"\"$(SRCROOT)/Demo-iOS/Frameworks\"",
				);
				GCC_C_LANGUAGE_STANDARD = gnu99;
				GCC_PRECOMPILE_PREFIX_HEADER = YES;
				GCC_WARN_ABOUT_MISSING_PROTOTYPES = YES;
				INFOPLIST_FILE = "Demo-iOS/iOS Empty App-Info.plist";
				IPHONEOS_DEPLOYMENT_TARGET = 5.0;
				OTHER_CFLAGS = "-DNS_BLOCK_ASSERTIONS=1";
				OTHER_LDFLAGS = "-ObjC";
				PRODUCT_NAME = "TouchDB Empty App";
				SDKROOT = iphoneos;
				TARGETED_DEVICE_FAMILY = "1,2";
				VALIDATE_PRODUCT = YES;
				WRAPPER_EXTENSION = app;
			};
			name = Release;
		};
		27B0B7C81492B83C00A817AD /* Debug */ = {
			isa = XCBuildConfiguration;
			buildSettings = {
				ALWAYS_SEARCH_USER_PATHS = NO;
				ARCHS = "$(ARCHS_STANDARD_32_BIT)";
				COPY_PHASE_STRIP = NO;
				DSTROOT = /tmp/TouchDBiOS.dst;
				GCC_C_LANGUAGE_STANDARD = gnu99;
				GCC_DYNAMIC_NO_PIC = NO;
				GCC_PRECOMPILE_PREFIX_HEADER = NO;
				GCC_PREFIX_HEADER = Source/TouchDBPrefix.h;
				GCC_SYMBOLS_PRIVATE_EXTERN = NO;
				GCC_WARN_ABOUT_MISSING_PROTOTYPES = YES;
				IPHONEOS_DEPLOYMENT_TARGET = 5.0;
				OTHER_LDFLAGS = "-ObjC";
				PRODUCT_NAME = TouchDB;
				PUBLIC_HEADERS_FOLDER_PATH = TouchDB;
				SDKROOT = iphoneos;
				SKIP_INSTALL = YES;
			};
			name = Debug;
		};
		27B0B7C91492B83C00A817AD /* Release */ = {
			isa = XCBuildConfiguration;
			buildSettings = {
				ALWAYS_SEARCH_USER_PATHS = NO;
				ARCHS = "$(ARCHS_STANDARD_32_BIT)";
				COPY_PHASE_STRIP = YES;
				DSTROOT = /tmp/TouchDBiOS.dst;
				GCC_C_LANGUAGE_STANDARD = gnu99;
				GCC_PRECOMPILE_PREFIX_HEADER = NO;
				GCC_PREFIX_HEADER = Source/TouchDBPrefix.h;
				GCC_WARN_ABOUT_MISSING_PROTOTYPES = YES;
				IPHONEOS_DEPLOYMENT_TARGET = 5.0;
				OTHER_LDFLAGS = "-ObjC";
				PRODUCT_NAME = TouchDB;
				PUBLIC_HEADERS_FOLDER_PATH = TouchDB;
				SDKROOT = iphoneos;
				SKIP_INSTALL = YES;
				VALIDATE_PRODUCT = YES;
			};
			name = Release;
		};
		27B0B7CB1492B83C00A817AD /* Debug */ = {
			isa = XCBuildConfiguration;
			buildSettings = {
				ALWAYS_SEARCH_USER_PATHS = NO;
				ARCHS = "$(ARCHS_STANDARD_32_BIT)";
				COPY_PHASE_STRIP = NO;
				FRAMEWORK_SEARCH_PATHS = (
					"$(SDKROOT)/Developer/Library/Frameworks",
					"$(DEVELOPER_LIBRARY_DIR)/Frameworks",
				);
				GCC_C_LANGUAGE_STANDARD = gnu99;
				GCC_DYNAMIC_NO_PIC = NO;
				GCC_PRECOMPILE_PREFIX_HEADER = YES;
				GCC_PREFIX_HEADER = "TouchDBiOS/TouchDBiOS-Prefix.pch";
				GCC_PREPROCESSOR_DEFINITIONS = (
					"DEBUG=1",
					"$(inherited)",
				);
				GCC_SYMBOLS_PRIVATE_EXTERN = NO;
				GCC_WARN_ABOUT_MISSING_PROTOTYPES = YES;
				INFOPLIST_FILE = "TouchDBiOSTests/TouchDBiOSTests-Info.plist";
				IPHONEOS_DEPLOYMENT_TARGET = 5.0;
				PRODUCT_NAME = "$(TARGET_NAME)";
				SDKROOT = iphoneos;
				WRAPPER_EXTENSION = octest;
			};
			name = Debug;
		};
		27B0B7CC1492B83C00A817AD /* Release */ = {
			isa = XCBuildConfiguration;
			buildSettings = {
				ALWAYS_SEARCH_USER_PATHS = NO;
				ARCHS = "$(ARCHS_STANDARD_32_BIT)";
				COPY_PHASE_STRIP = YES;
				FRAMEWORK_SEARCH_PATHS = (
					"$(SDKROOT)/Developer/Library/Frameworks",
					"$(DEVELOPER_LIBRARY_DIR)/Frameworks",
				);
				GCC_C_LANGUAGE_STANDARD = gnu99;
				GCC_PRECOMPILE_PREFIX_HEADER = YES;
				GCC_PREFIX_HEADER = "TouchDBiOS/TouchDBiOS-Prefix.pch";
				GCC_WARN_ABOUT_MISSING_PROTOTYPES = YES;
				INFOPLIST_FILE = "TouchDBiOSTests/TouchDBiOSTests-Info.plist";
				IPHONEOS_DEPLOYMENT_TARGET = 5.0;
				PRODUCT_NAME = "$(TARGET_NAME)";
				SDKROOT = iphoneos;
				VALIDATE_PRODUCT = YES;
				WRAPPER_EXTENSION = octest;
			};
			name = Release;
		};
		27B0B7F21492BB6C00A817AD /* Debug */ = {
			isa = XCBuildConfiguration;
			buildSettings = {
				ALWAYS_SEARCH_USER_PATHS = NO;
				ARCHS = "$(ARCHS_STANDARD_32_BIT)";
				CONFIGURATION_BUILD_DIR = "$(BUILD_DIR)/$(CONFIGURATION)-ios-universal";
				COPY_PHASE_STRIP = NO;
				GCC_C_LANGUAGE_STANDARD = gnu99;
				GCC_DYNAMIC_NO_PIC = NO;
				GCC_ENABLE_OBJC_EXCEPTIONS = YES;
				GCC_PRECOMPILE_PREFIX_HEADER = YES;
				GCC_PREFIX_HEADER = "iTouchDB/iTouchDB-Prefix.pch";
				GCC_PREPROCESSOR_DEFINITIONS = (
					"DEBUG=1",
					"$(inherited)",
				);
				GCC_SYMBOLS_PRIVATE_EXTERN = NO;
				GCC_WARN_ABOUT_MISSING_PROTOTYPES = YES;
				INFOPLIST_FILE = "Source/TouchDB-Info.plist";
				INSTALL_PATH = "$(LOCAL_LIBRARY_DIR)/Frameworks";
				MACH_O_TYPE = mh_dylib;
				ONLY_ACTIVE_ARCH = NO;
				PRODUCT_NAME = TouchDB;
				SDKROOT = iphoneos;
				TARGETED_DEVICE_FAMILY = "1,2";
				WRAPPER_EXTENSION = framework;
			};
			name = Debug;
		};
		27B0B7F31492BB6C00A817AD /* Release */ = {
			isa = XCBuildConfiguration;
			buildSettings = {
				ALWAYS_SEARCH_USER_PATHS = NO;
				ARCHS = "$(ARCHS_STANDARD_32_BIT)";
				CONFIGURATION_BUILD_DIR = "$(BUILD_DIR)/$(CONFIGURATION)-ios-universal";
				COPY_PHASE_STRIP = YES;
				DEBUG_INFORMATION_FORMAT = "dwarf-with-dsym";
				GCC_C_LANGUAGE_STANDARD = gnu99;
				GCC_ENABLE_OBJC_EXCEPTIONS = YES;
				GCC_PRECOMPILE_PREFIX_HEADER = YES;
				GCC_PREFIX_HEADER = "iTouchDB/iTouchDB-Prefix.pch";
				GCC_WARN_ABOUT_MISSING_PROTOTYPES = YES;
				INFOPLIST_FILE = "Source/TouchDB-Info.plist";
				INSTALL_PATH = "$(LOCAL_LIBRARY_DIR)/Frameworks";
				MACH_O_TYPE = mh_dylib;
				ONLY_ACTIVE_ARCH = NO;
				PRODUCT_NAME = TouchDB;
				SDKROOT = iphoneos;
				TARGETED_DEVICE_FAMILY = "1,2";
				WRAPPER_EXTENSION = framework;
			};
			name = Release;
		};
		27C90FC514F5B90E007C5E58 /* Debug */ = {
			isa = XCBuildConfiguration;
			buildSettings = {
				ALWAYS_SEARCH_USER_PATHS = NO;
				ARCHS = "$(ARCHS_STANDARD_32_64_BIT)";
				COPY_PHASE_STRIP = NO;
				GCC_C_LANGUAGE_STANDARD = gnu99;
				GCC_PRECOMPILE_PREFIX_HEADER = YES;
				GCC_PREFIX_HEADER = Source/TouchDBPrefix.h;
				GCC_PREPROCESSOR_DEFINITIONS = (
					"DEBUG=1",
					"$(inherited)",
				);
				GCC_SYMBOLS_PRIVATE_EXTERN = NO;
				GCC_TREAT_WARNINGS_AS_ERRORS = YES;
				GCC_WARN_ABOUT_MISSING_PROTOTYPES = YES;
				IPHONEOS_DEPLOYMENT_TARGET = 5.0;
				ONLY_ACTIVE_ARCH = NO;
				OTHER_LDFLAGS = "-ObjC";
				PRODUCT_NAME = TouchDB;
				PUBLIC_HEADERS_FOLDER_PATH = TouchDB;
				SDKROOT = macosx;
				SKIP_INSTALL = YES;
				WARNING_CFLAGS = "-Wall";
			};
			name = Debug;
		};
		27C90FC614F5B90E007C5E58 /* Release */ = {
			isa = XCBuildConfiguration;
			buildSettings = {
				ALWAYS_SEARCH_USER_PATHS = NO;
				ARCHS = "$(ARCHS_STANDARD_32_64_BIT)";
				COPY_PHASE_STRIP = YES;
				GCC_C_LANGUAGE_STANDARD = gnu99;
				GCC_PRECOMPILE_PREFIX_HEADER = YES;
				GCC_PREFIX_HEADER = Source/TouchDBPrefix.h;
				GCC_TREAT_WARNINGS_AS_ERRORS = YES;
				GCC_WARN_ABOUT_MISSING_PROTOTYPES = YES;
				IPHONEOS_DEPLOYMENT_TARGET = 5.0;
				ONLY_ACTIVE_ARCH = NO;
				OTHER_LDFLAGS = "-ObjC";
				PRODUCT_NAME = TouchDB;
				PUBLIC_HEADERS_FOLDER_PATH = TouchDB;
				SDKROOT = macosx;
				SKIP_INSTALL = YES;
				VALIDATE_PRODUCT = YES;
				WARNING_CFLAGS = "-Wall";
			};
			name = Release;
		};
		DA023B6214BCA94C008184BB /* Debug */ = {
			isa = XCBuildConfiguration;
			buildSettings = {
				ALWAYS_SEARCH_USER_PATHS = NO;
				ARCHS = "$(ARCHS_STANDARD_32_BIT)";
				CLANG_WARN_SUSPICIOUS_IMPLICIT_CONVERSION = NO;
				COPY_PHASE_STRIP = NO;
				DSTROOT = /tmp/TouchDBiOS.dst;
				GCC_C_LANGUAGE_STANDARD = gnu99;
				GCC_DYNAMIC_NO_PIC = NO;
				GCC_PRECOMPILE_PREFIX_HEADER = YES;
				GCC_PREFIX_HEADER = Source/TouchDBPrefix.h;
				GCC_SYMBOLS_PRIVATE_EXTERN = NO;
				GCC_WARN_ABOUT_MISSING_PROTOTYPES = YES;
				GCC_WARN_ABOUT_POINTER_SIGNEDNESS = YES;
				GCC_WARN_SIGN_COMPARE = NO;
				IPHONEOS_DEPLOYMENT_TARGET = 5.0;
				OTHER_LDFLAGS = "-ObjC";
				PRODUCT_NAME = TouchDBListener;
				SDKROOT = iphoneos;
				SKIP_INSTALL = YES;
			};
			name = Debug;
		};
		DA023B6314BCA94C008184BB /* Release */ = {
			isa = XCBuildConfiguration;
			buildSettings = {
				ALWAYS_SEARCH_USER_PATHS = NO;
				ARCHS = "$(ARCHS_STANDARD_32_BIT)";
				CLANG_WARN_SUSPICIOUS_IMPLICIT_CONVERSION = NO;
				COPY_PHASE_STRIP = YES;
				DSTROOT = /tmp/TouchDBiOS.dst;
				GCC_C_LANGUAGE_STANDARD = gnu99;
				GCC_PRECOMPILE_PREFIX_HEADER = YES;
				GCC_PREFIX_HEADER = Source/TouchDBPrefix.h;
				GCC_WARN_ABOUT_MISSING_PROTOTYPES = YES;
				GCC_WARN_ABOUT_POINTER_SIGNEDNESS = YES;
				GCC_WARN_SIGN_COMPARE = NO;
				IPHONEOS_DEPLOYMENT_TARGET = 5.0;
				OTHER_LDFLAGS = "-ObjC";
				PRODUCT_NAME = TouchDBListener;
				SDKROOT = iphoneos;
				SKIP_INSTALL = YES;
				VALIDATE_PRODUCT = YES;
			};
			name = Release;
		};
		DA147C3414BCAC3B0052DA4D /* Debug */ = {
			isa = XCBuildConfiguration;
			buildSettings = {
				ALWAYS_SEARCH_USER_PATHS = NO;
				ARCHS = "$(ARCHS_STANDARD_32_BIT)";
				CONFIGURATION_BUILD_DIR = "$(BUILD_DIR)/$(CONFIGURATION)-ios-universal";
				COPY_PHASE_STRIP = NO;
				GCC_C_LANGUAGE_STANDARD = gnu99;
				GCC_DYNAMIC_NO_PIC = NO;
				GCC_ENABLE_OBJC_EXCEPTIONS = YES;
				GCC_PRECOMPILE_PREFIX_HEADER = YES;
				GCC_PREFIX_HEADER = "iTouchDB/iTouchDB-Prefix.pch";
				GCC_PREPROCESSOR_DEFINITIONS = (
					"DEBUG=1",
					"$(inherited)",
				);
				GCC_SYMBOLS_PRIVATE_EXTERN = NO;
				GCC_WARN_ABOUT_MISSING_PROTOTYPES = YES;
				INSTALL_PATH = "$(LOCAL_LIBRARY_DIR)/Frameworks";
				MACH_O_TYPE = mh_dylib;
				ONLY_ACTIVE_ARCH = NO;
				PRODUCT_NAME = TouchDBListener;
				SDKROOT = iphoneos;
				TARGETED_DEVICE_FAMILY = "1,2";
				WRAPPER_EXTENSION = framework;
			};
			name = Debug;
		};
		DA147C3514BCAC3B0052DA4D /* Release */ = {
			isa = XCBuildConfiguration;
			buildSettings = {
				ALWAYS_SEARCH_USER_PATHS = NO;
				ARCHS = "$(ARCHS_STANDARD_32_BIT)";
				CONFIGURATION_BUILD_DIR = "$(BUILD_DIR)/$(CONFIGURATION)-ios-universal";
				COPY_PHASE_STRIP = YES;
				DEBUG_INFORMATION_FORMAT = "dwarf-with-dsym";
				GCC_C_LANGUAGE_STANDARD = gnu99;
				GCC_ENABLE_OBJC_EXCEPTIONS = YES;
				GCC_PRECOMPILE_PREFIX_HEADER = YES;
				GCC_PREFIX_HEADER = "iTouchDB/iTouchDB-Prefix.pch";
				GCC_WARN_ABOUT_MISSING_PROTOTYPES = YES;
				INSTALL_PATH = "$(LOCAL_LIBRARY_DIR)/Frameworks";
				MACH_O_TYPE = mh_dylib;
				ONLY_ACTIVE_ARCH = NO;
				PRODUCT_NAME = TouchDBListener;
				SDKROOT = iphoneos;
				TARGETED_DEVICE_FAMILY = "1,2";
				WRAPPER_EXTENSION = framework;
			};
			name = Release;
		};
/* End XCBuildConfiguration section */

/* Begin XCConfigurationList section */
		1DEB923108733DC60010E9CD /* Build configuration list for PBXNativeTarget "Tests" */ = {
			isa = XCConfigurationList;
			buildConfigurations = (
				1DEB923208733DC60010E9CD /* Debug */,
				1DEB923308733DC60010E9CD /* Release */,
			);
			defaultConfigurationIsVisible = 0;
			defaultConfigurationName = Release;
		};
		1DEB923508733DC60010E9CD /* Build configuration list for PBXProject "TouchDB" */ = {
			isa = XCConfigurationList;
			buildConfigurations = (
				1DEB923608733DC60010E9CD /* Debug */,
				1DEB923708733DC60010E9CD /* Release */,
			);
			defaultConfigurationIsVisible = 0;
			defaultConfigurationName = Release;
		};
		270B3E0B1489359100E0A926 /* Build configuration list for PBXNativeTarget "TouchDB" */ = {
			isa = XCConfigurationList;
			buildConfigurations = (
				270B3E0C1489359100E0A926 /* Debug */,
				270B3E0D1489359100E0A926 /* Release */,
			);
			defaultConfigurationIsVisible = 0;
			defaultConfigurationName = Release;
		};
		270B3E0E1489359100E0A926 /* Build configuration list for PBXNativeTarget "TouchDBTests" */ = {
			isa = XCConfigurationList;
			buildConfigurations = (
				270B3E0F1489359100E0A926 /* Debug */,
				270B3E101489359100E0A926 /* Release */,
			);
			defaultConfigurationIsVisible = 0;
			defaultConfigurationName = Release;
		};
		270FE0D414C5008C005FF647 /* Build configuration list for PBXNativeTarget "TouchServ" */ = {
			isa = XCConfigurationList;
			buildConfigurations = (
				270FE0D214C5008C005FF647 /* Debug */,
				270FE0D314C5008C005FF647 /* Release */,
			);
			defaultConfigurationIsVisible = 0;
			defaultConfigurationName = Release;
		};
		275315E114ACF0A20065964D /* Build configuration list for PBXNativeTarget "TouchDBListener" */ = {
			isa = XCConfigurationList;
			buildConfigurations = (
				275315E214ACF0A20065964D /* Debug */,
				275315E314ACF0A20065964D /* Release */,
			);
			defaultConfigurationIsVisible = 0;
			defaultConfigurationName = Release;
		};
		27731F271495CFEF00815D67 /* Build configuration list for PBXNativeTarget "iOS Empty App" */ = {
			isa = XCConfigurationList;
			buildConfigurations = (
				27731F281495CFEF00815D67 /* Debug */,
				27731F291495CFEF00815D67 /* Release */,
			);
			defaultConfigurationIsVisible = 0;
			defaultConfigurationName = Release;
		};
		27B0B7C71492B83C00A817AD /* Build configuration list for PBXNativeTarget "iOS Library" */ = {
			isa = XCConfigurationList;
			buildConfigurations = (
				27B0B7C81492B83C00A817AD /* Debug */,
				27B0B7C91492B83C00A817AD /* Release */,
			);
			defaultConfigurationIsVisible = 0;
			defaultConfigurationName = Release;
		};
		27B0B7CA1492B83C00A817AD /* Build configuration list for PBXNativeTarget "TouchDBiOSTests" */ = {
			isa = XCConfigurationList;
			buildConfigurations = (
				27B0B7CB1492B83C00A817AD /* Debug */,
				27B0B7CC1492B83C00A817AD /* Release */,
			);
			defaultConfigurationIsVisible = 0;
			defaultConfigurationName = Release;
		};
		27B0B7F11492BB6C00A817AD /* Build configuration list for PBXNativeTarget "iOS Framework" */ = {
			isa = XCConfigurationList;
			buildConfigurations = (
				27B0B7F21492BB6C00A817AD /* Debug */,
				27B0B7F31492BB6C00A817AD /* Release */,
			);
			defaultConfigurationIsVisible = 0;
			defaultConfigurationName = Release;
		};
		27C90FC414F5B90E007C5E58 /* Build configuration list for PBXNativeTarget "Mac static library" */ = {
			isa = XCConfigurationList;
			buildConfigurations = (
				27C90FC514F5B90E007C5E58 /* Debug */,
				27C90FC614F5B90E007C5E58 /* Release */,
			);
			defaultConfigurationIsVisible = 0;
			defaultConfigurationName = Release;
		};
		DA023B6114BCA94C008184BB /* Build configuration list for PBXNativeTarget "Listener iOS Library" */ = {
			isa = XCConfigurationList;
			buildConfigurations = (
				DA023B6214BCA94C008184BB /* Debug */,
				DA023B6314BCA94C008184BB /* Release */,
			);
			defaultConfigurationIsVisible = 0;
			defaultConfigurationName = Release;
		};
		DA147C3314BCAC3B0052DA4D /* Build configuration list for PBXNativeTarget "Listener iOS Framework" */ = {
			isa = XCConfigurationList;
			buildConfigurations = (
				DA147C3414BCAC3B0052DA4D /* Debug */,
				DA147C3514BCAC3B0052DA4D /* Release */,
			);
			defaultConfigurationIsVisible = 0;
			defaultConfigurationName = Release;
		};
/* End XCConfigurationList section */
	};
	rootObject = 08FB7793FE84155DC02AAC07 /* Project object */;
}<|MERGE_RESOLUTION|>--- conflicted
+++ resolved
@@ -139,11 +139,9 @@
 		2783A07B156C39E300DC8692 /* OAToken.m in Sources */ = {isa = PBXBuildFile; fileRef = 2783A031156C39E300DC8692 /* OAToken.m */; };
 		2783A08D156C3A8300DC8692 /* TDAuthorizer.h in Headers */ = {isa = PBXBuildFile; fileRef = 2783A08B156C3A8300DC8692 /* TDAuthorizer.h */; };
 		2783A08E156C3A8300DC8692 /* TDAuthorizer.h in Headers */ = {isa = PBXBuildFile; fileRef = 2783A08B156C3A8300DC8692 /* TDAuthorizer.h */; };
-		2783A08F156C3A8300DC8692 /* TDAuthorizer.m in Sources */ = {isa = PBXBuildFile; fileRef = 2783A08C156C3A8300DC8692 /* TDAuthorizer.m */; };
 		2783A090156C3A8300DC8692 /* TDAuthorizer.m in Sources */ = {isa = PBXBuildFile; fileRef = 2783A08C156C3A8300DC8692 /* TDAuthorizer.m */; };
 		2783A093156C3A9200DC8692 /* TDOAuth1Authorizer.h in Headers */ = {isa = PBXBuildFile; fileRef = 2783A091156C3A9200DC8692 /* TDOAuth1Authorizer.h */; };
 		2783A094156C3A9200DC8692 /* TDOAuth1Authorizer.h in Headers */ = {isa = PBXBuildFile; fileRef = 2783A091156C3A9200DC8692 /* TDOAuth1Authorizer.h */; };
-		2783A095156C3A9200DC8692 /* TDOAuth1Authorizer.m in Sources */ = {isa = PBXBuildFile; fileRef = 2783A092156C3A9200DC8692 /* TDOAuth1Authorizer.m */; };
 		2783A096156C3A9200DC8692 /* TDOAuth1Authorizer.m in Sources */ = {isa = PBXBuildFile; fileRef = 2783A092156C3A9200DC8692 /* TDOAuth1Authorizer.m */; };
 		278B0C8E152A7C1F00577747 /* TDMultipartDocumentReader.m in Sources */ = {isa = PBXBuildFile; fileRef = 27ADC078152502EE001ABC1D /* TDMultipartDocumentReader.m */; };
 		278B0C8F152A7C2E00577747 /* TDJSON.m in Sources */ = {isa = PBXBuildFile; fileRef = 272B85131523691700A90CB2 /* TDJSON.m */; };
@@ -305,6 +303,14 @@
 		27E11F1114AD15940006B340 /* TDHTTPResponse.m in Sources */ = {isa = PBXBuildFile; fileRef = 27E11F0F14AD15940006B340 /* TDHTTPResponse.m */; };
 		27E4152F154F6E8500771FC5 /* (null) in Headers */ = {isa = PBXBuildFile; settings = {ATTRIBUTES = (Public, ); }; };
 		27E41530154F6E9C00771FC5 /* (null) in Headers */ = {isa = PBXBuildFile; settings = {ATTRIBUTES = (Public, ); }; };
+		27EA34C7159BBBED008D5CE5 /* TDAuthorizer.h in Headers */ = {isa = PBXBuildFile; fileRef = 27EA34C3159BBBEC008D5CE5 /* TDAuthorizer.h */; };
+		27EA34C8159BBBED008D5CE5 /* TDAuthorizer.h in Headers */ = {isa = PBXBuildFile; fileRef = 27EA34C3159BBBEC008D5CE5 /* TDAuthorizer.h */; };
+		27EA34C9159BBBED008D5CE5 /* TDAuthorizer.m in Sources */ = {isa = PBXBuildFile; fileRef = 27EA34C4159BBBEC008D5CE5 /* TDAuthorizer.m */; };
+		27EA34CA159BBBED008D5CE5 /* TDAuthorizer.m in Sources */ = {isa = PBXBuildFile; fileRef = 27EA34C4159BBBEC008D5CE5 /* TDAuthorizer.m */; };
+		27EA34CB159BBBED008D5CE5 /* TDOAuth1Authorizer.h in Headers */ = {isa = PBXBuildFile; fileRef = 27EA34C5159BBBEC008D5CE5 /* TDOAuth1Authorizer.h */; };
+		27EA34CC159BBBED008D5CE5 /* TDOAuth1Authorizer.h in Headers */ = {isa = PBXBuildFile; fileRef = 27EA34C5159BBBEC008D5CE5 /* TDOAuth1Authorizer.h */; };
+		27EA34CD159BBBED008D5CE5 /* TDOAuth1Authorizer.m in Sources */ = {isa = PBXBuildFile; fileRef = 27EA34C6159BBBEC008D5CE5 /* TDOAuth1Authorizer.m */; };
+		27EA34CE159BBBED008D5CE5 /* TDOAuth1Authorizer.m in Sources */ = {isa = PBXBuildFile; fileRef = 27EA34C6159BBBEC008D5CE5 /* TDOAuth1Authorizer.m */; };
 		27F0744A11CD4BA000E9A2AB /* libsqlite3.dylib in Frameworks */ = {isa = PBXBuildFile; fileRef = 27F0744911CD4BA000E9A2AB /* libsqlite3.dylib */; };
 		27F0745D11CD50A600E9A2AB /* Foundation.framework in Frameworks */ = {isa = PBXBuildFile; fileRef = 27F0745C11CD50A600E9A2AB /* Foundation.framework */; };
 		27F0747611CD51A200E9A2AB /* FMDatabase.m in Sources */ = {isa = PBXBuildFile; fileRef = 27F0747011CD51A200E9A2AB /* FMDatabase.m */; };
@@ -590,6 +596,10 @@
 		27E11F0C14ACFFC60006B340 /* TDHTTPServer.h */ = {isa = PBXFileReference; fileEncoding = 4; lastKnownFileType = sourcecode.c.h; path = TDHTTPServer.h; sourceTree = "<group>"; };
 		27E11F0E14AD15940006B340 /* TDHTTPResponse.h */ = {isa = PBXFileReference; fileEncoding = 4; lastKnownFileType = sourcecode.c.h; path = TDHTTPResponse.h; sourceTree = "<group>"; };
 		27E11F0F14AD15940006B340 /* TDHTTPResponse.m */ = {isa = PBXFileReference; fileEncoding = 4; lastKnownFileType = sourcecode.c.objc; path = TDHTTPResponse.m; sourceTree = "<group>"; };
+		27EA34C3159BBBEC008D5CE5 /* TDAuthorizer.h */ = {isa = PBXFileReference; fileEncoding = 4; lastKnownFileType = sourcecode.c.h; name = TDAuthorizer.h; path = ../../../TouchDB/Source/TDAuthorizer.h; sourceTree = "<group>"; };
+		27EA34C4159BBBEC008D5CE5 /* TDAuthorizer.m */ = {isa = PBXFileReference; fileEncoding = 4; lastKnownFileType = sourcecode.c.objc; name = TDAuthorizer.m; path = ../../../TouchDB/Source/TDAuthorizer.m; sourceTree = "<group>"; };
+		27EA34C5159BBBEC008D5CE5 /* TDOAuth1Authorizer.h */ = {isa = PBXFileReference; fileEncoding = 4; lastKnownFileType = sourcecode.c.h; name = TDOAuth1Authorizer.h; path = ../../../TouchDB/Source/TDOAuth1Authorizer.h; sourceTree = "<group>"; };
+		27EA34C6159BBBEC008D5CE5 /* TDOAuth1Authorizer.m */ = {isa = PBXFileReference; fileEncoding = 4; lastKnownFileType = sourcecode.c.objc; name = TDOAuth1Authorizer.m; path = ../../../TouchDB/Source/TDOAuth1Authorizer.m; sourceTree = "<group>"; };
 		27F0744611CD4B6D00E9A2AB /* TDDatabase.h */ = {isa = PBXFileReference; fileEncoding = 4; lastKnownFileType = sourcecode.c.h; lineEnding = 0; path = TDDatabase.h; sourceTree = "<group>"; xcLanguageSpecificationIdentifier = xcode.lang.objcpp; };
 		27F0744711CD4B6D00E9A2AB /* TDDatabase.m */ = {isa = PBXFileReference; fileEncoding = 4; lastKnownFileType = sourcecode.c.objc; lineEnding = 0; path = TDDatabase.m; sourceTree = "<group>"; xcLanguageSpecificationIdentifier = xcode.lang.objc; };
 		27F0744911CD4BA000E9A2AB /* libsqlite3.dylib */ = {isa = PBXFileReference; lastKnownFileType = "compiled.mach-o.dylib"; name = libsqlite3.dylib; path = usr/lib/libsqlite3.dylib; sourceTree = SDKROOT; };
@@ -1039,27 +1049,10 @@
 				279EB2DA1491C34300E74185 /* TDCollateJSON.m */,
 				279906EC149ABFC1003D4338 /* TDBatcher.h */,
 				279906ED149ABFC2003D4338 /* TDBatcher.m */,
-<<<<<<< HEAD
-				279906E1149A65B7003D4338 /* TDRemoteRequest.h */,
-				279906E2149A65B8003D4338 /* TDRemoteRequest.m */,
-				2783A08B156C3A8300DC8692 /* TDAuthorizer.h */,
-				2783A08C156C3A8300DC8692 /* TDAuthorizer.m */,
-				2783A091156C3A9200DC8692 /* TDOAuth1Authorizer.h */,
-				2783A092156C3A9200DC8692 /* TDOAuth1Authorizer.m */,
-				27103F8114E9CE4400DF7209 /* TDReachability.h */,
-				27103F8214E9CE4400DF7209 /* TDReachability.m */,
-				279CE3FE14D749A7009F3FA6 /* TDMultipartReader.h */,
-				279CE3FF14D749A7009F3FA6 /* TDMultipartReader.m */,
-				2766EFFB14DC7B37009ECCA8 /* TDMultiStreamWriter.h */,
-				2766EFFC14DC7B37009ECCA8 /* TDMultiStreamWriter.m */,
-				2766EFF614DB7F9F009ECCA8 /* TDMultipartWriter.h */,
-				2766EFF714DB7F9F009ECCA8 /* TDMultipartWriter.m */,
-=======
-				270F5703156AE0BF000FEB8F /* TDAuthorizer.h */,
-				270F5704156AE0BF000FEB8F /* TDAuthorizer.m */,
-				27F128AF156AC1C8008465C2 /* TDOAuth1Authorizer.h */,
-				27F128B0156AC1C9008465C2 /* TDOAuth1Authorizer.m */,
->>>>>>> a76e6244
+				27EA34C3159BBBEC008D5CE5 /* TDAuthorizer.h */,
+				27EA34C4159BBBEC008D5CE5 /* TDAuthorizer.m */,
+				27EA34C5159BBBEC008D5CE5 /* TDOAuth1Authorizer.h */,
+				27EA34C6159BBBEC008D5CE5 /* TDOAuth1Authorizer.m */,
 				279C7E2C14F424090004A1E8 /* TDSequenceMap.h */,
 				279C7E2D14F424090004A1E8 /* TDSequenceMap.m */,
 				27A073EA14C0BB6200F52FE7 /* TDMisc.h */,
@@ -1322,6 +1315,8 @@
 				2783A079156C39E300DC8692 /* OAToken.h in Headers */,
 				2783A08E156C3A8300DC8692 /* TDAuthorizer.h in Headers */,
 				2783A094156C3A9200DC8692 /* TDOAuth1Authorizer.h in Headers */,
+				27EA34C8159BBBED008D5CE5 /* TDAuthorizer.h in Headers */,
+				27EA34CC159BBBED008D5CE5 /* TDOAuth1Authorizer.h in Headers */,
 			);
 			runOnlyForDeploymentPostprocessing = 0;
 		};
@@ -1352,6 +1347,8 @@
 				2783A078156C39E300DC8692 /* OAToken.h in Headers */,
 				2783A08D156C3A8300DC8692 /* TDAuthorizer.h in Headers */,
 				2783A093156C3A9200DC8692 /* TDOAuth1Authorizer.h in Headers */,
+				27EA34C7159BBBED008D5CE5 /* TDAuthorizer.h in Headers */,
+				27EA34CB159BBBED008D5CE5 /* TDOAuth1Authorizer.h in Headers */,
 			);
 			runOnlyForDeploymentPostprocessing = 0;
 		};
@@ -1874,6 +1871,8 @@
 				2783A07B156C39E300DC8692 /* OAToken.m in Sources */,
 				2783A090156C3A8300DC8692 /* TDAuthorizer.m in Sources */,
 				2783A096156C3A9200DC8692 /* TDOAuth1Authorizer.m in Sources */,
+				27EA34CA159BBBED008D5CE5 /* TDAuthorizer.m in Sources */,
+				27EA34CE159BBBED008D5CE5 /* TDOAuth1Authorizer.m in Sources */,
 			);
 			runOnlyForDeploymentPostprocessing = 0;
 		};
@@ -1950,8 +1949,8 @@
 				2783A068156C39E300DC8692 /* OAPlaintextSignatureProvider.m in Sources */,
 				2783A070156C39E300DC8692 /* OARequestParameter.m in Sources */,
 				2783A07A156C39E300DC8692 /* OAToken.m in Sources */,
-				2783A08F156C3A8300DC8692 /* TDAuthorizer.m in Sources */,
-				2783A095156C3A9200DC8692 /* TDOAuth1Authorizer.m in Sources */,
+				27EA34C9159BBBED008D5CE5 /* TDAuthorizer.m in Sources */,
+				27EA34CD159BBBED008D5CE5 /* TDOAuth1Authorizer.m in Sources */,
 			);
 			runOnlyForDeploymentPostprocessing = 0;
 		};
