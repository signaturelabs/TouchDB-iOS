--- conflicted
+++ resolved
@@ -71,7 +71,6 @@
 		275315E414ACF1130065964D /* DDData.m in Sources */ = {isa = PBXBuildFile; fileRef = 2753155214ACEFC90065964D /* DDData.m */; };
 		275315E514ACF1130065964D /* DDNumber.m in Sources */ = {isa = PBXBuildFile; fileRef = 2753155414ACEFC90065964D /* DDNumber.m */; };
 		275315E614ACF1130065964D /* DDRange.m in Sources */ = {isa = PBXBuildFile; fileRef = 2753155614ACEFC90065964D /* DDRange.m */; };
-<<<<<<< HEAD
 		275315E714ACF1130065964D /* HTTPAuthenticationRequest.m in Sources */ = {isa = PBXBuildFile; fileRef = 2753155814ACEFC90065964D /* HTTPAuthenticationRequest.m */; };
 		275315E814ACF1130065964D /* HTTPConnection.m in Sources */ = {isa = PBXBuildFile; fileRef = 2753155A14ACEFC90065964D /* HTTPConnection.m */; };
 		275315E914ACF1130065964D /* HTTPMessage.m in Sources */ = {isa = PBXBuildFile; fileRef = 2753155D14ACEFC90065964D /* HTTPMessage.m */; };
@@ -80,16 +79,6 @@
 		275315F014ACF1130065964D /* WebSocket.m in Sources */ = {isa = PBXBuildFile; fileRef = 2753156D14ACEFC90065964D /* WebSocket.m */; };
 		275315F114ACF1130065964D /* GCDAsyncSocket.m in Sources */ = {isa = PBXBuildFile; fileRef = 275315A914ACF00B0065964D /* GCDAsyncSocket.m */; };
 		275315F214ACF1130065964D /* DDLog.m in Sources */ = {isa = PBXBuildFile; fileRef = 275315B814ACF0330065964D /* DDLog.m */; };
-=======
-		275315E714ACF1130065964D /* HTTPAuthenticationRequest.m in Sources */ = {isa = PBXBuildFile; fileRef = 2753155814ACEFC90065964D /* HTTPAuthenticationRequest.m */; settings = {COMPILER_FLAGS = "-fobjc-arc"; }; };
-		275315E814ACF1130065964D /* HTTPConnection.m in Sources */ = {isa = PBXBuildFile; fileRef = 2753155A14ACEFC90065964D /* HTTPConnection.m */; settings = {COMPILER_FLAGS = "-fobjc-arc"; }; };
-		275315E914ACF1130065964D /* HTTPMessage.m in Sources */ = {isa = PBXBuildFile; fileRef = 2753155D14ACEFC90065964D /* HTTPMessage.m */; settings = {COMPILER_FLAGS = "-fobjc-arc"; }; };
-		275315EA14ACF1130065964D /* HTTPServer.m in Sources */ = {isa = PBXBuildFile; fileRef = 2753156014ACEFC90065964D /* HTTPServer.m */; settings = {COMPILER_FLAGS = "-fobjc-arc -Wno-undeclared-selector"; }; };
-		275315EC14ACF1130065964D /* HTTPDataResponse.m in Sources */ = {isa = PBXBuildFile; fileRef = 2753156514ACEFC90065964D /* HTTPDataResponse.m */; settings = {COMPILER_FLAGS = "-fobjc-arc"; }; };
-		275315F014ACF1130065964D /* WebSocket.m in Sources */ = {isa = PBXBuildFile; fileRef = 2753156D14ACEFC90065964D /* WebSocket.m */; settings = {COMPILER_FLAGS = "-fobjc-arc"; }; };
-		275315F114ACF1130065964D /* GCDAsyncSocket.m in Sources */ = {isa = PBXBuildFile; fileRef = 275315A914ACF00B0065964D /* GCDAsyncSocket.m */; settings = {COMPILER_FLAGS = "-fobjc-arc"; }; };
-		275315F214ACF1130065964D /* DDLog.m in Sources */ = {isa = PBXBuildFile; fileRef = 275315B814ACF0330065964D /* DDLog.m */; settings = {COMPILER_FLAGS = "-fobjc-arc"; }; };
->>>>>>> 4e89b276
 		275315F314ACF1C20065964D /* Foundation.framework in Frameworks */ = {isa = PBXBuildFile; fileRef = 27C7069C148864BA00F0F099 /* Foundation.framework */; };
 		275315F514ACF1CC0065964D /* Security.framework in Frameworks */ = {isa = PBXBuildFile; fileRef = 275315F414ACF1CC0065964D /* Security.framework */; };
 		275315F814ACF2500065964D /* CoreServices.framework in Frameworks */ = {isa = PBXBuildFile; fileRef = 275315F714ACF2500065964D /* CoreServices.framework */; };
@@ -361,11 +350,11 @@
 		DA147C1414BCAA870052DA4D /* DDNumber.m in Sources */ = {isa = PBXBuildFile; fileRef = 2753155414ACEFC90065964D /* DDNumber.m */; };
 		DA147C1514BCAA870052DA4D /* DDRange.m in Sources */ = {isa = PBXBuildFile; fileRef = 2753155614ACEFC90065964D /* DDRange.m */; };
 		DA147C1614BCAA8F0052DA4D /* DDLog.m in Sources */ = {isa = PBXBuildFile; fileRef = 275315B814ACF0330065964D /* DDLog.m */; };
-		DA147C1714BCAA9C0052DA4D /* GCDAsyncSocket.m in Sources */ = {isa = PBXBuildFile; fileRef = 275315A914ACF00B0065964D /* GCDAsyncSocket.m */; settings = {COMPILER_FLAGS = "-fobjc-arc -Wno-undeclared-selector"; }; };
+		DA147C1714BCAA9C0052DA4D /* GCDAsyncSocket.m in Sources */ = {isa = PBXBuildFile; fileRef = 275315A914ACF00B0065964D /* GCDAsyncSocket.m */; };
 		DA147C1814BCAAAD0052DA4D /* HTTPAuthenticationRequest.m in Sources */ = {isa = PBXBuildFile; fileRef = 2753155814ACEFC90065964D /* HTTPAuthenticationRequest.m */; };
 		DA147C1914BCAAAD0052DA4D /* HTTPConnection.m in Sources */ = {isa = PBXBuildFile; fileRef = 2753155A14ACEFC90065964D /* HTTPConnection.m */; };
 		DA147C1A14BCAAAD0052DA4D /* HTTPMessage.m in Sources */ = {isa = PBXBuildFile; fileRef = 2753155D14ACEFC90065964D /* HTTPMessage.m */; };
-		DA147C1B14BCAAAD0052DA4D /* HTTPServer.m in Sources */ = {isa = PBXBuildFile; fileRef = 2753156014ACEFC90065964D /* HTTPServer.m */; settings = {COMPILER_FLAGS = "-fobjc-arc -Wno-undeclared-selector"; }; };
+		DA147C1B14BCAAAD0052DA4D /* HTTPServer.m in Sources */ = {isa = PBXBuildFile; fileRef = 2753156014ACEFC90065964D /* HTTPServer.m */; };
 		DA147C1C14BCAABE0052DA4D /* HTTPDataResponse.m in Sources */ = {isa = PBXBuildFile; fileRef = 2753156514ACEFC90065964D /* HTTPDataResponse.m */; };
 		DA147C1D14BCAABE0052DA4D /* HTTPFileResponse.m in Sources */ = {isa = PBXBuildFile; fileRef = 2753156914ACEFC90065964D /* HTTPFileResponse.m */; };
 		DA147C1E14BCAABE0052DA4D /* WebSocket.m in Sources */ = {isa = PBXBuildFile; fileRef = 2753156D14ACEFC90065964D /* WebSocket.m */; };
@@ -2129,23 +2118,18 @@
 			isa = XCBuildConfiguration;
 			baseConfigurationReference = 27F074F811CDC71800E9A2AB /* MYUtilities_Debug.xcconfig */;
 			buildSettings = {
-				ARCHS = "$(ARCHS_STANDARD_32_64_BIT)";
-				CLANG_ANALYZER_SECURITY_INSECUREAPI_STRCPY = YES;
-				CLANG_WARN_OBJC_MISSING_PROPERTY_SYNTHESIS = YES;
+				ARCHS = "$(ARCHS_STANDARD_64_BIT)";
 				CLANG_WARN_SUSPICIOUS_IMPLICIT_CONVERSION = YES;
-				CLANG_WARN__DUPLICATE_METHOD_MATCH = YES;
-				CURRENT_PROJECT_VERSION = 0.952;
+				CURRENT_PROJECT_VERSION = 0.931;
 				GCC_C_LANGUAGE_STANDARD = c99;
 				GCC_DYNAMIC_NO_PIC = NO;
 				GCC_OPTIMIZATION_LEVEL = 0;
 				GCC_VERSION = com.apple.compilers.llvm.clang.1_0;
 				GCC_WARN_64_TO_32_BIT_CONVERSION = YES;
 				GCC_WARN_ABOUT_RETURN_TYPE = YES;
-				GCC_WARN_UNDECLARED_SELECTOR = YES;
-				GCC_WARN_UNINITIALIZED_AUTOS = YES;
 				GCC_WARN_UNUSED_FUNCTION = YES;
 				GCC_WARN_UNUSED_VARIABLE = YES;
-				ONLY_ACTIVE_ARCH = NO;
+				ONLY_ACTIVE_ARCH = YES;
 				SDKROOT = macosx;
 				VERSIONING_SYSTEM = "apple-generic";
 				VERSION_INFO_FILE = "$(PRODUCT_NAME)_vers.c";
@@ -2156,19 +2140,14 @@
 			isa = XCBuildConfiguration;
 			baseConfigurationReference = 27F074F911CDC71800E9A2AB /* MYUtilities_Release.xcconfig */;
 			buildSettings = {
-				ARCHS = "$(ARCHS_STANDARD_32_64_BIT)";
-				CLANG_ANALYZER_SECURITY_INSECUREAPI_STRCPY = YES;
-				CLANG_WARN_OBJC_MISSING_PROPERTY_SYNTHESIS = YES;
+				ARCHS = "$(ARCHS_STANDARD_64_BIT)";
 				CLANG_WARN_SUSPICIOUS_IMPLICIT_CONVERSION = YES;
-				CLANG_WARN__DUPLICATE_METHOD_MATCH = YES;
-				CURRENT_PROJECT_VERSION = 0.952;
+				CURRENT_PROJECT_VERSION = 0.931;
 				GCC_C_LANGUAGE_STANDARD = c99;
 				GCC_DYNAMIC_NO_PIC = NO;
 				GCC_VERSION = com.apple.compilers.llvm.clang.1_0;
 				GCC_WARN_64_TO_32_BIT_CONVERSION = YES;
 				GCC_WARN_ABOUT_RETURN_TYPE = YES;
-				GCC_WARN_UNDECLARED_SELECTOR = YES;
-				GCC_WARN_UNINITIALIZED_AUTOS = YES;
 				GCC_WARN_UNUSED_FUNCTION = YES;
 				GCC_WARN_UNUSED_VARIABLE = YES;
 				SDKROOT = macosx;
@@ -2181,11 +2160,6 @@
 			isa = XCBuildConfiguration;
 			buildSettings = {
 				ALWAYS_SEARCH_USER_PATHS = NO;
-<<<<<<< HEAD
-=======
-				ARCHS = "$(ARCHS_STANDARD_64_BIT)";
-				COMBINE_HIDPI_IMAGES = YES;
->>>>>>> 4e89b276
 				DYLIB_COMPATIBILITY_VERSION = 1;
 				DYLIB_CURRENT_VERSION = 1;
 				FRAMEWORK_VERSION = A;
@@ -2206,11 +2180,6 @@
 			isa = XCBuildConfiguration;
 			buildSettings = {
 				ALWAYS_SEARCH_USER_PATHS = NO;
-<<<<<<< HEAD
-=======
-				ARCHS = "$(ARCHS_STANDARD_64_BIT)";
-				COMBINE_HIDPI_IMAGES = YES;
->>>>>>> 4e89b276
 				DEPLOYMENT_POSTPROCESSING = YES;
 				DYLIB_COMPATIBILITY_VERSION = 1;
 				DYLIB_CURRENT_VERSION = 1;
@@ -2582,7 +2551,6 @@
 			isa = XCBuildConfiguration;
 			buildSettings = {
 				ALWAYS_SEARCH_USER_PATHS = NO;
-				ARCHS = "$(ARCHS_STANDARD_32_64_BIT)";
 				COPY_PHASE_STRIP = NO;
 				GCC_C_LANGUAGE_STANDARD = gnu99;
 				GCC_PRECOMPILE_PREFIX_HEADER = YES;
@@ -2609,7 +2577,6 @@
 			isa = XCBuildConfiguration;
 			buildSettings = {
 				ALWAYS_SEARCH_USER_PATHS = NO;
-				ARCHS = "$(ARCHS_STANDARD_32_64_BIT)";
 				COPY_PHASE_STRIP = YES;
 				GCC_C_LANGUAGE_STANDARD = gnu99;
 				GCC_PRECOMPILE_PREFIX_HEADER = YES;
