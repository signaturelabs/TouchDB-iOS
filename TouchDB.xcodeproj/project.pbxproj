// !$*UTF8*$!
{
	archiveVersion = 1;
	classes = {
	};
	objectVersion = 46;
	objects = {

/* Begin PBXBuildFile section */
		2700BC5114B3864B00B5B297 /* HTTPFileResponse.m in Sources */ = {isa = PBXBuildFile; fileRef = 2753156914ACEFC90065964D /* HTTPFileResponse.m */; };
		2700BC5F14B64AA600B5B297 /* TDRouter+Handlers.m in Sources */ = {isa = PBXBuildFile; fileRef = 2700BC5B14B64AA600B5B297 /* TDRouter+Handlers.m */; };
		270B3DFD1489359000E0A926 /* SenTestingKit.framework in Frameworks */ = {isa = PBXBuildFile; fileRef = 270B3DFC1489359000E0A926 /* SenTestingKit.framework */; };
		270B3DFE1489359000E0A926 /* Cocoa.framework in Frameworks */ = {isa = PBXBuildFile; fileRef = 27C70697148864BA00F0F099 /* Cocoa.framework */; };
		270B3E011489359000E0A926 /* TouchDB.framework in Frameworks */ = {isa = PBXBuildFile; fileRef = 270B3DEA1489359000E0A926 /* TouchDB.framework */; };
		270B3E1D1489384700E0A926 /* libsqlite3.dylib in Frameworks */ = {isa = PBXBuildFile; fileRef = 27F0744911CD4BA000E9A2AB /* libsqlite3.dylib */; };
		270B3E1E1489385C00E0A926 /* Foundation.framework in Frameworks */ = {isa = PBXBuildFile; fileRef = 27F0745C11CD50A600E9A2AB /* Foundation.framework */; };
		270B3E201489390000E0A926 /* TouchDB.h in Headers */ = {isa = PBXBuildFile; fileRef = 270B3E1F148938D800E0A926 /* TouchDB.h */; settings = {ATTRIBUTES = (Public, ); }; };
		270B3E211489390F00E0A926 /* TDURLProtocol.h in Headers */ = {isa = PBXBuildFile; fileRef = 27C706461487584300F0F099 /* TDURLProtocol.h */; settings = {ATTRIBUTES = (Public, ); }; };
		270B3E221489391E00E0A926 /* TDDatabase.h in Headers */ = {isa = PBXBuildFile; fileRef = 27F0744611CD4B6D00E9A2AB /* TDDatabase.h */; settings = {ATTRIBUTES = (Public, ); }; };
		270B3E231489392100E0A926 /* TDBody.h in Headers */ = {isa = PBXBuildFile; fileRef = 27F074A911CD5D7A00E9A2AB /* TDBody.h */; settings = {ATTRIBUTES = (Public, ); }; };
		270B3E241489392600E0A926 /* TDServer.h in Headers */ = {isa = PBXBuildFile; fileRef = 27C706401486BBD500F0F099 /* TDServer.h */; settings = {ATTRIBUTES = (Public, ); }; };
		270B3E251489392C00E0A926 /* TDRouter.h in Headers */ = {isa = PBXBuildFile; fileRef = 27C706431486BE7100F0F099 /* TDRouter.h */; settings = {ATTRIBUTES = (Public, ); }; };
		270B3E2B1489581E00E0A926 /* TDPuller.h in Headers */ = {isa = PBXBuildFile; fileRef = 270B3E291489581E00E0A926 /* TDPuller.h */; settings = {ATTRIBUTES = (Public, ); }; };
		270B3E3914898DF200E0A926 /* TDRevision.h in Headers */ = {isa = PBXBuildFile; fileRef = 270B3E3714898DF200E0A926 /* TDRevision.h */; settings = {ATTRIBUTES = (Public, ); }; };
		270B3E3E148D7F0000E0A926 /* TDPusher.h in Headers */ = {isa = PBXBuildFile; fileRef = 270B3E3C148D7F0000E0A926 /* TDPusher.h */; settings = {ATTRIBUTES = (Public, ); }; };
		270FE0CA14C5008C005FF647 /* Foundation.framework in Frameworks */ = {isa = PBXBuildFile; fileRef = 27F0745C11CD50A600E9A2AB /* Foundation.framework */; };
		270FE0D514C50134005FF647 /* TouchDB.framework in Frameworks */ = {isa = PBXBuildFile; fileRef = 270B3DEA1489359000E0A926 /* TouchDB.framework */; };
		270FE0D614C50134005FF647 /* TouchDBListener.framework in Frameworks */ = {isa = PBXBuildFile; fileRef = 275315D514ACF0A10065964D /* TouchDBListener.framework */; };
		27103F8314E9CE4400DF7209 /* TDReachability.h in Headers */ = {isa = PBXBuildFile; fileRef = 27103F8114E9CE4400DF7209 /* TDReachability.h */; };
		27103F8514E9CE4400DF7209 /* TDReachability.m in Sources */ = {isa = PBXBuildFile; fileRef = 27103F8214E9CE4400DF7209 /* TDReachability.m */; };
		27103F8814EA076600DF7209 /* SystemConfiguration.framework in Frameworks */ = {isa = PBXBuildFile; fileRef = 27103F8714EA076600DF7209 /* SystemConfiguration.framework */; };
		2711CDFD14C7590A00505D55 /* TDDatabase+Attachments.h in Headers */ = {isa = PBXBuildFile; fileRef = 2711CDFC14C7590A00505D55 /* TDDatabase+Attachments.h */; settings = {ATTRIBUTES = (Public, ); }; };
		2711CDFE14C7590A00505D55 /* TDDatabase+Attachments.h in Headers */ = {isa = PBXBuildFile; fileRef = 2711CDFC14C7590A00505D55 /* TDDatabase+Attachments.h */; settings = {ATTRIBUTES = (Public, ); }; };
		2711CE0014C7595900505D55 /* TDDatabase+Insertion.h in Headers */ = {isa = PBXBuildFile; fileRef = 2711CDFF14C7595900505D55 /* TDDatabase+Insertion.h */; settings = {ATTRIBUTES = (Public, ); }; };
		2711CE0114C7595900505D55 /* TDDatabase+Insertion.h in Headers */ = {isa = PBXBuildFile; fileRef = 2711CDFF14C7595900505D55 /* TDDatabase+Insertion.h */; settings = {ATTRIBUTES = (Public, ); }; };
		2711CE0314C759BD00505D55 /* TDDatabase+Replication.h in Headers */ = {isa = PBXBuildFile; fileRef = 2711CE0214C759BD00505D55 /* TDDatabase+Replication.h */; settings = {ATTRIBUTES = (Public, ); }; };
		2711CE0414C759BD00505D55 /* TDDatabase+Replication.h in Headers */ = {isa = PBXBuildFile; fileRef = 2711CE0214C759BD00505D55 /* TDDatabase+Replication.h */; settings = {ATTRIBUTES = (Public, ); }; };
		2711CE1414C75B6E00505D55 /* TDDatabase+LocalDocs.h in Headers */ = {isa = PBXBuildFile; fileRef = 2773ADC514BD1EB80027A292 /* TDDatabase+LocalDocs.h */; settings = {ATTRIBUTES = (Public, ); }; };
<<<<<<< HEAD
=======
		272B85141523691700A90CB2 /* TDJSON.h in Headers */ = {isa = PBXBuildFile; fileRef = 272B85121523691700A90CB2 /* TDJSON.h */; };
		272B85151523691700A90CB2 /* TDJSON.m in Sources */ = {isa = PBXBuildFile; fileRef = 272B85131523691700A90CB2 /* TDJSON.m */; };
		272B85161523691700A90CB2 /* TDJSON.m in Sources */ = {isa = PBXBuildFile; fileRef = 272B85131523691700A90CB2 /* TDJSON.m */; };
		274C3919149E6B0900A5E89B /* EmptyAppDelegate.m in Sources */ = {isa = PBXBuildFile; fileRef = 274C3918149E6B0900A5E89B /* EmptyAppDelegate.m */; };
		274C391E149FAE0000A5E89B /* TDDatabase+Attachments.m in Sources */ = {isa = PBXBuildFile; fileRef = 274C391B149FAE0000A5E89B /* TDDatabase+Attachments.m */; };
>>>>>>> f8fe06a1
		274C391F149FAE0000A5E89B /* TDDatabase+Attachments.m in Sources */ = {isa = PBXBuildFile; fileRef = 274C391B149FAE0000A5E89B /* TDDatabase+Attachments.m */; };
		2751D4E4151BAE7000F7FD57 /* TDDatabaseManager.h in Headers */ = {isa = PBXBuildFile; fileRef = 2751D4E2151BAE7000F7FD57 /* TDDatabaseManager.h */; };
		2751D4E6151BAE7000F7FD57 /* TDDatabaseManager.m in Sources */ = {isa = PBXBuildFile; fileRef = 2751D4E3151BAE7000F7FD57 /* TDDatabaseManager.m */; };
		2753156E14ACEFC90065964D /* DDData.h in Headers */ = {isa = PBXBuildFile; fileRef = 2753155114ACEFC90065964D /* DDData.h */; };
		2753157214ACEFC90065964D /* DDNumber.h in Headers */ = {isa = PBXBuildFile; fileRef = 2753155314ACEFC90065964D /* DDNumber.h */; };
		2753157614ACEFC90065964D /* DDRange.h in Headers */ = {isa = PBXBuildFile; fileRef = 2753155514ACEFC90065964D /* DDRange.h */; };
		2753157A14ACEFC90065964D /* HTTPAuthenticationRequest.h in Headers */ = {isa = PBXBuildFile; fileRef = 2753155714ACEFC90065964D /* HTTPAuthenticationRequest.h */; };
		2753157E14ACEFC90065964D /* HTTPConnection.h in Headers */ = {isa = PBXBuildFile; fileRef = 2753155914ACEFC90065964D /* HTTPConnection.h */; };
		2753158214ACEFC90065964D /* HTTPLogging.h in Headers */ = {isa = PBXBuildFile; fileRef = 2753155B14ACEFC90065964D /* HTTPLogging.h */; };
		2753158414ACEFC90065964D /* HTTPMessage.h in Headers */ = {isa = PBXBuildFile; fileRef = 2753155C14ACEFC90065964D /* HTTPMessage.h */; };
		2753158814ACEFC90065964D /* HTTPResponse.h in Headers */ = {isa = PBXBuildFile; fileRef = 2753155E14ACEFC90065964D /* HTTPResponse.h */; };
		2753158A14ACEFC90065964D /* HTTPServer.h in Headers */ = {isa = PBXBuildFile; fileRef = 2753155F14ACEFC90065964D /* HTTPServer.h */; };
		2753158E14ACEFC90065964D /* HTTPAsyncFileResponse.h in Headers */ = {isa = PBXBuildFile; fileRef = 2753156214ACEFC90065964D /* HTTPAsyncFileResponse.h */; };
		2753159214ACEFC90065964D /* HTTPDataResponse.h in Headers */ = {isa = PBXBuildFile; fileRef = 2753156414ACEFC90065964D /* HTTPDataResponse.h */; };
		2753159614ACEFC90065964D /* HTTPDynamicFileResponse.h in Headers */ = {isa = PBXBuildFile; fileRef = 2753156614ACEFC90065964D /* HTTPDynamicFileResponse.h */; };
		2753159A14ACEFC90065964D /* HTTPFileResponse.h in Headers */ = {isa = PBXBuildFile; fileRef = 2753156814ACEFC90065964D /* HTTPFileResponse.h */; };
		2753159E14ACEFC90065964D /* HTTPRedirectResponse.h in Headers */ = {isa = PBXBuildFile; fileRef = 2753156A14ACEFC90065964D /* HTTPRedirectResponse.h */; };
		275315A214ACEFC90065964D /* WebSocket.h in Headers */ = {isa = PBXBuildFile; fileRef = 2753156C14ACEFC90065964D /* WebSocket.h */; };
		275315AB14ACF00B0065964D /* GCDAsyncSocket.h in Headers */ = {isa = PBXBuildFile; fileRef = 275315A814ACF00B0065964D /* GCDAsyncSocket.h */; };
		275315BC14ACF0330065964D /* DDAbstractDatabaseLogger.h in Headers */ = {isa = PBXBuildFile; fileRef = 275315B114ACF0330065964D /* DDAbstractDatabaseLogger.h */; };
		275315C014ACF0330065964D /* DDASLLogger.h in Headers */ = {isa = PBXBuildFile; fileRef = 275315B314ACF0330065964D /* DDASLLogger.h */; };
		275315C414ACF0330065964D /* DDFileLogger.h in Headers */ = {isa = PBXBuildFile; fileRef = 275315B514ACF0330065964D /* DDFileLogger.h */; };
		275315C814ACF0330065964D /* DDLog.h in Headers */ = {isa = PBXBuildFile; fileRef = 275315B714ACF0330065964D /* DDLog.h */; };
		275315CC14ACF0330065964D /* DDTTYLogger.h in Headers */ = {isa = PBXBuildFile; fileRef = 275315B914ACF0330065964D /* DDTTYLogger.h */; };
		275315DC14ACF0A20065964D /* InfoPlist.strings in Resources */ = {isa = PBXBuildFile; fileRef = 275315DA14ACF0A20065964D /* InfoPlist.strings */; };
		275315E014ACF0A20065964D /* TDListener.m in Sources */ = {isa = PBXBuildFile; fileRef = 275315DF14ACF0A20065964D /* TDListener.m */; };
		275315E414ACF1130065964D /* DDData.m in Sources */ = {isa = PBXBuildFile; fileRef = 2753155214ACEFC90065964D /* DDData.m */; };
		275315E514ACF1130065964D /* DDNumber.m in Sources */ = {isa = PBXBuildFile; fileRef = 2753155414ACEFC90065964D /* DDNumber.m */; };
		275315E614ACF1130065964D /* DDRange.m in Sources */ = {isa = PBXBuildFile; fileRef = 2753155614ACEFC90065964D /* DDRange.m */; };
		275315E714ACF1130065964D /* HTTPAuthenticationRequest.m in Sources */ = {isa = PBXBuildFile; fileRef = 2753155814ACEFC90065964D /* HTTPAuthenticationRequest.m */; };
		275315E814ACF1130065964D /* HTTPConnection.m in Sources */ = {isa = PBXBuildFile; fileRef = 2753155A14ACEFC90065964D /* HTTPConnection.m */; };
		275315E914ACF1130065964D /* HTTPMessage.m in Sources */ = {isa = PBXBuildFile; fileRef = 2753155D14ACEFC90065964D /* HTTPMessage.m */; };
		275315EA14ACF1130065964D /* HTTPServer.m in Sources */ = {isa = PBXBuildFile; fileRef = 2753156014ACEFC90065964D /* HTTPServer.m */; };
		275315EC14ACF1130065964D /* HTTPDataResponse.m in Sources */ = {isa = PBXBuildFile; fileRef = 2753156514ACEFC90065964D /* HTTPDataResponse.m */; };
		275315F014ACF1130065964D /* WebSocket.m in Sources */ = {isa = PBXBuildFile; fileRef = 2753156D14ACEFC90065964D /* WebSocket.m */; };
		275315F114ACF1130065964D /* GCDAsyncSocket.m in Sources */ = {isa = PBXBuildFile; fileRef = 275315A914ACF00B0065964D /* GCDAsyncSocket.m */; };
		275315F214ACF1130065964D /* DDLog.m in Sources */ = {isa = PBXBuildFile; fileRef = 275315B814ACF0330065964D /* DDLog.m */; };
		275315F314ACF1C20065964D /* Foundation.framework in Frameworks */ = {isa = PBXBuildFile; fileRef = 27C7069C148864BA00F0F099 /* Foundation.framework */; };
		275315F514ACF1CC0065964D /* Security.framework in Frameworks */ = {isa = PBXBuildFile; fileRef = 275315F414ACF1CC0065964D /* Security.framework */; };
		275315F814ACF2500065964D /* CoreServices.framework in Frameworks */ = {isa = PBXBuildFile; fileRef = 275315F714ACF2500065964D /* CoreServices.framework */; };
		275315F914ACF2D70065964D /* TDListener.h in Headers */ = {isa = PBXBuildFile; fileRef = 275315DE14ACF0A20065964D /* TDListener.h */; settings = {ATTRIBUTES = (Public, ); }; };
		275315FC14ACF83C0065964D /* TouchDB.framework in Frameworks */ = {isa = PBXBuildFile; fileRef = 270B3DEA1489359000E0A926 /* TouchDB.framework */; };
		2753160C14ACFC2A0065964D /* TDHTTPConnection.h in Headers */ = {isa = PBXBuildFile; fileRef = 2753160A14ACFC2A0065964D /* TDHTTPConnection.h */; };
		2753160D14ACFC2A0065964D /* TDHTTPConnection.m in Sources */ = {isa = PBXBuildFile; fileRef = 2753160B14ACFC2A0065964D /* TDHTTPConnection.m */; };
		2766EFF814DB7F9F009ECCA8 /* TDMultipartWriter.h in Headers */ = {isa = PBXBuildFile; fileRef = 2766EFF614DB7F9F009ECCA8 /* TDMultipartWriter.h */; };
		2766EFFA14DB7F9F009ECCA8 /* TDMultipartWriter.m in Sources */ = {isa = PBXBuildFile; fileRef = 2766EFF714DB7F9F009ECCA8 /* TDMultipartWriter.m */; };
		2766EFFD14DC7B37009ECCA8 /* TDMultiStreamWriter.h in Headers */ = {isa = PBXBuildFile; fileRef = 2766EFFB14DC7B37009ECCA8 /* TDMultiStreamWriter.h */; };
		2766EFFF14DC7B37009ECCA8 /* TDMultiStreamWriter.m in Sources */ = {isa = PBXBuildFile; fileRef = 2766EFFC14DC7B37009ECCA8 /* TDMultiStreamWriter.m */; };
		2767D7DF14C8D3E500ED0F26 /* Logging.m in Sources */ = {isa = PBXBuildFile; fileRef = 27F0751211CDC7F900E9A2AB /* Logging.m */; };
		2767D7E014C8D3EA00ED0F26 /* CollectionUtils.m in Sources */ = {isa = PBXBuildFile; fileRef = 27F0749C11CD5B4F00E9A2AB /* CollectionUtils.m */; };
		27731EFF1493FA3100815D67 /* TDBlobStore.h in Headers */ = {isa = PBXBuildFile; fileRef = 27731EFD1493FA3100815D67 /* TDBlobStore.h */; };
		27731F061495335B00815D67 /* TDBlobStore.m in Sources */ = {isa = PBXBuildFile; fileRef = 27731EFE1493FA3100815D67 /* TDBlobStore.m */; };
		27731F191495CFEF00815D67 /* TDRouter_Tests.m in Sources */ = {isa = PBXBuildFile; fileRef = 27C7064A1488311100F0F099 /* TDRouter_Tests.m */; };
		27731F1A1495CFEF00815D67 /* TDView_Tests.m in Sources */ = {isa = PBXBuildFile; fileRef = 27B0B77F1491E73400A817AD /* TDView_Tests.m */; };
		27731F1B1495CFEF00815D67 /* TDDatabase_Tests.m in Sources */ = {isa = PBXBuildFile; fileRef = 27821BB9148FF56C0099B373 /* TDDatabase_Tests.m */; };
		27731F1C1495CFEF00815D67 /* TDReplicator_Tests.m in Sources */ = {isa = PBXBuildFile; fileRef = 27821BBB149001B20099B373 /* TDReplicator_Tests.m */; };
		27731F1E1495CFEF00815D67 /* libTouchDB.a in Frameworks */ = {isa = PBXBuildFile; fileRef = 27B0B7A91492B83B00A817AD /* libTouchDB.a */; };
		27731F1F1495CFEF00815D67 /* libsqlite3.dylib in Frameworks */ = {isa = PBXBuildFile; fileRef = 27B0B7F81492BC8000A817AD /* libsqlite3.dylib */; };
		27731F201495CFEF00815D67 /* UIKit.framework in Frameworks */ = {isa = PBXBuildFile; fileRef = 27B0B7B81492B83C00A817AD /* UIKit.framework */; };
		27731F211495CFEF00815D67 /* Foundation.framework in Frameworks */ = {isa = PBXBuildFile; fileRef = 27F0745C11CD50A600E9A2AB /* Foundation.framework */; };
		27731F221495CFEF00815D67 /* CoreGraphics.framework in Frameworks */ = {isa = PBXBuildFile; fileRef = 27B0B80F1492C16300A817AD /* CoreGraphics.framework */; };
		2773ADC714BD1EB80027A292 /* TDDatabase+LocalDocs.h in Headers */ = {isa = PBXBuildFile; fileRef = 2773ADC514BD1EB80027A292 /* TDDatabase+LocalDocs.h */; settings = {ATTRIBUTES = (Public, ); }; };
		2773ADC914BD1EB80027A292 /* TDDatabase+LocalDocs.m in Sources */ = {isa = PBXBuildFile; fileRef = 2773ADC614BD1EB80027A292 /* TDDatabase+LocalDocs.m */; };
		27821BB7148E7D6F0099B373 /* TDReplicator.h in Headers */ = {isa = PBXBuildFile; fileRef = 27821BB5148E7D6F0099B373 /* TDReplicator.h */; settings = {ATTRIBUTES = (Public, ); }; };
		27821BBE14906FB60099B373 /* TouchDBPrefix.h in Headers */ = {isa = PBXBuildFile; fileRef = 27821BBD14906FB50099B373 /* TouchDBPrefix.h */; };
		279906E3149A65B8003D4338 /* TDRemoteRequest.h in Headers */ = {isa = PBXBuildFile; fileRef = 279906E1149A65B7003D4338 /* TDRemoteRequest.h */; };
		279906E6149A65B8003D4338 /* TDRemoteRequest.m in Sources */ = {isa = PBXBuildFile; fileRef = 279906E2149A65B8003D4338 /* TDRemoteRequest.m */; };
		279906EE149ABFC2003D4338 /* TDBatcher.h in Headers */ = {isa = PBXBuildFile; fileRef = 279906EC149ABFC1003D4338 /* TDBatcher.h */; };
		279906F1149ABFC2003D4338 /* TDBatcher.m in Sources */ = {isa = PBXBuildFile; fileRef = 279906ED149ABFC2003D4338 /* TDBatcher.m */; };
		279C7E2E14F424090004A1E8 /* TDSequenceMap.h in Headers */ = {isa = PBXBuildFile; fileRef = 279C7E2C14F424090004A1E8 /* TDSequenceMap.h */; };
		279C7E3014F424090004A1E8 /* TDSequenceMap.m in Sources */ = {isa = PBXBuildFile; fileRef = 279C7E2D14F424090004A1E8 /* TDSequenceMap.m */; };
		279CE39014D1EDA0009F3FA6 /* Test.m in Sources */ = {isa = PBXBuildFile; fileRef = 27F0749E11CD5B4F00E9A2AB /* Test.m */; };
		279CE3B814D4A885009F3FA6 /* MYBlockUtils.h in Headers */ = {isa = PBXBuildFile; fileRef = 279CE3B614D4A885009F3FA6 /* MYBlockUtils.h */; };
		279CE3BA14D4A886009F3FA6 /* MYBlockUtils.m in Sources */ = {isa = PBXBuildFile; fileRef = 279CE3B714D4A885009F3FA6 /* MYBlockUtils.m */; };
		279CE40014D749A7009F3FA6 /* TDMultipartReader.h in Headers */ = {isa = PBXBuildFile; fileRef = 279CE3FE14D749A7009F3FA6 /* TDMultipartReader.h */; };
		279CE40214D749A7009F3FA6 /* TDMultipartReader.m in Sources */ = {isa = PBXBuildFile; fileRef = 279CE3FF14D749A7009F3FA6 /* TDMultipartReader.m */; };
		279CE40A14D8AA23009F3FA6 /* TDMultipartDownloader.h in Headers */ = {isa = PBXBuildFile; fileRef = 279CE40814D8AA23009F3FA6 /* TDMultipartDownloader.h */; };
		279CE40C14D8AA23009F3FA6 /* TDMultipartDownloader.m in Sources */ = {isa = PBXBuildFile; fileRef = 279CE40914D8AA23009F3FA6 /* TDMultipartDownloader.m */; };
		279EB2CE149140DE00E74185 /* TDView.h in Headers */ = {isa = PBXBuildFile; fileRef = 279EB2CC149140DE00E74185 /* TDView.h */; settings = {ATTRIBUTES = (Public, ); }; };
		279EB2D11491442500E74185 /* TDInternal.h in Headers */ = {isa = PBXBuildFile; fileRef = 279EB2D01491442500E74185 /* TDInternal.h */; };
		279EB2DB1491C34300E74185 /* TDCollateJSON.h in Headers */ = {isa = PBXBuildFile; fileRef = 279EB2D91491C34300E74185 /* TDCollateJSON.h */; };
		27A073EC14C0BB6200F52FE7 /* TDMisc.h in Headers */ = {isa = PBXBuildFile; fileRef = 27A073EA14C0BB6200F52FE7 /* TDMisc.h */; };
		27A073EE14C0BB6200F52FE7 /* TDMisc.m in Sources */ = {isa = PBXBuildFile; fileRef = 27A073EB14C0BB6200F52FE7 /* TDMisc.m */; };
		27A82E3614A1145000C0B850 /* FMDatabaseAdditions.h in Headers */ = {isa = PBXBuildFile; fileRef = 27A82E3414A1145000C0B850 /* FMDatabaseAdditions.h */; };
		27A82E3914A1145000C0B850 /* FMDatabaseAdditions.m in Sources */ = {isa = PBXBuildFile; fileRef = 27A82E3514A1145000C0B850 /* FMDatabaseAdditions.m */; };
		27AA409E14AA86AE00E2A5FF /* TDDatabase+Insertion.m in Sources */ = {isa = PBXBuildFile; fileRef = 27AA409A14AA86AD00E2A5FF /* TDDatabase+Insertion.m */; };
		27AA40A414AA8A6600E2A5FF /* TDDatabase+Replication.m in Sources */ = {isa = PBXBuildFile; fileRef = 27AA40A014AA8A6600E2A5FF /* TDDatabase+Replication.m */; };
<<<<<<< HEAD
=======
		27ADC079152502EE001ABC1D /* TDMultipartDocumentReader.h in Headers */ = {isa = PBXBuildFile; fileRef = 27ADC077152502EE001ABC1D /* TDMultipartDocumentReader.h */; };
		27ADC07A152502EE001ABC1D /* TDMultipartDocumentReader.m in Sources */ = {isa = PBXBuildFile; fileRef = 27ADC078152502EE001ABC1D /* TDMultipartDocumentReader.m */; };
		27ADC07B152502EE001ABC1D /* TDMultipartDocumentReader.m in Sources */ = {isa = PBXBuildFile; fileRef = 27ADC078152502EE001ABC1D /* TDMultipartDocumentReader.m */; };
		27B0B7801491E76200A817AD /* TDView_Tests.m in Sources */ = {isa = PBXBuildFile; fileRef = 27B0B77F1491E73400A817AD /* TDView_Tests.m */; };
>>>>>>> f8fe06a1
		27B0B796149290AB00A817AD /* TDChangeTracker.h in Headers */ = {isa = PBXBuildFile; fileRef = 27B0B790149290AB00A817AD /* TDChangeTracker.h */; };
		27B0B798149290AB00A817AD /* TDConnectionChangeTracker.h in Headers */ = {isa = PBXBuildFile; fileRef = 27B0B792149290AB00A817AD /* TDConnectionChangeTracker.h */; };
		27B0B79A149290AB00A817AD /* TDSocketChangeTracker.h in Headers */ = {isa = PBXBuildFile; fileRef = 27B0B794149290AB00A817AD /* TDSocketChangeTracker.h */; };
		27B0B79E1492932800A817AD /* TDBase64.h in Headers */ = {isa = PBXBuildFile; fileRef = 27B0B79C1492932700A817AD /* TDBase64.h */; };
		27B0B7AA1492B83B00A817AD /* Foundation.framework in Frameworks */ = {isa = PBXBuildFile; fileRef = 27F0745C11CD50A600E9A2AB /* Foundation.framework */; };
		27B0B7B71492B83C00A817AD /* SenTestingKit.framework in Frameworks */ = {isa = PBXBuildFile; fileRef = 270B3DFC1489359000E0A926 /* SenTestingKit.framework */; };
		27B0B7B91492B83C00A817AD /* UIKit.framework in Frameworks */ = {isa = PBXBuildFile; fileRef = 27B0B7B81492B83C00A817AD /* UIKit.framework */; };
		27B0B7BA1492B83C00A817AD /* Foundation.framework in Frameworks */ = {isa = PBXBuildFile; fileRef = 27F0745C11CD50A600E9A2AB /* Foundation.framework */; };
		27B0B7BD1492B83C00A817AD /* libTouchDB.a in Frameworks */ = {isa = PBXBuildFile; fileRef = 27B0B7A91492B83B00A817AD /* libTouchDB.a */; };
		27B0B7CD1492B86C00A817AD /* TDDatabase.m in Sources */ = {isa = PBXBuildFile; fileRef = 27F0744711CD4B6D00E9A2AB /* TDDatabase.m */; };
		27B0B7CE1492B86F00A817AD /* TDView.m in Sources */ = {isa = PBXBuildFile; fileRef = 279EB2CD149140DE00E74185 /* TDView.m */; };
		27B0B7CF1492B87200A817AD /* TDBody.m in Sources */ = {isa = PBXBuildFile; fileRef = 27F074AA11CD5D7A00E9A2AB /* TDBody.m */; };
		27B0B7D01492B87500A817AD /* TDRevision.m in Sources */ = {isa = PBXBuildFile; fileRef = 270B3E3814898DF200E0A926 /* TDRevision.m */; };
		27B0B7D11492B87800A817AD /* TDServer.m in Sources */ = {isa = PBXBuildFile; fileRef = 27C706411486BBD500F0F099 /* TDServer.m */; };
		27B0B7D21492B87D00A817AD /* TDCollateJSON.m in Sources */ = {isa = PBXBuildFile; fileRef = 279EB2DA1491C34300E74185 /* TDCollateJSON.m */; };
		27B0B7D31492B88300A817AD /* TDRouter.m in Sources */ = {isa = PBXBuildFile; fileRef = 27C706441486BE7100F0F099 /* TDRouter.m */; };
		27B0B7D41492B88500A817AD /* TDURLProtocol.m in Sources */ = {isa = PBXBuildFile; fileRef = 27C706471487584300F0F099 /* TDURLProtocol.m */; };
		27B0B7D51492B88F00A817AD /* TDReplicator.m in Sources */ = {isa = PBXBuildFile; fileRef = 27821BB6148E7D6F0099B373 /* TDReplicator.m */; };
		27B0B7D61492B8A200A817AD /* TDPuller.m in Sources */ = {isa = PBXBuildFile; fileRef = 270B3E2A1489581E00E0A926 /* TDPuller.m */; };
		27B0B7D71492B8A200A817AD /* TDPusher.m in Sources */ = {isa = PBXBuildFile; fileRef = 270B3E3D148D7F0000E0A926 /* TDPusher.m */; };
		27B0B7D81492B8A200A817AD /* TDChangeTracker.m in Sources */ = {isa = PBXBuildFile; fileRef = 27B0B791149290AB00A817AD /* TDChangeTracker.m */; };
		27B0B7D91492B8A200A817AD /* TDConnectionChangeTracker.m in Sources */ = {isa = PBXBuildFile; fileRef = 27B0B793149290AB00A817AD /* TDConnectionChangeTracker.m */; };
		27B0B7DA1492B8A200A817AD /* TDSocketChangeTracker.m in Sources */ = {isa = PBXBuildFile; fileRef = 27B0B795149290AB00A817AD /* TDSocketChangeTracker.m */; };
		27B0B7DB1492B8A200A817AD /* TDBase64.m in Sources */ = {isa = PBXBuildFile; fileRef = 27B0B79D1492932700A817AD /* TDBase64.m */; };
		27B0B7DC1492B8B200A817AD /* FMDatabase.m in Sources */ = {isa = PBXBuildFile; fileRef = 27F0747011CD51A200E9A2AB /* FMDatabase.m */; };
		27B0B7DD1492B8B200A817AD /* FMResultSet.m in Sources */ = {isa = PBXBuildFile; fileRef = 27F0747211CD51A200E9A2AB /* FMResultSet.m */; };
		27B0B7DE1492B8C100A817AD /* ExceptionUtils.m in Sources */ = {isa = PBXBuildFile; fileRef = 27F0751711CDC80A00E9A2AB /* ExceptionUtils.m */; };
		27B0B7DF1492B8C100A817AD /* Logging.m in Sources */ = {isa = PBXBuildFile; fileRef = 27F0751211CDC7F900E9A2AB /* Logging.m */; };
		27B0B7E01492B8C100A817AD /* CollectionUtils.m in Sources */ = {isa = PBXBuildFile; fileRef = 27F0749C11CD5B4F00E9A2AB /* CollectionUtils.m */; };
		27B0B7E11492B8C100A817AD /* Test.m in Sources */ = {isa = PBXBuildFile; fileRef = 27F0749E11CD5B4F00E9A2AB /* Test.m */; };
		27B0B7F71492BC7A00A817AD /* Foundation.framework in Frameworks */ = {isa = PBXBuildFile; fileRef = 27B0B7F61492BC7A00A817AD /* Foundation.framework */; };
		27B0B7F91492BC8100A817AD /* libsqlite3.dylib in Frameworks */ = {isa = PBXBuildFile; fileRef = 27B0B7F81492BC8000A817AD /* libsqlite3.dylib */; };
		27B0B7FB1492BDE800A817AD /* TDDatabase.h in Headers */ = {isa = PBXBuildFile; fileRef = 27F0744611CD4B6D00E9A2AB /* TDDatabase.h */; settings = {ATTRIBUTES = (Public, ); }; };
		27B0B7FC1492BDE800A817AD /* TDView.h in Headers */ = {isa = PBXBuildFile; fileRef = 279EB2CC149140DE00E74185 /* TDView.h */; settings = {ATTRIBUTES = (Public, ); }; };
		27B0B7FD1492BDE800A817AD /* TDBody.h in Headers */ = {isa = PBXBuildFile; fileRef = 27F074A911CD5D7A00E9A2AB /* TDBody.h */; settings = {ATTRIBUTES = (Public, ); }; };
		27B0B7FE1492BDE800A817AD /* TDRevision.h in Headers */ = {isa = PBXBuildFile; fileRef = 270B3E3714898DF200E0A926 /* TDRevision.h */; settings = {ATTRIBUTES = (Public, ); }; };
		27B0B7FF1492BDE800A817AD /* TDServer.h in Headers */ = {isa = PBXBuildFile; fileRef = 27C706401486BBD500F0F099 /* TDServer.h */; settings = {ATTRIBUTES = (Public, ); }; };
		27B0B8001492BDE800A817AD /* TDRouter.h in Headers */ = {isa = PBXBuildFile; fileRef = 27C706431486BE7100F0F099 /* TDRouter.h */; settings = {ATTRIBUTES = (Public, ); }; };
		27B0B8011492BDE800A817AD /* TDURLProtocol.h in Headers */ = {isa = PBXBuildFile; fileRef = 27C706461487584300F0F099 /* TDURLProtocol.h */; settings = {ATTRIBUTES = (Public, ); }; };
		27B0B8021492BDE800A817AD /* TDReplicator.h in Headers */ = {isa = PBXBuildFile; fileRef = 27821BB5148E7D6F0099B373 /* TDReplicator.h */; settings = {ATTRIBUTES = (Public, ); }; };
		27B0B8031492BDE800A817AD /* TDPuller.h in Headers */ = {isa = PBXBuildFile; fileRef = 270B3E291489581E00E0A926 /* TDPuller.h */; settings = {ATTRIBUTES = (Public, ); }; };
		27B0B8041492BDE800A817AD /* TDPusher.h in Headers */ = {isa = PBXBuildFile; fileRef = 270B3E3C148D7F0000E0A926 /* TDPusher.h */; settings = {ATTRIBUTES = (Public, ); }; };
		27B0B8051492BDE800A817AD /* TouchDB.h in Headers */ = {isa = PBXBuildFile; fileRef = 270B3E1F148938D800E0A926 /* TouchDB.h */; settings = {ATTRIBUTES = (Public, ); }; };
		27C40C7914EC58BC00994283 /* TDReplicatorManager.h in Headers */ = {isa = PBXBuildFile; fileRef = 27C40C7714EC58BC00994283 /* TDReplicatorManager.h */; };
		27C40C7B14EC58BC00994283 /* TDReplicatorManager.m in Sources */ = {isa = PBXBuildFile; fileRef = 27C40C7814EC58BC00994283 /* TDReplicatorManager.m */; };
		27C5305414DF3A050078F886 /* TDMultipartUploader.h in Headers */ = {isa = PBXBuildFile; fileRef = 27C5305214DF3A050078F886 /* TDMultipartUploader.h */; };
		27C5305614DF3A050078F886 /* TDMultipartUploader.m in Sources */ = {isa = PBXBuildFile; fileRef = 27C5305314DF3A050078F886 /* TDMultipartUploader.m */; };
		27C5308514E09E2C0078F886 /* TDBlobStore_Tests.m in Sources */ = {isa = PBXBuildFile; fileRef = 279CE40414D88031009F3FA6 /* TDBlobStore_Tests.m */; };
		27C706421486BBD500F0F099 /* TDServer.m in Sources */ = {isa = PBXBuildFile; fileRef = 27C706411486BBD500F0F099 /* TDServer.m */; };
		27C706481487584300F0F099 /* TDURLProtocol.m in Sources */ = {isa = PBXBuildFile; fileRef = 27C706471487584300F0F099 /* TDURLProtocol.m */; };
		27C706701488634300F0F099 /* AppKit.framework in Frameworks */ = {isa = PBXBuildFile; fileRef = 27C7066F1488634300F0F099 /* AppKit.framework */; };
		27C90F0C14F588D9007C5E58 /* TDDatabase.h in Headers */ = {isa = PBXBuildFile; fileRef = 27F0744611CD4B6D00E9A2AB /* TDDatabase.h */; settings = {ATTRIBUTES = (Public, ); }; };
		27C90F0D14F588E5007C5E58 /* TDDatabase+Attachments.h in Headers */ = {isa = PBXBuildFile; fileRef = 2711CDFC14C7590A00505D55 /* TDDatabase+Attachments.h */; settings = {ATTRIBUTES = (Public, ); }; };
		27C90F0E14F588EB007C5E58 /* TDDatabase+Insertion.h in Headers */ = {isa = PBXBuildFile; fileRef = 2711CDFF14C7595900505D55 /* TDDatabase+Insertion.h */; settings = {ATTRIBUTES = (Public, ); }; };
		27C90F0F14F588F1007C5E58 /* TDDatabase+Replication.h in Headers */ = {isa = PBXBuildFile; fileRef = 2711CE0214C759BD00505D55 /* TDDatabase+Replication.h */; settings = {ATTRIBUTES = (Public, ); }; };
		27C90F1014F588F7007C5E58 /* TDDatabase+LocalDocs.h in Headers */ = {isa = PBXBuildFile; fileRef = 2773ADC514BD1EB80027A292 /* TDDatabase+LocalDocs.h */; settings = {ATTRIBUTES = (Public, ); }; };
		27C90F1114F58904007C5E58 /* TDView.h in Headers */ = {isa = PBXBuildFile; fileRef = 279EB2CC149140DE00E74185 /* TDView.h */; settings = {ATTRIBUTES = (Public, ); }; };
		27C90F1214F58904007C5E58 /* TDBody.h in Headers */ = {isa = PBXBuildFile; fileRef = 27F074A911CD5D7A00E9A2AB /* TDBody.h */; settings = {ATTRIBUTES = (Public, ); }; };
		27C90F1314F58904007C5E58 /* TDRevision.h in Headers */ = {isa = PBXBuildFile; fileRef = 270B3E3714898DF200E0A926 /* TDRevision.h */; settings = {ATTRIBUTES = (Public, ); }; };
		27C90F1414F58904007C5E58 /* TDServer.h in Headers */ = {isa = PBXBuildFile; fileRef = 27C706401486BBD500F0F099 /* TDServer.h */; settings = {ATTRIBUTES = (Public, ); }; };
		27C90F8E14F5B90E007C5E58 /* TDDatabase.m in Sources */ = {isa = PBXBuildFile; fileRef = 27F0744711CD4B6D00E9A2AB /* TDDatabase.m */; };
		27C90F8F14F5B90E007C5E58 /* TDView.m in Sources */ = {isa = PBXBuildFile; fileRef = 279EB2CD149140DE00E74185 /* TDView.m */; };
		27C90F9014F5B90E007C5E58 /* TDBody.m in Sources */ = {isa = PBXBuildFile; fileRef = 27F074AA11CD5D7A00E9A2AB /* TDBody.m */; };
		27C90F9114F5B90E007C5E58 /* TDRevision.m in Sources */ = {isa = PBXBuildFile; fileRef = 270B3E3814898DF200E0A926 /* TDRevision.m */; };
		27C90F9214F5B90E007C5E58 /* TDServer.m in Sources */ = {isa = PBXBuildFile; fileRef = 27C706411486BBD500F0F099 /* TDServer.m */; };
		27C90F9314F5B90E007C5E58 /* TDCollateJSON.m in Sources */ = {isa = PBXBuildFile; fileRef = 279EB2DA1491C34300E74185 /* TDCollateJSON.m */; };
		27C90F9414F5B90E007C5E58 /* TDRouter.m in Sources */ = {isa = PBXBuildFile; fileRef = 27C706441486BE7100F0F099 /* TDRouter.m */; };
		27C90F9514F5B90E007C5E58 /* TDURLProtocol.m in Sources */ = {isa = PBXBuildFile; fileRef = 27C706471487584300F0F099 /* TDURLProtocol.m */; };
		27C90F9614F5B90E007C5E58 /* TDReplicator.m in Sources */ = {isa = PBXBuildFile; fileRef = 27821BB6148E7D6F0099B373 /* TDReplicator.m */; };
		27C90F9714F5B90E007C5E58 /* TDPuller.m in Sources */ = {isa = PBXBuildFile; fileRef = 270B3E2A1489581E00E0A926 /* TDPuller.m */; };
		27C90F9814F5B90E007C5E58 /* TDPusher.m in Sources */ = {isa = PBXBuildFile; fileRef = 270B3E3D148D7F0000E0A926 /* TDPusher.m */; };
		27C90F9914F5B90E007C5E58 /* TDChangeTracker.m in Sources */ = {isa = PBXBuildFile; fileRef = 27B0B791149290AB00A817AD /* TDChangeTracker.m */; };
		27C90F9A14F5B90E007C5E58 /* TDConnectionChangeTracker.m in Sources */ = {isa = PBXBuildFile; fileRef = 27B0B793149290AB00A817AD /* TDConnectionChangeTracker.m */; };
		27C90F9B14F5B90E007C5E58 /* TDSocketChangeTracker.m in Sources */ = {isa = PBXBuildFile; fileRef = 27B0B795149290AB00A817AD /* TDSocketChangeTracker.m */; };
		27C90F9C14F5B90E007C5E58 /* TDBase64.m in Sources */ = {isa = PBXBuildFile; fileRef = 27B0B79D1492932700A817AD /* TDBase64.m */; };
		27C90F9D14F5B90E007C5E58 /* FMDatabase.m in Sources */ = {isa = PBXBuildFile; fileRef = 27F0747011CD51A200E9A2AB /* FMDatabase.m */; };
		27C90F9E14F5B90E007C5E58 /* FMResultSet.m in Sources */ = {isa = PBXBuildFile; fileRef = 27F0747211CD51A200E9A2AB /* FMResultSet.m */; };
		27C90F9F14F5B90E007C5E58 /* ExceptionUtils.m in Sources */ = {isa = PBXBuildFile; fileRef = 27F0751711CDC80A00E9A2AB /* ExceptionUtils.m */; };
		27C90FA014F5B90E007C5E58 /* Logging.m in Sources */ = {isa = PBXBuildFile; fileRef = 27F0751211CDC7F900E9A2AB /* Logging.m */; };
		27C90FA114F5B90E007C5E58 /* CollectionUtils.m in Sources */ = {isa = PBXBuildFile; fileRef = 27F0749C11CD5B4F00E9A2AB /* CollectionUtils.m */; };
		27C90FA214F5B90E007C5E58 /* Test.m in Sources */ = {isa = PBXBuildFile; fileRef = 27F0749E11CD5B4F00E9A2AB /* Test.m */; };
		27C90FA314F5B90E007C5E58 /* TDBlobStore.m in Sources */ = {isa = PBXBuildFile; fileRef = 27731EFE1493FA3100815D67 /* TDBlobStore.m */; };
		27C90FA414F5B90E007C5E58 /* TDRemoteRequest.m in Sources */ = {isa = PBXBuildFile; fileRef = 279906E2149A65B8003D4338 /* TDRemoteRequest.m */; };
		27C90FA514F5B90E007C5E58 /* TDBatcher.m in Sources */ = {isa = PBXBuildFile; fileRef = 279906ED149ABFC2003D4338 /* TDBatcher.m */; };
		27C90FA614F5B90E007C5E58 /* TDDatabase+Attachments.m in Sources */ = {isa = PBXBuildFile; fileRef = 274C391B149FAE0000A5E89B /* TDDatabase+Attachments.m */; };
		27C90FA714F5B90E007C5E58 /* FMDatabaseAdditions.m in Sources */ = {isa = PBXBuildFile; fileRef = 27A82E3514A1145000C0B850 /* FMDatabaseAdditions.m */; };
		27C90FA814F5B90E007C5E58 /* TDDatabase+Insertion.m in Sources */ = {isa = PBXBuildFile; fileRef = 27AA409A14AA86AD00E2A5FF /* TDDatabase+Insertion.m */; };
		27C90FA914F5B90E007C5E58 /* TDDatabase+Replication.m in Sources */ = {isa = PBXBuildFile; fileRef = 27AA40A014AA8A6600E2A5FF /* TDDatabase+Replication.m */; };
		27C90FAA14F5B90E007C5E58 /* TDRouter+Handlers.m in Sources */ = {isa = PBXBuildFile; fileRef = 2700BC5B14B64AA600B5B297 /* TDRouter+Handlers.m */; };
		27C90FAB14F5B90E007C5E58 /* TDDatabase+LocalDocs.m in Sources */ = {isa = PBXBuildFile; fileRef = 2773ADC614BD1EB80027A292 /* TDDatabase+LocalDocs.m */; };
		27C90FAC14F5B90E007C5E58 /* TDMisc.m in Sources */ = {isa = PBXBuildFile; fileRef = 27A073EB14C0BB6200F52FE7 /* TDMisc.m */; };
		27C90FAD14F5B90E007C5E58 /* MYBlockUtils.m in Sources */ = {isa = PBXBuildFile; fileRef = 279CE3B714D4A885009F3FA6 /* MYBlockUtils.m */; };
		27C90FAE14F5B90E007C5E58 /* TDMultipartReader.m in Sources */ = {isa = PBXBuildFile; fileRef = 279CE3FF14D749A7009F3FA6 /* TDMultipartReader.m */; };
		27C90FAF14F5B90E007C5E58 /* TDMultipartDownloader.m in Sources */ = {isa = PBXBuildFile; fileRef = 279CE40914D8AA23009F3FA6 /* TDMultipartDownloader.m */; };
		27C90FB014F5B90E007C5E58 /* GTMNSData+zlib.m in Sources */ = {isa = PBXBuildFile; fileRef = 27DB90D614DB249700FC7118 /* GTMNSData+zlib.m */; };
		27C90FB114F5B90E007C5E58 /* TDMultipartWriter.m in Sources */ = {isa = PBXBuildFile; fileRef = 2766EFF714DB7F9F009ECCA8 /* TDMultipartWriter.m */; };
		27C90FB214F5B90E007C5E58 /* TDMultiStreamWriter.m in Sources */ = {isa = PBXBuildFile; fileRef = 2766EFFC14DC7B37009ECCA8 /* TDMultiStreamWriter.m */; };
		27C90FB314F5B90E007C5E58 /* TDMultipartUploader.m in Sources */ = {isa = PBXBuildFile; fileRef = 27C5305314DF3A050078F886 /* TDMultipartUploader.m */; };
		27C90FB414F5B90E007C5E58 /* TDReachability.m in Sources */ = {isa = PBXBuildFile; fileRef = 27103F8214E9CE4400DF7209 /* TDReachability.m */; };
		27C90FB514F5B90E007C5E58 /* TDReplicatorManager.m in Sources */ = {isa = PBXBuildFile; fileRef = 27C40C7814EC58BC00994283 /* TDReplicatorManager.m */; };
		27C90FB614F5B90E007C5E58 /* TDSequenceMap.m in Sources */ = {isa = PBXBuildFile; fileRef = 279C7E2D14F424090004A1E8 /* TDSequenceMap.m */; };
		27C90FB814F5B90E007C5E58 /* TDDatabase.h in Headers */ = {isa = PBXBuildFile; fileRef = 27F0744611CD4B6D00E9A2AB /* TDDatabase.h */; settings = {ATTRIBUTES = (Public, ); }; };
		27C90FB914F5B90E007C5E58 /* TDDatabase+Attachments.h in Headers */ = {isa = PBXBuildFile; fileRef = 2711CDFC14C7590A00505D55 /* TDDatabase+Attachments.h */; settings = {ATTRIBUTES = (Public, ); }; };
		27C90FBA14F5B90E007C5E58 /* TDDatabase+Insertion.h in Headers */ = {isa = PBXBuildFile; fileRef = 2711CDFF14C7595900505D55 /* TDDatabase+Insertion.h */; settings = {ATTRIBUTES = (Public, ); }; };
		27C90FBB14F5B90E007C5E58 /* TDDatabase+Replication.h in Headers */ = {isa = PBXBuildFile; fileRef = 2711CE0214C759BD00505D55 /* TDDatabase+Replication.h */; settings = {ATTRIBUTES = (Public, ); }; };
		27C90FBC14F5B90E007C5E58 /* TDDatabase+LocalDocs.h in Headers */ = {isa = PBXBuildFile; fileRef = 2773ADC514BD1EB80027A292 /* TDDatabase+LocalDocs.h */; settings = {ATTRIBUTES = (Public, ); }; };
		27C90FBD14F5B90E007C5E58 /* TDView.h in Headers */ = {isa = PBXBuildFile; fileRef = 279EB2CC149140DE00E74185 /* TDView.h */; settings = {ATTRIBUTES = (Public, ); }; };
		27C90FBE14F5B90E007C5E58 /* TDBody.h in Headers */ = {isa = PBXBuildFile; fileRef = 27F074A911CD5D7A00E9A2AB /* TDBody.h */; settings = {ATTRIBUTES = (Public, ); }; };
		27C90FBF14F5B90E007C5E58 /* TDRevision.h in Headers */ = {isa = PBXBuildFile; fileRef = 270B3E3714898DF200E0A926 /* TDRevision.h */; settings = {ATTRIBUTES = (Public, ); }; };
		27C90FC014F5B90E007C5E58 /* TDServer.h in Headers */ = {isa = PBXBuildFile; fileRef = 27C706401486BBD500F0F099 /* TDServer.h */; settings = {ATTRIBUTES = (Public, ); }; };
		27C90FC814F5BA06007C5E58 /* libTouchDB.a in Frameworks */ = {isa = PBXBuildFile; fileRef = 27C90FC714F5B90E007C5E58 /* libTouchDB.a */; };
		27C90FFD14F6C9AB007C5E58 /* TouchServ.m in Sources */ = {isa = PBXBuildFile; fileRef = 27C90FFC14F6C9AB007C5E58 /* TouchServ.m */; };
		27C9104E14F6EC81007C5E58 /* TDBlobStore_Tests.m in Sources */ = {isa = PBXBuildFile; fileRef = 279CE40414D88031009F3FA6 /* TDBlobStore_Tests.m */; };
		27C9104F14F6ECB9007C5E58 /* TDDatabase_Tests.m in Sources */ = {isa = PBXBuildFile; fileRef = 27821BB9148FF56C0099B373 /* TDDatabase_Tests.m */; };
		27C9105014F6ECB9007C5E58 /* TDView_Tests.m in Sources */ = {isa = PBXBuildFile; fileRef = 27B0B77F1491E73400A817AD /* TDView_Tests.m */; };
		27C9105114F6ECB9007C5E58 /* TDRouter_Tests.m in Sources */ = {isa = PBXBuildFile; fileRef = 27C7064A1488311100F0F099 /* TDRouter_Tests.m */; };
		27C9105214F6ECB9007C5E58 /* TDReplicator_Tests.m in Sources */ = {isa = PBXBuildFile; fileRef = 27821BBB149001B20099B373 /* TDReplicator_Tests.m */; };
		27D39559151CE13D00123F6F /* TDDatabaseManager.m in Sources */ = {isa = PBXBuildFile; fileRef = 2751D4E3151BAE7000F7FD57 /* TDDatabaseManager.m */; };
		27DB90D714DB249700FC7118 /* GTMNSData+zlib.h in Headers */ = {isa = PBXBuildFile; fileRef = 27DB90D514DB249700FC7118 /* GTMNSData+zlib.h */; };
		27DB90D914DB249700FC7118 /* GTMNSData+zlib.m in Sources */ = {isa = PBXBuildFile; fileRef = 27DB90D614DB249700FC7118 /* GTMNSData+zlib.m */; };
		27DB90DB14DB24E800FC7118 /* GTMDefines.h in Headers */ = {isa = PBXBuildFile; fileRef = 27DB90DA14DB24E800FC7118 /* GTMDefines.h */; };
		27DB90DD14DB250500FC7118 /* libz.dylib in Frameworks */ = {isa = PBXBuildFile; fileRef = 27DB90DC14DB250500FC7118 /* libz.dylib */; };
		27DB90E014DB4B0A00FC7118 /* libz.dylib in Frameworks */ = {isa = PBXBuildFile; fileRef = 27DB90DE14DB4B0100FC7118 /* libz.dylib */; };
		27E00C8F14EC2CAB004BCBA9 /* SystemConfiguration.framework in Frameworks */ = {isa = PBXBuildFile; fileRef = 27E00C8D14EC2C74004BCBA9 /* SystemConfiguration.framework */; };
		27E11F0D14ACFFC60006B340 /* TDHTTPServer.h in Headers */ = {isa = PBXBuildFile; fileRef = 27E11F0C14ACFFC60006B340 /* TDHTTPServer.h */; };
		27E11F1014AD15940006B340 /* TDHTTPResponse.h in Headers */ = {isa = PBXBuildFile; fileRef = 27E11F0E14AD15940006B340 /* TDHTTPResponse.h */; };
		27E11F1114AD15940006B340 /* TDHTTPResponse.m in Sources */ = {isa = PBXBuildFile; fileRef = 27E11F0F14AD15940006B340 /* TDHTTPResponse.m */; };
		27F0744A11CD4BA000E9A2AB /* libsqlite3.dylib in Frameworks */ = {isa = PBXBuildFile; fileRef = 27F0744911CD4BA000E9A2AB /* libsqlite3.dylib */; };
		27F0745D11CD50A600E9A2AB /* Foundation.framework in Frameworks */ = {isa = PBXBuildFile; fileRef = 27F0745C11CD50A600E9A2AB /* Foundation.framework */; };
		27F0747611CD51A200E9A2AB /* FMDatabase.m in Sources */ = {isa = PBXBuildFile; fileRef = 27F0747011CD51A200E9A2AB /* FMDatabase.m */; };
		27F0747711CD51A200E9A2AB /* FMResultSet.m in Sources */ = {isa = PBXBuildFile; fileRef = 27F0747211CD51A200E9A2AB /* FMResultSet.m */; };
		27F0749F11CD5B4F00E9A2AB /* CollectionUtils.m in Sources */ = {isa = PBXBuildFile; fileRef = 27F0749C11CD5B4F00E9A2AB /* CollectionUtils.m */; };
		27F074A011CD5B4F00E9A2AB /* Test.m in Sources */ = {isa = PBXBuildFile; fileRef = 27F0749E11CD5B4F00E9A2AB /* Test.m */; };
		27F074AB11CD5D7A00E9A2AB /* TDBody.m in Sources */ = {isa = PBXBuildFile; fileRef = 27F074AA11CD5D7A00E9A2AB /* TDBody.m */; };
		27F0751311CDC7F900E9A2AB /* Logging.m in Sources */ = {isa = PBXBuildFile; fileRef = 27F0751211CDC7F900E9A2AB /* Logging.m */; };
		27F0751811CDC80A00E9A2AB /* ExceptionUtils.m in Sources */ = {isa = PBXBuildFile; fileRef = 27F0751711CDC80A00E9A2AB /* ExceptionUtils.m */; };
		DA023B4614BCA94C008184BB /* Foundation.framework in Frameworks */ = {isa = PBXBuildFile; fileRef = 27F0745C11CD50A600E9A2AB /* Foundation.framework */; };
		DA147C0C14BCA98A0052DA4D /* TDListener.m in Sources */ = {isa = PBXBuildFile; fileRef = 275315DF14ACF0A20065964D /* TDListener.m */; };
		DA147C0D14BCA98A0052DA4D /* TDHTTPConnection.m in Sources */ = {isa = PBXBuildFile; fileRef = 2753160B14ACFC2A0065964D /* TDHTTPConnection.m */; };
		DA147C0E14BCA98A0052DA4D /* TDHTTPResponse.m in Sources */ = {isa = PBXBuildFile; fileRef = 27E11F0F14AD15940006B340 /* TDHTTPResponse.m */; };
		DA147C1314BCAA870052DA4D /* DDData.m in Sources */ = {isa = PBXBuildFile; fileRef = 2753155214ACEFC90065964D /* DDData.m */; };
		DA147C1414BCAA870052DA4D /* DDNumber.m in Sources */ = {isa = PBXBuildFile; fileRef = 2753155414ACEFC90065964D /* DDNumber.m */; };
		DA147C1514BCAA870052DA4D /* DDRange.m in Sources */ = {isa = PBXBuildFile; fileRef = 2753155614ACEFC90065964D /* DDRange.m */; };
		DA147C1614BCAA8F0052DA4D /* DDLog.m in Sources */ = {isa = PBXBuildFile; fileRef = 275315B814ACF0330065964D /* DDLog.m */; };
		DA147C1714BCAA9C0052DA4D /* GCDAsyncSocket.m in Sources */ = {isa = PBXBuildFile; fileRef = 275315A914ACF00B0065964D /* GCDAsyncSocket.m */; };
		DA147C1814BCAAAD0052DA4D /* HTTPAuthenticationRequest.m in Sources */ = {isa = PBXBuildFile; fileRef = 2753155814ACEFC90065964D /* HTTPAuthenticationRequest.m */; };
		DA147C1914BCAAAD0052DA4D /* HTTPConnection.m in Sources */ = {isa = PBXBuildFile; fileRef = 2753155A14ACEFC90065964D /* HTTPConnection.m */; };
		DA147C1A14BCAAAD0052DA4D /* HTTPMessage.m in Sources */ = {isa = PBXBuildFile; fileRef = 2753155D14ACEFC90065964D /* HTTPMessage.m */; };
		DA147C1B14BCAAAD0052DA4D /* HTTPServer.m in Sources */ = {isa = PBXBuildFile; fileRef = 2753156014ACEFC90065964D /* HTTPServer.m */; };
		DA147C1C14BCAABE0052DA4D /* HTTPDataResponse.m in Sources */ = {isa = PBXBuildFile; fileRef = 2753156514ACEFC90065964D /* HTTPDataResponse.m */; };
		DA147C1D14BCAABE0052DA4D /* HTTPFileResponse.m in Sources */ = {isa = PBXBuildFile; fileRef = 2753156914ACEFC90065964D /* HTTPFileResponse.m */; };
		DA147C1E14BCAABE0052DA4D /* WebSocket.m in Sources */ = {isa = PBXBuildFile; fileRef = 2753156D14ACEFC90065964D /* WebSocket.m */; };
		DA147C2514BCAC3B0052DA4D /* Foundation.framework in Frameworks */ = {isa = PBXBuildFile; fileRef = 27B0B7F61492BC7A00A817AD /* Foundation.framework */; };
		DA147C3C14BCAC780052DA4D /* MobileCoreServices.framework in Frameworks */ = {isa = PBXBuildFile; fileRef = DA147C3A14BCAC780052DA4D /* MobileCoreServices.framework */; };
		DA147C3D14BCAC780052DA4D /* Security.framework in Frameworks */ = {isa = PBXBuildFile; fileRef = DA147C3B14BCAC780052DA4D /* Security.framework */; };
		DA147C3E14BCAC9D0052DA4D /* TDListener.h in Headers */ = {isa = PBXBuildFile; fileRef = 275315DE14ACF0A20065964D /* TDListener.h */; settings = {ATTRIBUTES = (Public, ); }; };
/* End PBXBuildFile section */

/* Begin PBXContainerItemProxy section */
		270B3DFF1489359000E0A926 /* PBXContainerItemProxy */ = {
			isa = PBXContainerItemProxy;
			containerPortal = 08FB7793FE84155DC02AAC07 /* Project object */;
			proxyType = 1;
			remoteGlobalIDString = 270B3DE91489359000E0A926;
			remoteInfo = ToyCouch;
		};
		275315FD14ACF87F0065964D /* PBXContainerItemProxy */ = {
			isa = PBXContainerItemProxy;
			containerPortal = 08FB7793FE84155DC02AAC07 /* Project object */;
			proxyType = 1;
			remoteGlobalIDString = 270B3DE91489359000E0A926;
			remoteInfo = TouchDB;
		};
		27B0B7BB1492B83C00A817AD /* PBXContainerItemProxy */ = {
			isa = PBXContainerItemProxy;
			containerPortal = 08FB7793FE84155DC02AAC07 /* Project object */;
			proxyType = 1;
			remoteGlobalIDString = 27B0B7A81492B83B00A817AD;
			remoteInfo = TouchDBiOS;
		};
		27B0B7F41492BC5B00A817AD /* PBXContainerItemProxy */ = {
			isa = PBXContainerItemProxy;
			containerPortal = 08FB7793FE84155DC02AAC07 /* Project object */;
			proxyType = 1;
			remoteGlobalIDString = 27B0B7A81492B83B00A817AD;
			remoteInfo = "iOS Library";
		};
		27C90FC914F5BA14007C5E58 /* PBXContainerItemProxy */ = {
			isa = PBXContainerItemProxy;
			containerPortal = 08FB7793FE84155DC02AAC07 /* Project object */;
			proxyType = 1;
			remoteGlobalIDString = 27C90F8C14F5B90E007C5E58;
			remoteInfo = "Mac static library";
		};
		DA147C3814BCAC670052DA4D /* PBXContainerItemProxy */ = {
			isa = PBXContainerItemProxy;
			containerPortal = 08FB7793FE84155DC02AAC07 /* Project object */;
			proxyType = 1;
			remoteGlobalIDString = DA023B2614BCA94C008184BB;
			remoteInfo = "Listener iOS Library";
		};
/* End PBXContainerItemProxy section */

/* Begin PBXCopyFilesBuildPhase section */
		8DD76F690486A84900D96B5E /* CopyFiles */ = {
			isa = PBXCopyFilesBuildPhase;
			buildActionMask = 12;
			dstPath = "";
			dstSubfolderSpec = 10;
			files = (
			);
			runOnlyForDeploymentPostprocessing = 0;
		};
/* End PBXCopyFilesBuildPhase section */

/* Begin PBXFileReference section */
		2700BC5B14B64AA600B5B297 /* TDRouter+Handlers.m */ = {isa = PBXFileReference; fileEncoding = 4; lastKnownFileType = sourcecode.c.objc; path = "TDRouter+Handlers.m"; sourceTree = "<group>"; };
		270B3DEA1489359000E0A926 /* TouchDB.framework */ = {isa = PBXFileReference; explicitFileType = wrapper.framework; includeInIndex = 0; path = TouchDB.framework; sourceTree = BUILT_PRODUCTS_DIR; };
		270B3DEE1489359000E0A926 /* TouchDB-Info.plist */ = {isa = PBXFileReference; lastKnownFileType = text.plist.xml; path = "TouchDB-Info.plist"; sourceTree = "<group>"; };
		270B3DFB1489359000E0A926 /* TouchDBTests.octest */ = {isa = PBXFileReference; explicitFileType = wrapper.cfbundle; includeInIndex = 0; path = TouchDBTests.octest; sourceTree = BUILT_PRODUCTS_DIR; };
		270B3DFC1489359000E0A926 /* SenTestingKit.framework */ = {isa = PBXFileReference; lastKnownFileType = wrapper.framework; name = SenTestingKit.framework; path = Library/Frameworks/SenTestingKit.framework; sourceTree = DEVELOPER_DIR; };
		270B3E1F148938D800E0A926 /* TouchDB.h */ = {isa = PBXFileReference; lastKnownFileType = sourcecode.c.h; path = TouchDB.h; sourceTree = "<group>"; };
		270B3E28148940C000E0A926 /* README.md */ = {isa = PBXFileReference; lastKnownFileType = text; path = README.md; sourceTree = "<group>"; };
		270B3E291489581E00E0A926 /* TDPuller.h */ = {isa = PBXFileReference; fileEncoding = 4; lastKnownFileType = sourcecode.c.h; path = TDPuller.h; sourceTree = "<group>"; };
		270B3E2A1489581E00E0A926 /* TDPuller.m */ = {isa = PBXFileReference; fileEncoding = 4; lastKnownFileType = sourcecode.c.objc; path = TDPuller.m; sourceTree = "<group>"; };
		270B3E3714898DF200E0A926 /* TDRevision.h */ = {isa = PBXFileReference; fileEncoding = 4; lastKnownFileType = sourcecode.c.h; path = TDRevision.h; sourceTree = "<group>"; };
		270B3E3814898DF200E0A926 /* TDRevision.m */ = {isa = PBXFileReference; fileEncoding = 4; lastKnownFileType = sourcecode.c.objc; path = TDRevision.m; sourceTree = "<group>"; };
		270B3E3C148D7F0000E0A926 /* TDPusher.h */ = {isa = PBXFileReference; fileEncoding = 4; lastKnownFileType = sourcecode.c.h; path = TDPusher.h; sourceTree = "<group>"; };
		270B3E3D148D7F0000E0A926 /* TDPusher.m */ = {isa = PBXFileReference; fileEncoding = 4; lastKnownFileType = sourcecode.c.objc; path = TDPusher.m; sourceTree = "<group>"; };
		270FE0C814C5008C005FF647 /* TouchServ */ = {isa = PBXFileReference; explicitFileType = "compiled.mach-o.executable"; includeInIndex = 0; path = TouchServ; sourceTree = BUILT_PRODUCTS_DIR; };
		27103F8114E9CE4400DF7209 /* TDReachability.h */ = {isa = PBXFileReference; fileEncoding = 4; lastKnownFileType = sourcecode.c.h; path = TDReachability.h; sourceTree = "<group>"; };
		27103F8214E9CE4400DF7209 /* TDReachability.m */ = {isa = PBXFileReference; fileEncoding = 4; lastKnownFileType = sourcecode.c.objc; path = TDReachability.m; sourceTree = "<group>"; };
		27103F8714EA076600DF7209 /* SystemConfiguration.framework */ = {isa = PBXFileReference; lastKnownFileType = wrapper.framework; name = SystemConfiguration.framework; path = System/Library/Frameworks/SystemConfiguration.framework; sourceTree = SDKROOT; };
		27108CDE15128EA500E5B92C /* MYURLHandler.h */ = {isa = PBXFileReference; lastKnownFileType = sourcecode.c.h; path = MYURLHandler.h; sourceTree = "<group>"; };
		27108CDF15128EA500E5B92C /* MYURLHandler.m */ = {isa = PBXFileReference; lastKnownFileType = sourcecode.c.objc; path = MYURLHandler.m; sourceTree = "<group>"; };
		2711CDFC14C7590A00505D55 /* TDDatabase+Attachments.h */ = {isa = PBXFileReference; fileEncoding = 4; lastKnownFileType = sourcecode.c.h; path = "TDDatabase+Attachments.h"; sourceTree = "<group>"; };
		2711CDFF14C7595900505D55 /* TDDatabase+Insertion.h */ = {isa = PBXFileReference; fileEncoding = 4; lastKnownFileType = sourcecode.c.h; path = "TDDatabase+Insertion.h"; sourceTree = "<group>"; };
		2711CE0214C759BD00505D55 /* TDDatabase+Replication.h */ = {isa = PBXFileReference; fileEncoding = 4; lastKnownFileType = sourcecode.c.h; path = "TDDatabase+Replication.h"; sourceTree = "<group>"; };
<<<<<<< HEAD
=======
		2714CF511496AE5B00E03341 /* Entitlements.plist */ = {isa = PBXFileReference; fileEncoding = 4; lastKnownFileType = text.plist.xml; path = Entitlements.plist; sourceTree = "<group>"; };
		272B85121523691700A90CB2 /* TDJSON.h */ = {isa = PBXFileReference; fileEncoding = 4; lastKnownFileType = sourcecode.c.h; path = TDJSON.h; sourceTree = "<group>"; };
		272B85131523691700A90CB2 /* TDJSON.m */ = {isa = PBXFileReference; fileEncoding = 4; lastKnownFileType = sourcecode.c.objc; path = TDJSON.m; sourceTree = "<group>"; };
		274C3917149E6B0900A5E89B /* EmptyAppDelegate.h */ = {isa = PBXFileReference; fileEncoding = 4; lastKnownFileType = sourcecode.c.h; path = EmptyAppDelegate.h; sourceTree = "<group>"; };
		274C3918149E6B0900A5E89B /* EmptyAppDelegate.m */ = {isa = PBXFileReference; fileEncoding = 4; lastKnownFileType = sourcecode.c.objc; path = EmptyAppDelegate.m; sourceTree = "<group>"; };
>>>>>>> f8fe06a1
		274C391B149FAE0000A5E89B /* TDDatabase+Attachments.m */ = {isa = PBXFileReference; fileEncoding = 4; lastKnownFileType = sourcecode.c.objc; path = "TDDatabase+Attachments.m"; sourceTree = "<group>"; };
		2751D4E2151BAE7000F7FD57 /* TDDatabaseManager.h */ = {isa = PBXFileReference; fileEncoding = 4; lastKnownFileType = sourcecode.c.h; path = TDDatabaseManager.h; sourceTree = "<group>"; };
		2751D4E3151BAE7000F7FD57 /* TDDatabaseManager.m */ = {isa = PBXFileReference; fileEncoding = 4; lastKnownFileType = sourcecode.c.objc; path = TDDatabaseManager.m; sourceTree = "<group>"; };
		2753155114ACEFC90065964D /* DDData.h */ = {isa = PBXFileReference; fileEncoding = 4; lastKnownFileType = sourcecode.c.h; path = DDData.h; sourceTree = "<group>"; };
		2753155214ACEFC90065964D /* DDData.m */ = {isa = PBXFileReference; fileEncoding = 4; lastKnownFileType = sourcecode.c.objc; path = DDData.m; sourceTree = "<group>"; };
		2753155314ACEFC90065964D /* DDNumber.h */ = {isa = PBXFileReference; fileEncoding = 4; lastKnownFileType = sourcecode.c.h; path = DDNumber.h; sourceTree = "<group>"; };
		2753155414ACEFC90065964D /* DDNumber.m */ = {isa = PBXFileReference; fileEncoding = 4; lastKnownFileType = sourcecode.c.objc; path = DDNumber.m; sourceTree = "<group>"; };
		2753155514ACEFC90065964D /* DDRange.h */ = {isa = PBXFileReference; fileEncoding = 4; lastKnownFileType = sourcecode.c.h; path = DDRange.h; sourceTree = "<group>"; };
		2753155614ACEFC90065964D /* DDRange.m */ = {isa = PBXFileReference; fileEncoding = 4; lastKnownFileType = sourcecode.c.objc; path = DDRange.m; sourceTree = "<group>"; };
		2753155714ACEFC90065964D /* HTTPAuthenticationRequest.h */ = {isa = PBXFileReference; fileEncoding = 4; lastKnownFileType = sourcecode.c.h; path = HTTPAuthenticationRequest.h; sourceTree = "<group>"; };
		2753155814ACEFC90065964D /* HTTPAuthenticationRequest.m */ = {isa = PBXFileReference; fileEncoding = 4; lastKnownFileType = sourcecode.c.objc; path = HTTPAuthenticationRequest.m; sourceTree = "<group>"; };
		2753155914ACEFC90065964D /* HTTPConnection.h */ = {isa = PBXFileReference; fileEncoding = 4; lastKnownFileType = sourcecode.c.h; path = HTTPConnection.h; sourceTree = "<group>"; };
		2753155A14ACEFC90065964D /* HTTPConnection.m */ = {isa = PBXFileReference; fileEncoding = 4; lastKnownFileType = sourcecode.c.objc; path = HTTPConnection.m; sourceTree = "<group>"; };
		2753155B14ACEFC90065964D /* HTTPLogging.h */ = {isa = PBXFileReference; fileEncoding = 4; lastKnownFileType = sourcecode.c.h; path = HTTPLogging.h; sourceTree = "<group>"; };
		2753155C14ACEFC90065964D /* HTTPMessage.h */ = {isa = PBXFileReference; fileEncoding = 4; lastKnownFileType = sourcecode.c.h; path = HTTPMessage.h; sourceTree = "<group>"; };
		2753155D14ACEFC90065964D /* HTTPMessage.m */ = {isa = PBXFileReference; fileEncoding = 4; lastKnownFileType = sourcecode.c.objc; path = HTTPMessage.m; sourceTree = "<group>"; };
		2753155E14ACEFC90065964D /* HTTPResponse.h */ = {isa = PBXFileReference; fileEncoding = 4; lastKnownFileType = sourcecode.c.h; path = HTTPResponse.h; sourceTree = "<group>"; };
		2753155F14ACEFC90065964D /* HTTPServer.h */ = {isa = PBXFileReference; fileEncoding = 4; lastKnownFileType = sourcecode.c.h; path = HTTPServer.h; sourceTree = "<group>"; };
		2753156014ACEFC90065964D /* HTTPServer.m */ = {isa = PBXFileReference; fileEncoding = 4; lastKnownFileType = sourcecode.c.objc; path = HTTPServer.m; sourceTree = "<group>"; };
		2753156214ACEFC90065964D /* HTTPAsyncFileResponse.h */ = {isa = PBXFileReference; fileEncoding = 4; lastKnownFileType = sourcecode.c.h; path = HTTPAsyncFileResponse.h; sourceTree = "<group>"; };
		2753156314ACEFC90065964D /* HTTPAsyncFileResponse.m */ = {isa = PBXFileReference; fileEncoding = 4; lastKnownFileType = sourcecode.c.objc; path = HTTPAsyncFileResponse.m; sourceTree = "<group>"; };
		2753156414ACEFC90065964D /* HTTPDataResponse.h */ = {isa = PBXFileReference; fileEncoding = 4; lastKnownFileType = sourcecode.c.h; path = HTTPDataResponse.h; sourceTree = "<group>"; };
		2753156514ACEFC90065964D /* HTTPDataResponse.m */ = {isa = PBXFileReference; fileEncoding = 4; lastKnownFileType = sourcecode.c.objc; path = HTTPDataResponse.m; sourceTree = "<group>"; };
		2753156614ACEFC90065964D /* HTTPDynamicFileResponse.h */ = {isa = PBXFileReference; fileEncoding = 4; lastKnownFileType = sourcecode.c.h; path = HTTPDynamicFileResponse.h; sourceTree = "<group>"; };
		2753156714ACEFC90065964D /* HTTPDynamicFileResponse.m */ = {isa = PBXFileReference; fileEncoding = 4; lastKnownFileType = sourcecode.c.objc; path = HTTPDynamicFileResponse.m; sourceTree = "<group>"; };
		2753156814ACEFC90065964D /* HTTPFileResponse.h */ = {isa = PBXFileReference; fileEncoding = 4; lastKnownFileType = sourcecode.c.h; path = HTTPFileResponse.h; sourceTree = "<group>"; };
		2753156914ACEFC90065964D /* HTTPFileResponse.m */ = {isa = PBXFileReference; fileEncoding = 4; lastKnownFileType = sourcecode.c.objc; path = HTTPFileResponse.m; sourceTree = "<group>"; };
		2753156A14ACEFC90065964D /* HTTPRedirectResponse.h */ = {isa = PBXFileReference; fileEncoding = 4; lastKnownFileType = sourcecode.c.h; path = HTTPRedirectResponse.h; sourceTree = "<group>"; };
		2753156B14ACEFC90065964D /* HTTPRedirectResponse.m */ = {isa = PBXFileReference; fileEncoding = 4; lastKnownFileType = sourcecode.c.objc; path = HTTPRedirectResponse.m; sourceTree = "<group>"; };
		2753156C14ACEFC90065964D /* WebSocket.h */ = {isa = PBXFileReference; fileEncoding = 4; lastKnownFileType = sourcecode.c.h; path = WebSocket.h; sourceTree = "<group>"; };
		2753156D14ACEFC90065964D /* WebSocket.m */ = {isa = PBXFileReference; fileEncoding = 4; lastKnownFileType = sourcecode.c.objc; path = WebSocket.m; sourceTree = "<group>"; };
		275315A814ACF00B0065964D /* GCDAsyncSocket.h */ = {isa = PBXFileReference; fileEncoding = 4; lastKnownFileType = sourcecode.c.h; path = GCDAsyncSocket.h; sourceTree = "<group>"; };
		275315A914ACF00B0065964D /* GCDAsyncSocket.m */ = {isa = PBXFileReference; fileEncoding = 4; lastKnownFileType = sourcecode.c.objc; path = GCDAsyncSocket.m; sourceTree = "<group>"; };
		275315B014ACF0330065964D /* About.txt */ = {isa = PBXFileReference; fileEncoding = 4; lastKnownFileType = text; path = About.txt; sourceTree = "<group>"; };
		275315B114ACF0330065964D /* DDAbstractDatabaseLogger.h */ = {isa = PBXFileReference; fileEncoding = 4; lastKnownFileType = sourcecode.c.h; path = DDAbstractDatabaseLogger.h; sourceTree = "<group>"; };
		275315B214ACF0330065964D /* DDAbstractDatabaseLogger.m */ = {isa = PBXFileReference; fileEncoding = 4; lastKnownFileType = sourcecode.c.objc; path = DDAbstractDatabaseLogger.m; sourceTree = "<group>"; };
		275315B314ACF0330065964D /* DDASLLogger.h */ = {isa = PBXFileReference; fileEncoding = 4; lastKnownFileType = sourcecode.c.h; path = DDASLLogger.h; sourceTree = "<group>"; };
		275315B414ACF0330065964D /* DDASLLogger.m */ = {isa = PBXFileReference; fileEncoding = 4; lastKnownFileType = sourcecode.c.objc; path = DDASLLogger.m; sourceTree = "<group>"; };
		275315B514ACF0330065964D /* DDFileLogger.h */ = {isa = PBXFileReference; fileEncoding = 4; lastKnownFileType = sourcecode.c.h; path = DDFileLogger.h; sourceTree = "<group>"; };
		275315B614ACF0330065964D /* DDFileLogger.m */ = {isa = PBXFileReference; fileEncoding = 4; lastKnownFileType = sourcecode.c.objc; path = DDFileLogger.m; sourceTree = "<group>"; };
		275315B714ACF0330065964D /* DDLog.h */ = {isa = PBXFileReference; fileEncoding = 4; lastKnownFileType = sourcecode.c.h; path = DDLog.h; sourceTree = "<group>"; };
		275315B814ACF0330065964D /* DDLog.m */ = {isa = PBXFileReference; fileEncoding = 4; lastKnownFileType = sourcecode.c.objc; path = DDLog.m; sourceTree = "<group>"; };
		275315B914ACF0330065964D /* DDTTYLogger.h */ = {isa = PBXFileReference; fileEncoding = 4; lastKnownFileType = sourcecode.c.h; path = DDTTYLogger.h; sourceTree = "<group>"; };
		275315BA14ACF0330065964D /* DDTTYLogger.m */ = {isa = PBXFileReference; fileEncoding = 4; lastKnownFileType = sourcecode.c.objc; path = DDTTYLogger.m; sourceTree = "<group>"; };
		275315D514ACF0A10065964D /* TouchDBListener.framework */ = {isa = PBXFileReference; explicitFileType = wrapper.framework; includeInIndex = 0; path = TouchDBListener.framework; sourceTree = BUILT_PRODUCTS_DIR; };
		275315D914ACF0A20065964D /* TouchDBListener-Info.plist */ = {isa = PBXFileReference; lastKnownFileType = text.plist.xml; path = "TouchDBListener-Info.plist"; sourceTree = "<group>"; };
		275315DB14ACF0A20065964D /* en */ = {isa = PBXFileReference; lastKnownFileType = text.plist.strings; name = en; path = en.lproj/InfoPlist.strings; sourceTree = "<group>"; };
		275315DE14ACF0A20065964D /* TDListener.h */ = {isa = PBXFileReference; lastKnownFileType = sourcecode.c.h; path = TDListener.h; sourceTree = "<group>"; };
		275315DF14ACF0A20065964D /* TDListener.m */ = {isa = PBXFileReference; lastKnownFileType = sourcecode.c.objc; path = TDListener.m; sourceTree = "<group>"; };
		275315F414ACF1CC0065964D /* Security.framework */ = {isa = PBXFileReference; lastKnownFileType = wrapper.framework; name = Security.framework; path = System/Library/Frameworks/Security.framework; sourceTree = SDKROOT; };
		275315F714ACF2500065964D /* CoreServices.framework */ = {isa = PBXFileReference; lastKnownFileType = wrapper.framework; name = CoreServices.framework; path = System/Library/Frameworks/CoreServices.framework; sourceTree = SDKROOT; };
		275315FA14ACF7FF0065964D /* TouchDBListener.exp */ = {isa = PBXFileReference; fileEncoding = 4; lastKnownFileType = sourcecode.exports; path = TouchDBListener.exp; sourceTree = "<group>"; };
		2753160A14ACFC2A0065964D /* TDHTTPConnection.h */ = {isa = PBXFileReference; fileEncoding = 4; lastKnownFileType = sourcecode.c.h; path = TDHTTPConnection.h; sourceTree = "<group>"; };
		2753160B14ACFC2A0065964D /* TDHTTPConnection.m */ = {isa = PBXFileReference; fileEncoding = 4; lastKnownFileType = sourcecode.c.objc; path = TDHTTPConnection.m; sourceTree = "<group>"; };
		2766EFF614DB7F9F009ECCA8 /* TDMultipartWriter.h */ = {isa = PBXFileReference; fileEncoding = 4; lastKnownFileType = sourcecode.c.h; path = TDMultipartWriter.h; sourceTree = "<group>"; };
		2766EFF714DB7F9F009ECCA8 /* TDMultipartWriter.m */ = {isa = PBXFileReference; fileEncoding = 4; lastKnownFileType = sourcecode.c.objc; path = TDMultipartWriter.m; sourceTree = "<group>"; };
		2766EFFB14DC7B37009ECCA8 /* TDMultiStreamWriter.h */ = {isa = PBXFileReference; fileEncoding = 4; lastKnownFileType = sourcecode.c.h; path = TDMultiStreamWriter.h; sourceTree = "<group>"; };
		2766EFFC14DC7B37009ECCA8 /* TDMultiStreamWriter.m */ = {isa = PBXFileReference; fileEncoding = 4; lastKnownFileType = sourcecode.c.objc; path = TDMultiStreamWriter.m; sourceTree = "<group>"; };
		27731EFD1493FA3100815D67 /* TDBlobStore.h */ = {isa = PBXFileReference; fileEncoding = 4; lastKnownFileType = sourcecode.c.h; path = TDBlobStore.h; sourceTree = "<group>"; };
		27731EFE1493FA3100815D67 /* TDBlobStore.m */ = {isa = PBXFileReference; fileEncoding = 4; lastKnownFileType = sourcecode.c.objc; path = TDBlobStore.m; sourceTree = "<group>"; };
		27731F2A1495CFEF00815D67 /* TouchDB Empty App.app */ = {isa = PBXFileReference; explicitFileType = wrapper.application; includeInIndex = 0; path = "TouchDB Empty App.app"; sourceTree = BUILT_PRODUCTS_DIR; };
		2773ADC514BD1EB80027A292 /* TDDatabase+LocalDocs.h */ = {isa = PBXFileReference; fileEncoding = 4; lastKnownFileType = sourcecode.c.h; path = "TDDatabase+LocalDocs.h"; sourceTree = "<group>"; };
		2773ADC614BD1EB80027A292 /* TDDatabase+LocalDocs.m */ = {isa = PBXFileReference; fileEncoding = 4; lastKnownFileType = sourcecode.c.objc; path = "TDDatabase+LocalDocs.m"; sourceTree = "<group>"; };
		27821BB5148E7D6F0099B373 /* TDReplicator.h */ = {isa = PBXFileReference; fileEncoding = 4; lastKnownFileType = sourcecode.c.h; path = TDReplicator.h; sourceTree = "<group>"; };
		27821BB6148E7D6F0099B373 /* TDReplicator.m */ = {isa = PBXFileReference; fileEncoding = 4; lastKnownFileType = sourcecode.c.objc; path = TDReplicator.m; sourceTree = "<group>"; };
		27821BB9148FF56C0099B373 /* TDDatabase_Tests.m */ = {isa = PBXFileReference; fileEncoding = 4; lastKnownFileType = sourcecode.c.objc; path = TDDatabase_Tests.m; sourceTree = "<group>"; };
		27821BBB149001B20099B373 /* TDReplicator_Tests.m */ = {isa = PBXFileReference; fileEncoding = 4; lastKnownFileType = sourcecode.c.objc; path = TDReplicator_Tests.m; sourceTree = "<group>"; };
		27821BBD14906FB50099B373 /* TouchDBPrefix.h */ = {isa = PBXFileReference; fileEncoding = 4; lastKnownFileType = sourcecode.c.h; path = TouchDBPrefix.h; sourceTree = "<group>"; };
		27821BBF149078C70099B373 /* TouchDB.exp */ = {isa = PBXFileReference; lastKnownFileType = sourcecode.exports; path = TouchDB.exp; sourceTree = "<group>"; };
		279906E1149A65B7003D4338 /* TDRemoteRequest.h */ = {isa = PBXFileReference; fileEncoding = 4; lastKnownFileType = sourcecode.c.h; name = TDRemoteRequest.h; path = ChangeTracker/TDRemoteRequest.h; sourceTree = "<group>"; };
		279906E2149A65B8003D4338 /* TDRemoteRequest.m */ = {isa = PBXFileReference; fileEncoding = 4; lastKnownFileType = sourcecode.c.objc; name = TDRemoteRequest.m; path = ChangeTracker/TDRemoteRequest.m; sourceTree = "<group>"; };
		279906EC149ABFC1003D4338 /* TDBatcher.h */ = {isa = PBXFileReference; fileEncoding = 4; lastKnownFileType = sourcecode.c.h; path = TDBatcher.h; sourceTree = "<group>"; };
		279906ED149ABFC2003D4338 /* TDBatcher.m */ = {isa = PBXFileReference; fileEncoding = 4; lastKnownFileType = sourcecode.c.objc; path = TDBatcher.m; sourceTree = "<group>"; };
		279C7E2C14F424090004A1E8 /* TDSequenceMap.h */ = {isa = PBXFileReference; fileEncoding = 4; lastKnownFileType = sourcecode.c.h; path = TDSequenceMap.h; sourceTree = "<group>"; };
		279C7E2D14F424090004A1E8 /* TDSequenceMap.m */ = {isa = PBXFileReference; fileEncoding = 4; lastKnownFileType = sourcecode.c.objc; path = TDSequenceMap.m; sourceTree = "<group>"; };
		279CE3B614D4A885009F3FA6 /* MYBlockUtils.h */ = {isa = PBXFileReference; fileEncoding = 4; lastKnownFileType = sourcecode.c.h; path = MYBlockUtils.h; sourceTree = "<group>"; };
		279CE3B714D4A885009F3FA6 /* MYBlockUtils.m */ = {isa = PBXFileReference; fileEncoding = 4; lastKnownFileType = sourcecode.c.objc; path = MYBlockUtils.m; sourceTree = "<group>"; };
		279CE3FE14D749A7009F3FA6 /* TDMultipartReader.h */ = {isa = PBXFileReference; fileEncoding = 4; lastKnownFileType = sourcecode.c.h; path = TDMultipartReader.h; sourceTree = "<group>"; };
		279CE3FF14D749A7009F3FA6 /* TDMultipartReader.m */ = {isa = PBXFileReference; fileEncoding = 4; lastKnownFileType = sourcecode.c.objc; path = TDMultipartReader.m; sourceTree = "<group>"; };
		279CE40414D88031009F3FA6 /* TDBlobStore_Tests.m */ = {isa = PBXFileReference; fileEncoding = 4; lastKnownFileType = sourcecode.c.objc; path = TDBlobStore_Tests.m; sourceTree = "<group>"; };
		279CE40814D8AA23009F3FA6 /* TDMultipartDownloader.h */ = {isa = PBXFileReference; fileEncoding = 4; lastKnownFileType = sourcecode.c.h; path = TDMultipartDownloader.h; sourceTree = "<group>"; };
		279CE40914D8AA23009F3FA6 /* TDMultipartDownloader.m */ = {isa = PBXFileReference; fileEncoding = 4; lastKnownFileType = sourcecode.c.objc; path = TDMultipartDownloader.m; sourceTree = "<group>"; };
		279EB2CC149140DE00E74185 /* TDView.h */ = {isa = PBXFileReference; fileEncoding = 4; lastKnownFileType = sourcecode.c.h; path = TDView.h; sourceTree = "<group>"; };
		279EB2CD149140DE00E74185 /* TDView.m */ = {isa = PBXFileReference; fileEncoding = 4; lastKnownFileType = sourcecode.c.objc; path = TDView.m; sourceTree = "<group>"; };
		279EB2D01491442500E74185 /* TDInternal.h */ = {isa = PBXFileReference; fileEncoding = 4; lastKnownFileType = sourcecode.c.h; path = TDInternal.h; sourceTree = "<group>"; };
		279EB2D91491C34300E74185 /* TDCollateJSON.h */ = {isa = PBXFileReference; fileEncoding = 4; lastKnownFileType = sourcecode.c.h; path = TDCollateJSON.h; sourceTree = "<group>"; };
		279EB2DA1491C34300E74185 /* TDCollateJSON.m */ = {isa = PBXFileReference; fileEncoding = 4; lastKnownFileType = sourcecode.c.objc; path = TDCollateJSON.m; sourceTree = "<group>"; };
		27A073EA14C0BB6200F52FE7 /* TDMisc.h */ = {isa = PBXFileReference; fileEncoding = 4; lastKnownFileType = sourcecode.c.h; path = TDMisc.h; sourceTree = "<group>"; };
		27A073EB14C0BB6200F52FE7 /* TDMisc.m */ = {isa = PBXFileReference; fileEncoding = 4; lastKnownFileType = sourcecode.c.objc; path = TDMisc.m; sourceTree = "<group>"; };
		27A82E3414A1145000C0B850 /* FMDatabaseAdditions.h */ = {isa = PBXFileReference; fileEncoding = 4; lastKnownFileType = sourcecode.c.h; path = FMDatabaseAdditions.h; sourceTree = "<group>"; };
		27A82E3514A1145000C0B850 /* FMDatabaseAdditions.m */ = {isa = PBXFileReference; fileEncoding = 4; lastKnownFileType = sourcecode.c.objc; path = FMDatabaseAdditions.m; sourceTree = "<group>"; };
		27AA409A14AA86AD00E2A5FF /* TDDatabase+Insertion.m */ = {isa = PBXFileReference; fileEncoding = 4; lastKnownFileType = sourcecode.c.objc; path = "TDDatabase+Insertion.m"; sourceTree = "<group>"; };
		27AA40A014AA8A6600E2A5FF /* TDDatabase+Replication.m */ = {isa = PBXFileReference; fileEncoding = 4; lastKnownFileType = sourcecode.c.objc; path = "TDDatabase+Replication.m"; sourceTree = "<group>"; };
		27ADC077152502EE001ABC1D /* TDMultipartDocumentReader.h */ = {isa = PBXFileReference; fileEncoding = 4; indentWidth = 4; lastKnownFileType = sourcecode.c.h; path = TDMultipartDocumentReader.h; sourceTree = "<group>"; tabWidth = 4; usesTabs = 0; wrapsLines = 1; };
		27ADC078152502EE001ABC1D /* TDMultipartDocumentReader.m */ = {isa = PBXFileReference; fileEncoding = 4; indentWidth = 4; lastKnownFileType = sourcecode.c.objc; path = TDMultipartDocumentReader.m; sourceTree = "<group>"; tabWidth = 4; usesTabs = 0; wrapsLines = 1; };
		27B0B77F1491E73400A817AD /* TDView_Tests.m */ = {isa = PBXFileReference; lastKnownFileType = sourcecode.c.objc; path = TDView_Tests.m; sourceTree = "<group>"; };
		27B0B790149290AB00A817AD /* TDChangeTracker.h */ = {isa = PBXFileReference; fileEncoding = 4; lastKnownFileType = sourcecode.c.h; path = TDChangeTracker.h; sourceTree = "<group>"; };
		27B0B791149290AB00A817AD /* TDChangeTracker.m */ = {isa = PBXFileReference; fileEncoding = 4; lastKnownFileType = sourcecode.c.objc; path = TDChangeTracker.m; sourceTree = "<group>"; };
		27B0B792149290AB00A817AD /* TDConnectionChangeTracker.h */ = {isa = PBXFileReference; fileEncoding = 4; lastKnownFileType = sourcecode.c.h; path = TDConnectionChangeTracker.h; sourceTree = "<group>"; };
		27B0B793149290AB00A817AD /* TDConnectionChangeTracker.m */ = {isa = PBXFileReference; fileEncoding = 4; lastKnownFileType = sourcecode.c.objc; path = TDConnectionChangeTracker.m; sourceTree = "<group>"; };
		27B0B794149290AB00A817AD /* TDSocketChangeTracker.h */ = {isa = PBXFileReference; fileEncoding = 4; lastKnownFileType = sourcecode.c.h; path = TDSocketChangeTracker.h; sourceTree = "<group>"; };
		27B0B795149290AB00A817AD /* TDSocketChangeTracker.m */ = {isa = PBXFileReference; fileEncoding = 4; lastKnownFileType = sourcecode.c.objc; path = TDSocketChangeTracker.m; sourceTree = "<group>"; };
		27B0B79C1492932700A817AD /* TDBase64.h */ = {isa = PBXFileReference; fileEncoding = 4; lastKnownFileType = sourcecode.c.h; name = TDBase64.h; path = ChangeTracker/TDBase64.h; sourceTree = "<group>"; };
		27B0B79D1492932700A817AD /* TDBase64.m */ = {isa = PBXFileReference; fileEncoding = 4; lastKnownFileType = sourcecode.c.objc; name = TDBase64.m; path = ChangeTracker/TDBase64.m; sourceTree = "<group>"; };
		27B0B7A91492B83B00A817AD /* libTouchDB.a */ = {isa = PBXFileReference; explicitFileType = archive.ar; includeInIndex = 0; path = libTouchDB.a; sourceTree = BUILT_PRODUCTS_DIR; };
		27B0B7B61492B83B00A817AD /* TouchDBiOSTests.octest */ = {isa = PBXFileReference; explicitFileType = wrapper.cfbundle; includeInIndex = 0; path = TouchDBiOSTests.octest; sourceTree = BUILT_PRODUCTS_DIR; };
		27B0B7B81492B83C00A817AD /* UIKit.framework */ = {isa = PBXFileReference; lastKnownFileType = wrapper.framework; name = UIKit.framework; path = Library/Frameworks/UIKit.framework; sourceTree = DEVELOPER_DIR; };
		27B0B7E71492BB6B00A817AD /* TouchDB.framework */ = {isa = PBXFileReference; explicitFileType = wrapper.cfbundle; includeInIndex = 0; path = TouchDB.framework; sourceTree = BUILT_PRODUCTS_DIR; };
		27B0B7E81492BB6B00A817AD /* CoreFoundation.framework */ = {isa = PBXFileReference; lastKnownFileType = wrapper.framework; name = CoreFoundation.framework; path = System/Library/Frameworks/CoreFoundation.framework; sourceTree = SDKROOT; };
		27B0B7F61492BC7A00A817AD /* Foundation.framework */ = {isa = PBXFileReference; lastKnownFileType = wrapper.framework; name = Foundation.framework; path = Platforms/iPhoneOS.platform/Developer/SDKs/iPhoneOS5.0.sdk/System/Library/Frameworks/Foundation.framework; sourceTree = DEVELOPER_DIR; };
		27B0B7F81492BC8000A817AD /* libsqlite3.dylib */ = {isa = PBXFileReference; lastKnownFileType = "compiled.mach-o.dylib"; name = libsqlite3.dylib; path = Platforms/iPhoneOS.platform/Developer/SDKs/iPhoneOS5.0.sdk/usr/lib/libsqlite3.dylib; sourceTree = DEVELOPER_DIR; };
		27B0B80F1492C16300A817AD /* CoreGraphics.framework */ = {isa = PBXFileReference; lastKnownFileType = wrapper.framework; name = CoreGraphics.framework; path = Library/Frameworks/CoreGraphics.framework; sourceTree = DEVELOPER_DIR; };
		27C40C7714EC58BC00994283 /* TDReplicatorManager.h */ = {isa = PBXFileReference; fileEncoding = 4; lastKnownFileType = sourcecode.c.h; path = TDReplicatorManager.h; sourceTree = "<group>"; };
		27C40C7814EC58BC00994283 /* TDReplicatorManager.m */ = {isa = PBXFileReference; fileEncoding = 4; lastKnownFileType = sourcecode.c.objc; path = TDReplicatorManager.m; sourceTree = "<group>"; };
		27C5305214DF3A050078F886 /* TDMultipartUploader.h */ = {isa = PBXFileReference; fileEncoding = 4; lastKnownFileType = sourcecode.c.h; path = TDMultipartUploader.h; sourceTree = "<group>"; };
		27C5305314DF3A050078F886 /* TDMultipartUploader.m */ = {isa = PBXFileReference; fileEncoding = 4; lastKnownFileType = sourcecode.c.objc; path = TDMultipartUploader.m; sourceTree = "<group>"; };
		27C706401486BBD500F0F099 /* TDServer.h */ = {isa = PBXFileReference; fileEncoding = 4; lastKnownFileType = sourcecode.c.h; path = TDServer.h; sourceTree = "<group>"; };
		27C706411486BBD500F0F099 /* TDServer.m */ = {isa = PBXFileReference; fileEncoding = 4; lastKnownFileType = sourcecode.c.objc; path = TDServer.m; sourceTree = "<group>"; };
		27C706431486BE7100F0F099 /* TDRouter.h */ = {isa = PBXFileReference; fileEncoding = 4; lastKnownFileType = sourcecode.c.h; path = TDRouter.h; sourceTree = "<group>"; };
		27C706441486BE7100F0F099 /* TDRouter.m */ = {isa = PBXFileReference; fileEncoding = 4; lastKnownFileType = sourcecode.c.objc; path = TDRouter.m; sourceTree = "<group>"; };
		27C706461487584300F0F099 /* TDURLProtocol.h */ = {isa = PBXFileReference; fileEncoding = 4; lastKnownFileType = sourcecode.c.h; path = TDURLProtocol.h; sourceTree = "<group>"; };
		27C706471487584300F0F099 /* TDURLProtocol.m */ = {isa = PBXFileReference; fileEncoding = 4; lastKnownFileType = sourcecode.c.objc; path = TDURLProtocol.m; sourceTree = "<group>"; };
		27C7064A1488311100F0F099 /* TDRouter_Tests.m */ = {isa = PBXFileReference; fileEncoding = 4; lastKnownFileType = sourcecode.c.objc; path = TDRouter_Tests.m; sourceTree = "<group>"; };
		27C7066F1488634300F0F099 /* AppKit.framework */ = {isa = PBXFileReference; lastKnownFileType = wrapper.framework; name = AppKit.framework; path = System/Library/Frameworks/AppKit.framework; sourceTree = SDKROOT; };
		27C70697148864BA00F0F099 /* Cocoa.framework */ = {isa = PBXFileReference; lastKnownFileType = wrapper.framework; name = Cocoa.framework; path = System/Library/Frameworks/Cocoa.framework; sourceTree = SDKROOT; };
		27C7069A148864BA00F0F099 /* AppKit.framework */ = {isa = PBXFileReference; lastKnownFileType = wrapper.framework; name = AppKit.framework; path = System/Library/Frameworks/AppKit.framework; sourceTree = SDKROOT; };
		27C7069B148864BA00F0F099 /* CoreData.framework */ = {isa = PBXFileReference; lastKnownFileType = wrapper.framework; name = CoreData.framework; path = System/Library/Frameworks/CoreData.framework; sourceTree = SDKROOT; };
		27C7069C148864BA00F0F099 /* Foundation.framework */ = {isa = PBXFileReference; lastKnownFileType = wrapper.framework; name = Foundation.framework; path = System/Library/Frameworks/Foundation.framework; sourceTree = SDKROOT; };
		27C90FC714F5B90E007C5E58 /* libTouchDB.a */ = {isa = PBXFileReference; explicitFileType = archive.ar; includeInIndex = 0; path = libTouchDB.a; sourceTree = BUILT_PRODUCTS_DIR; };
		27C90FFC14F6C9AB007C5E58 /* TouchServ.m */ = {isa = PBXFileReference; fileEncoding = 4; lastKnownFileType = sourcecode.c.objc; path = TouchServ.m; sourceTree = "<group>"; };
		27DB90D514DB249700FC7118 /* GTMNSData+zlib.h */ = {isa = PBXFileReference; fileEncoding = 4; lastKnownFileType = sourcecode.c.h; path = "GTMNSData+zlib.h"; sourceTree = "<group>"; };
		27DB90D614DB249700FC7118 /* GTMNSData+zlib.m */ = {isa = PBXFileReference; fileEncoding = 4; lastKnownFileType = sourcecode.c.objc; path = "GTMNSData+zlib.m"; sourceTree = "<group>"; };
		27DB90DA14DB24E800FC7118 /* GTMDefines.h */ = {isa = PBXFileReference; fileEncoding = 4; lastKnownFileType = sourcecode.c.h; path = GTMDefines.h; sourceTree = "<group>"; };
		27DB90DC14DB250500FC7118 /* libz.dylib */ = {isa = PBXFileReference; lastKnownFileType = "compiled.mach-o.dylib"; name = libz.dylib; path = usr/lib/libz.dylib; sourceTree = SDKROOT; };
		27DB90DE14DB4B0100FC7118 /* libz.dylib */ = {isa = PBXFileReference; lastKnownFileType = "compiled.mach-o.dylib"; name = libz.dylib; path = Platforms/iPhoneOS.platform/Developer/SDKs/iPhoneOS5.0.sdk/usr/lib/libz.dylib; sourceTree = DEVELOPER_DIR; };
		27E00C8D14EC2C74004BCBA9 /* SystemConfiguration.framework */ = {isa = PBXFileReference; lastKnownFileType = wrapper.framework; name = SystemConfiguration.framework; path = Platforms/iPhoneOS.platform/Developer/SDKs/iPhoneOS5.0.sdk/System/Library/Frameworks/SystemConfiguration.framework; sourceTree = DEVELOPER_DIR; };
		27E11F0C14ACFFC60006B340 /* TDHTTPServer.h */ = {isa = PBXFileReference; fileEncoding = 4; lastKnownFileType = sourcecode.c.h; path = TDHTTPServer.h; sourceTree = "<group>"; };
		27E11F0E14AD15940006B340 /* TDHTTPResponse.h */ = {isa = PBXFileReference; fileEncoding = 4; lastKnownFileType = sourcecode.c.h; path = TDHTTPResponse.h; sourceTree = "<group>"; };
		27E11F0F14AD15940006B340 /* TDHTTPResponse.m */ = {isa = PBXFileReference; fileEncoding = 4; lastKnownFileType = sourcecode.c.objc; path = TDHTTPResponse.m; sourceTree = "<group>"; };
		27F0744611CD4B6D00E9A2AB /* TDDatabase.h */ = {isa = PBXFileReference; fileEncoding = 4; lastKnownFileType = sourcecode.c.h; path = TDDatabase.h; sourceTree = "<group>"; };
		27F0744711CD4B6D00E9A2AB /* TDDatabase.m */ = {isa = PBXFileReference; fileEncoding = 4; lastKnownFileType = sourcecode.c.objc; path = TDDatabase.m; sourceTree = "<group>"; };
		27F0744911CD4BA000E9A2AB /* libsqlite3.dylib */ = {isa = PBXFileReference; lastKnownFileType = "compiled.mach-o.dylib"; name = libsqlite3.dylib; path = usr/lib/libsqlite3.dylib; sourceTree = SDKROOT; };
		27F0745C11CD50A600E9A2AB /* Foundation.framework */ = {isa = PBXFileReference; lastKnownFileType = wrapper.framework; name = Foundation.framework; path = System/Library/Frameworks/Foundation.framework; sourceTree = SDKROOT; };
		27F0746F11CD51A200E9A2AB /* FMDatabase.h */ = {isa = PBXFileReference; fileEncoding = 4; lastKnownFileType = sourcecode.c.h; path = FMDatabase.h; sourceTree = "<group>"; };
		27F0747011CD51A200E9A2AB /* FMDatabase.m */ = {isa = PBXFileReference; fileEncoding = 4; lastKnownFileType = sourcecode.c.objc; path = FMDatabase.m; sourceTree = "<group>"; };
		27F0747111CD51A200E9A2AB /* FMResultSet.h */ = {isa = PBXFileReference; fileEncoding = 4; lastKnownFileType = sourcecode.c.h; path = FMResultSet.h; sourceTree = "<group>"; };
		27F0747211CD51A200E9A2AB /* FMResultSet.m */ = {isa = PBXFileReference; fileEncoding = 4; lastKnownFileType = sourcecode.c.objc; path = FMResultSet.m; sourceTree = "<group>"; };
		27F0749B11CD5B4F00E9A2AB /* CollectionUtils.h */ = {isa = PBXFileReference; fileEncoding = 4; lastKnownFileType = sourcecode.c.h; path = CollectionUtils.h; sourceTree = "<group>"; };
		27F0749C11CD5B4F00E9A2AB /* CollectionUtils.m */ = {isa = PBXFileReference; fileEncoding = 4; lastKnownFileType = sourcecode.c.objc; path = CollectionUtils.m; sourceTree = "<group>"; };
		27F0749D11CD5B4F00E9A2AB /* Test.h */ = {isa = PBXFileReference; fileEncoding = 4; lastKnownFileType = sourcecode.c.h; path = Test.h; sourceTree = "<group>"; };
		27F0749E11CD5B4F00E9A2AB /* Test.m */ = {isa = PBXFileReference; fileEncoding = 4; lastKnownFileType = sourcecode.c.objc; path = Test.m; sourceTree = "<group>"; };
		27F074A911CD5D7A00E9A2AB /* TDBody.h */ = {isa = PBXFileReference; fileEncoding = 4; lastKnownFileType = sourcecode.c.h; path = TDBody.h; sourceTree = "<group>"; };
		27F074AA11CD5D7A00E9A2AB /* TDBody.m */ = {isa = PBXFileReference; fileEncoding = 4; lastKnownFileType = sourcecode.c.objc; path = TDBody.m; sourceTree = "<group>"; };
		27F074F811CDC71800E9A2AB /* MYUtilities_Debug.xcconfig */ = {isa = PBXFileReference; fileEncoding = 4; lastKnownFileType = text.xcconfig; path = MYUtilities_Debug.xcconfig; sourceTree = "<group>"; };
		27F074F911CDC71800E9A2AB /* MYUtilities_Release.xcconfig */ = {isa = PBXFileReference; fileEncoding = 4; lastKnownFileType = text.xcconfig; path = MYUtilities_Release.xcconfig; sourceTree = "<group>"; };
		27F074FA11CDC71800E9A2AB /* MYUtilities.xcconfig */ = {isa = PBXFileReference; fileEncoding = 4; lastKnownFileType = text.xcconfig; path = MYUtilities.xcconfig; sourceTree = "<group>"; };
		27F0751111CDC7F900E9A2AB /* Logging.h */ = {isa = PBXFileReference; fileEncoding = 4; lastKnownFileType = sourcecode.c.h; path = Logging.h; sourceTree = "<group>"; };
		27F0751211CDC7F900E9A2AB /* Logging.m */ = {isa = PBXFileReference; fileEncoding = 4; lastKnownFileType = sourcecode.c.objc; path = Logging.m; sourceTree = "<group>"; };
		27F0751611CDC80A00E9A2AB /* ExceptionUtils.h */ = {isa = PBXFileReference; fileEncoding = 4; lastKnownFileType = sourcecode.c.h; path = ExceptionUtils.h; sourceTree = "<group>"; };
		27F0751711CDC80A00E9A2AB /* ExceptionUtils.m */ = {isa = PBXFileReference; fileEncoding = 4; lastKnownFileType = sourcecode.c.objc; path = ExceptionUtils.m; sourceTree = "<group>"; };
		8DD76F6C0486A84900D96B5E /* TouchDB */ = {isa = PBXFileReference; explicitFileType = "compiled.mach-o.executable"; includeInIndex = 0; path = TouchDB; sourceTree = BUILT_PRODUCTS_DIR; };
		DA023B6414BCA94C008184BB /* libTouchDBListener.a */ = {isa = PBXFileReference; explicitFileType = archive.ar; includeInIndex = 0; path = libTouchDBListener.a; sourceTree = BUILT_PRODUCTS_DIR; };
		DA147C3614BCAC3B0052DA4D /* TouchDBListener.framework */ = {isa = PBXFileReference; explicitFileType = wrapper.cfbundle; includeInIndex = 0; path = TouchDBListener.framework; sourceTree = BUILT_PRODUCTS_DIR; };
		DA147C3A14BCAC780052DA4D /* MobileCoreServices.framework */ = {isa = PBXFileReference; lastKnownFileType = wrapper.framework; name = MobileCoreServices.framework; path = Platforms/iPhoneOS.platform/Developer/SDKs/iPhoneOS5.0.sdk/System/Library/Frameworks/MobileCoreServices.framework; sourceTree = DEVELOPER_DIR; };
		DA147C3B14BCAC780052DA4D /* Security.framework */ = {isa = PBXFileReference; lastKnownFileType = wrapper.framework; name = Security.framework; path = Platforms/iPhoneOS.platform/Developer/SDKs/iPhoneOS5.0.sdk/System/Library/Frameworks/Security.framework; sourceTree = DEVELOPER_DIR; };
/* End PBXFileReference section */

/* Begin PBXFrameworksBuildPhase section */
		270B3DE61489359000E0A926 /* Frameworks */ = {
			isa = PBXFrameworksBuildPhase;
			buildActionMask = 2147483647;
			files = (
				27C90FC814F5BA06007C5E58 /* libTouchDB.a in Frameworks */,
				27103F8814EA076600DF7209 /* SystemConfiguration.framework in Frameworks */,
				27DB90DD14DB250500FC7118 /* libz.dylib in Frameworks */,
				270B3E1E1489385C00E0A926 /* Foundation.framework in Frameworks */,
				270B3E1D1489384700E0A926 /* libsqlite3.dylib in Frameworks */,
			);
			runOnlyForDeploymentPostprocessing = 0;
		};
		270B3DF71489359000E0A926 /* Frameworks */ = {
			isa = PBXFrameworksBuildPhase;
			buildActionMask = 2147483647;
			files = (
				270B3DFD1489359000E0A926 /* SenTestingKit.framework in Frameworks */,
				270B3DFE1489359000E0A926 /* Cocoa.framework in Frameworks */,
				270B3E011489359000E0A926 /* TouchDB.framework in Frameworks */,
			);
			runOnlyForDeploymentPostprocessing = 0;
		};
		270FE0C514C5008C005FF647 /* Frameworks */ = {
			isa = PBXFrameworksBuildPhase;
			buildActionMask = 2147483647;
			files = (
				270FE0D514C50134005FF647 /* TouchDB.framework in Frameworks */,
				270FE0D614C50134005FF647 /* TouchDBListener.framework in Frameworks */,
				270FE0CA14C5008C005FF647 /* Foundation.framework in Frameworks */,
			);
			runOnlyForDeploymentPostprocessing = 0;
		};
		275315D114ACF0A10065964D /* Frameworks */ = {
			isa = PBXFrameworksBuildPhase;
			buildActionMask = 2147483647;
			files = (
				275315FC14ACF83C0065964D /* TouchDB.framework in Frameworks */,
				275315F814ACF2500065964D /* CoreServices.framework in Frameworks */,
				275315F314ACF1C20065964D /* Foundation.framework in Frameworks */,
				275315F514ACF1CC0065964D /* Security.framework in Frameworks */,
			);
			runOnlyForDeploymentPostprocessing = 0;
		};
		27731F1D1495CFEF00815D67 /* Frameworks */ = {
			isa = PBXFrameworksBuildPhase;
			buildActionMask = 2147483647;
			files = (
				27E00C8F14EC2CAB004BCBA9 /* SystemConfiguration.framework in Frameworks */,
				27DB90E014DB4B0A00FC7118 /* libz.dylib in Frameworks */,
				27731F1E1495CFEF00815D67 /* libTouchDB.a in Frameworks */,
				27731F1F1495CFEF00815D67 /* libsqlite3.dylib in Frameworks */,
				27731F201495CFEF00815D67 /* UIKit.framework in Frameworks */,
				27731F211495CFEF00815D67 /* Foundation.framework in Frameworks */,
				27731F221495CFEF00815D67 /* CoreGraphics.framework in Frameworks */,
			);
			runOnlyForDeploymentPostprocessing = 0;
		};
		27B0B7A61492B83B00A817AD /* Frameworks */ = {
			isa = PBXFrameworksBuildPhase;
			buildActionMask = 2147483647;
			files = (
				27B0B7AA1492B83B00A817AD /* Foundation.framework in Frameworks */,
			);
			runOnlyForDeploymentPostprocessing = 0;
		};
		27B0B7B21492B83B00A817AD /* Frameworks */ = {
			isa = PBXFrameworksBuildPhase;
			buildActionMask = 2147483647;
			files = (
				27B0B7B71492B83C00A817AD /* SenTestingKit.framework in Frameworks */,
				27B0B7B91492B83C00A817AD /* UIKit.framework in Frameworks */,
				27B0B7BA1492B83C00A817AD /* Foundation.framework in Frameworks */,
				27B0B7BD1492B83C00A817AD /* libTouchDB.a in Frameworks */,
			);
			runOnlyForDeploymentPostprocessing = 0;
		};
		27B0B7E41492BB6B00A817AD /* Frameworks */ = {
			isa = PBXFrameworksBuildPhase;
			buildActionMask = 2147483647;
			files = (
				27B0B7F91492BC8100A817AD /* libsqlite3.dylib in Frameworks */,
				27B0B7F71492BC7A00A817AD /* Foundation.framework in Frameworks */,
			);
			runOnlyForDeploymentPostprocessing = 0;
		};
		27C90FC114F5B90E007C5E58 /* Frameworks */ = {
			isa = PBXFrameworksBuildPhase;
			buildActionMask = 2147483647;
			files = (
			);
			runOnlyForDeploymentPostprocessing = 0;
		};
		8DD76F660486A84900D96B5E /* Frameworks */ = {
			isa = PBXFrameworksBuildPhase;
			buildActionMask = 2147483647;
			files = (
				27F0744A11CD4BA000E9A2AB /* libsqlite3.dylib in Frameworks */,
				27F0745D11CD50A600E9A2AB /* Foundation.framework in Frameworks */,
				27C706701488634300F0F099 /* AppKit.framework in Frameworks */,
			);
			runOnlyForDeploymentPostprocessing = 0;
		};
		DA023B4514BCA94C008184BB /* Frameworks */ = {
			isa = PBXFrameworksBuildPhase;
			buildActionMask = 2147483647;
			files = (
				DA023B4614BCA94C008184BB /* Foundation.framework in Frameworks */,
			);
			runOnlyForDeploymentPostprocessing = 0;
		};
		DA147C2314BCAC3B0052DA4D /* Frameworks */ = {
			isa = PBXFrameworksBuildPhase;
			buildActionMask = 2147483647;
			files = (
				DA147C3C14BCAC780052DA4D /* MobileCoreServices.framework in Frameworks */,
				DA147C3D14BCAC780052DA4D /* Security.framework in Frameworks */,
				DA147C2514BCAC3B0052DA4D /* Foundation.framework in Frameworks */,
			);
			runOnlyForDeploymentPostprocessing = 0;
		};
/* End PBXFrameworksBuildPhase section */

/* Begin PBXGroup section */
		08FB7794FE84155DC02AAC07 /* CouchLite */ = {
			isa = PBXGroup;
			children = (
				270B3E28148940C000E0A926 /* README.md */,
				08FB7795FE84155DC02AAC07 /* Source */,
				275315D714ACF0A20065964D /* Listener */,
				2753154D14ACEF350065964D /* vendor */,
				27C70696148864BA00F0F099 /* Frameworks */,
				1AB674ADFE9D54B511CA2CBB /* Products */,
			);
			name = CouchLite;
			sourceTree = "<group>";
		};
		08FB7795FE84155DC02AAC07 /* Source */ = {
			isa = PBXGroup;
			children = (
				27F0744611CD4B6D00E9A2AB /* TDDatabase.h */,
				27F0744711CD4B6D00E9A2AB /* TDDatabase.m */,
				2711CDFC14C7590A00505D55 /* TDDatabase+Attachments.h */,
				274C391B149FAE0000A5E89B /* TDDatabase+Attachments.m */,
				2711CDFF14C7595900505D55 /* TDDatabase+Insertion.h */,
				27AA409A14AA86AD00E2A5FF /* TDDatabase+Insertion.m */,
				2711CE0214C759BD00505D55 /* TDDatabase+Replication.h */,
				27AA40A014AA8A6600E2A5FF /* TDDatabase+Replication.m */,
				2773ADC514BD1EB80027A292 /* TDDatabase+LocalDocs.h */,
				2773ADC614BD1EB80027A292 /* TDDatabase+LocalDocs.m */,
				2751D4E2151BAE7000F7FD57 /* TDDatabaseManager.h */,
				2751D4E3151BAE7000F7FD57 /* TDDatabaseManager.m */,
				279EB2CC149140DE00E74185 /* TDView.h */,
				279EB2CD149140DE00E74185 /* TDView.m */,
				27F074A911CD5D7A00E9A2AB /* TDBody.h */,
				27F074AA11CD5D7A00E9A2AB /* TDBody.m */,
				270B3E3714898DF200E0A926 /* TDRevision.h */,
				270B3E3814898DF200E0A926 /* TDRevision.m */,
				27C706401486BBD500F0F099 /* TDServer.h */,
				27C706411486BBD500F0F099 /* TDServer.m */,
				27731EFD1493FA3100815D67 /* TDBlobStore.h */,
				27731EFE1493FA3100815D67 /* TDBlobStore.m */,
				279EB2D7149192C700E74185 /* Router */,
				27821BB4148E7D590099B373 /* Replicator */,
				279EB2D8149192DF00E74185 /* Support */,
				2713789014BCCA7B0058C5CD /* Tests */,
			);
			path = Source;
			sourceTree = "<group>";
		};
		1AB674ADFE9D54B511CA2CBB /* Products */ = {
			isa = PBXGroup;
			children = (
				8DD76F6C0486A84900D96B5E /* TouchDB */,
				270B3DEA1489359000E0A926 /* TouchDB.framework */,
				270B3DFB1489359000E0A926 /* TouchDBTests.octest */,
				27B0B7A91492B83B00A817AD /* libTouchDB.a */,
				27B0B7B61492B83B00A817AD /* TouchDBiOSTests.octest */,
				27B0B7E71492BB6B00A817AD /* TouchDB.framework */,
				27731F2A1495CFEF00815D67 /* TouchDB Empty App.app */,
				275315D514ACF0A10065964D /* TouchDBListener.framework */,
				DA023B6414BCA94C008184BB /* libTouchDBListener.a */,
				DA147C3614BCAC3B0052DA4D /* TouchDBListener.framework */,
				270FE0C814C5008C005FF647 /* TouchServ */,
				27C90FC714F5B90E007C5E58 /* libTouchDB.a */,
			);
			name = Products;
			sourceTree = "<group>";
		};
		2713789014BCCA7B0058C5CD /* Tests */ = {
			isa = PBXGroup;
			children = (
				27821BB9148FF56C0099B373 /* TDDatabase_Tests.m */,
				27B0B77F1491E73400A817AD /* TDView_Tests.m */,
				27C7064A1488311100F0F099 /* TDRouter_Tests.m */,
				27821BBB149001B20099B373 /* TDReplicator_Tests.m */,
				279CE40414D88031009F3FA6 /* TDBlobStore_Tests.m */,
			);
			name = Tests;
			sourceTree = "<group>";
		};
		2753154D14ACEF350065964D /* vendor */ = {
			isa = PBXGroup;
			children = (
				27F0746C11CD51A200E9A2AB /* FMDB */,
				27F0749A11CD5B1200E9A2AB /* MYUtilities */,
				2753154E14ACEF5C0065964D /* CocoaHTTPServer */,
				27DB90D414DB249700FC7118 /* google-toolbox-for-mac */,
			);
			path = vendor;
			sourceTree = "<group>";
		};
		2753154E14ACEF5C0065964D /* CocoaHTTPServer */ = {
			isa = PBXGroup;
			children = (
				2753154F14ACEFC90065964D /* Core */,
			);
			path = CocoaHTTPServer;
			sourceTree = "<group>";
		};
		2753154F14ACEFC90065964D /* Core */ = {
			isa = PBXGroup;
			children = (
				2753155014ACEFC90065964D /* Categories */,
				2753155714ACEFC90065964D /* HTTPAuthenticationRequest.h */,
				2753155814ACEFC90065964D /* HTTPAuthenticationRequest.m */,
				2753155914ACEFC90065964D /* HTTPConnection.h */,
				2753155A14ACEFC90065964D /* HTTPConnection.m */,
				2753155B14ACEFC90065964D /* HTTPLogging.h */,
				2753155C14ACEFC90065964D /* HTTPMessage.h */,
				2753155D14ACEFC90065964D /* HTTPMessage.m */,
				2753155E14ACEFC90065964D /* HTTPResponse.h */,
				2753155F14ACEFC90065964D /* HTTPServer.h */,
				2753156014ACEFC90065964D /* HTTPServer.m */,
				2753156114ACEFC90065964D /* Responses */,
				2753156C14ACEFC90065964D /* WebSocket.h */,
				2753156D14ACEFC90065964D /* WebSocket.m */,
				275315A614ACF00B0065964D /* CocoaAsyncSocket */,
				275315AF14ACF0330065964D /* CocoaLumberjack */,
			);
			path = Core;
			sourceTree = "<group>";
		};
		2753155014ACEFC90065964D /* Categories */ = {
			isa = PBXGroup;
			children = (
				2753155114ACEFC90065964D /* DDData.h */,
				2753155214ACEFC90065964D /* DDData.m */,
				2753155314ACEFC90065964D /* DDNumber.h */,
				2753155414ACEFC90065964D /* DDNumber.m */,
				2753155514ACEFC90065964D /* DDRange.h */,
				2753155614ACEFC90065964D /* DDRange.m */,
			);
			path = Categories;
			sourceTree = "<group>";
		};
		2753156114ACEFC90065964D /* Responses */ = {
			isa = PBXGroup;
			children = (
				2753156214ACEFC90065964D /* HTTPAsyncFileResponse.h */,
				2753156314ACEFC90065964D /* HTTPAsyncFileResponse.m */,
				2753156414ACEFC90065964D /* HTTPDataResponse.h */,
				2753156514ACEFC90065964D /* HTTPDataResponse.m */,
				2753156614ACEFC90065964D /* HTTPDynamicFileResponse.h */,
				2753156714ACEFC90065964D /* HTTPDynamicFileResponse.m */,
				2753156814ACEFC90065964D /* HTTPFileResponse.h */,
				2753156914ACEFC90065964D /* HTTPFileResponse.m */,
				2753156A14ACEFC90065964D /* HTTPRedirectResponse.h */,
				2753156B14ACEFC90065964D /* HTTPRedirectResponse.m */,
			);
			path = Responses;
			sourceTree = "<group>";
		};
		275315A614ACF00B0065964D /* CocoaAsyncSocket */ = {
			isa = PBXGroup;
			children = (
				275315A814ACF00B0065964D /* GCDAsyncSocket.h */,
				275315A914ACF00B0065964D /* GCDAsyncSocket.m */,
			);
			name = CocoaAsyncSocket;
			path = vendor/CocoaHTTPServer/Vendor/CocoaAsyncSocket;
			sourceTree = SOURCE_ROOT;
		};
		275315AF14ACF0330065964D /* CocoaLumberjack */ = {
			isa = PBXGroup;
			children = (
				275315B014ACF0330065964D /* About.txt */,
				275315B114ACF0330065964D /* DDAbstractDatabaseLogger.h */,
				275315B214ACF0330065964D /* DDAbstractDatabaseLogger.m */,
				275315B314ACF0330065964D /* DDASLLogger.h */,
				275315B414ACF0330065964D /* DDASLLogger.m */,
				275315B514ACF0330065964D /* DDFileLogger.h */,
				275315B614ACF0330065964D /* DDFileLogger.m */,
				275315B714ACF0330065964D /* DDLog.h */,
				275315B814ACF0330065964D /* DDLog.m */,
				275315B914ACF0330065964D /* DDTTYLogger.h */,
				275315BA14ACF0330065964D /* DDTTYLogger.m */,
			);
			name = CocoaLumberjack;
			path = vendor/CocoaHTTPServer/Vendor/CocoaLumberjack;
			sourceTree = SOURCE_ROOT;
		};
		275315D714ACF0A20065964D /* Listener */ = {
			isa = PBXGroup;
			children = (
				275315DE14ACF0A20065964D /* TDListener.h */,
				275315DF14ACF0A20065964D /* TDListener.m */,
				27E11F0C14ACFFC60006B340 /* TDHTTPServer.h */,
				2753160A14ACFC2A0065964D /* TDHTTPConnection.h */,
				2753160B14ACFC2A0065964D /* TDHTTPConnection.m */,
				27E11F0E14AD15940006B340 /* TDHTTPResponse.h */,
				27E11F0F14AD15940006B340 /* TDHTTPResponse.m */,
				27C90FFC14F6C9AB007C5E58 /* TouchServ.m */,
				275315D814ACF0A20065964D /* Supporting Files */,
			);
			path = Listener;
			sourceTree = "<group>";
		};
		275315D814ACF0A20065964D /* Supporting Files */ = {
			isa = PBXGroup;
			children = (
				275315D914ACF0A20065964D /* TouchDBListener-Info.plist */,
				275315DA14ACF0A20065964D /* InfoPlist.strings */,
				275315FA14ACF7FF0065964D /* TouchDBListener.exp */,
			);
			name = "Supporting Files";
			sourceTree = "<group>";
		};
		27821BB4148E7D590099B373 /* Replicator */ = {
			isa = PBXGroup;
			children = (
				27821BB5148E7D6F0099B373 /* TDReplicator.h */,
				27821BB6148E7D6F0099B373 /* TDReplicator.m */,
				270B3E291489581E00E0A926 /* TDPuller.h */,
				270B3E2A1489581E00E0A926 /* TDPuller.m */,
				270B3E3C148D7F0000E0A926 /* TDPusher.h */,
				270B3E3D148D7F0000E0A926 /* TDPusher.m */,
				27ADC077152502EE001ABC1D /* TDMultipartDocumentReader.h */,
				27ADC078152502EE001ABC1D /* TDMultipartDocumentReader.m */,
				279CE40814D8AA23009F3FA6 /* TDMultipartDownloader.h */,
				279CE40914D8AA23009F3FA6 /* TDMultipartDownloader.m */,
				27C5305214DF3A050078F886 /* TDMultipartUploader.h */,
				27C5305314DF3A050078F886 /* TDMultipartUploader.m */,
				27C40C7714EC58BC00994283 /* TDReplicatorManager.h */,
				27C40C7814EC58BC00994283 /* TDReplicatorManager.m */,
				27B0B78F149290AB00A817AD /* ChangeTracker */,
			);
			name = Replicator;
			sourceTree = "<group>";
		};
		279EB2D7149192C700E74185 /* Router */ = {
			isa = PBXGroup;
			children = (
				27C706431486BE7100F0F099 /* TDRouter.h */,
				27C706441486BE7100F0F099 /* TDRouter.m */,
				2700BC5B14B64AA600B5B297 /* TDRouter+Handlers.m */,
				27C706461487584300F0F099 /* TDURLProtocol.h */,
				27C706471487584300F0F099 /* TDURLProtocol.m */,
			);
			name = Router;
			sourceTree = "<group>";
		};
		279EB2D8149192DF00E74185 /* Support */ = {
			isa = PBXGroup;
			children = (
				279EB2D01491442500E74185 /* TDInternal.h */,
				272B85121523691700A90CB2 /* TDJSON.h */,
				272B85131523691700A90CB2 /* TDJSON.m */,
				27B0B79C1492932700A817AD /* TDBase64.h */,
				27B0B79D1492932700A817AD /* TDBase64.m */,
				279EB2D91491C34300E74185 /* TDCollateJSON.h */,
				279EB2DA1491C34300E74185 /* TDCollateJSON.m */,
				279906EC149ABFC1003D4338 /* TDBatcher.h */,
				279906ED149ABFC2003D4338 /* TDBatcher.m */,
				279906E1149A65B7003D4338 /* TDRemoteRequest.h */,
				279906E2149A65B8003D4338 /* TDRemoteRequest.m */,
				27103F8114E9CE4400DF7209 /* TDReachability.h */,
				27103F8214E9CE4400DF7209 /* TDReachability.m */,
				279CE3FE14D749A7009F3FA6 /* TDMultipartReader.h */,
				279CE3FF14D749A7009F3FA6 /* TDMultipartReader.m */,
				2766EFFB14DC7B37009ECCA8 /* TDMultiStreamWriter.h */,
				2766EFFC14DC7B37009ECCA8 /* TDMultiStreamWriter.m */,
				2766EFF614DB7F9F009ECCA8 /* TDMultipartWriter.h */,
				2766EFF714DB7F9F009ECCA8 /* TDMultipartWriter.m */,
				279C7E2C14F424090004A1E8 /* TDSequenceMap.h */,
				279C7E2D14F424090004A1E8 /* TDSequenceMap.m */,
				27A073EA14C0BB6200F52FE7 /* TDMisc.h */,
				27A073EB14C0BB6200F52FE7 /* TDMisc.m */,
				270B3DEE1489359000E0A926 /* TouchDB-Info.plist */,
				270B3E1F148938D800E0A926 /* TouchDB.h */,
				27821BBD14906FB50099B373 /* TouchDBPrefix.h */,
				27821BBF149078C70099B373 /* TouchDB.exp */,
			);
			name = Support;
			sourceTree = "<group>";
		};
		27B0B78F149290AB00A817AD /* ChangeTracker */ = {
			isa = PBXGroup;
			children = (
				27B0B790149290AB00A817AD /* TDChangeTracker.h */,
				27B0B791149290AB00A817AD /* TDChangeTracker.m */,
				27B0B792149290AB00A817AD /* TDConnectionChangeTracker.h */,
				27B0B793149290AB00A817AD /* TDConnectionChangeTracker.m */,
				27B0B794149290AB00A817AD /* TDSocketChangeTracker.h */,
				27B0B795149290AB00A817AD /* TDSocketChangeTracker.m */,
			);
			path = ChangeTracker;
			sourceTree = "<group>";
		};
		27C70696148864BA00F0F099 /* Frameworks */ = {
			isa = PBXGroup;
			children = (
				27C7066F1488634300F0F099 /* AppKit.framework */,
				27F0745C11CD50A600E9A2AB /* Foundation.framework */,
				27C70697148864BA00F0F099 /* Cocoa.framework */,
				27F0744911CD4BA000E9A2AB /* libsqlite3.dylib */,
				270B3DFC1489359000E0A926 /* SenTestingKit.framework */,
				27B0B7B81492B83C00A817AD /* UIKit.framework */,
				27B0B7E81492BB6B00A817AD /* CoreFoundation.framework */,
				27B0B80F1492C16300A817AD /* CoreGraphics.framework */,
				27C70699148864BA00F0F099 /* Other Frameworks */,
				27B0B7F81492BC8000A817AD /* libsqlite3.dylib */,
				27DB90DC14DB250500FC7118 /* libz.dylib */,
				27DB90DE14DB4B0100FC7118 /* libz.dylib */,
				27B0B7F61492BC7A00A817AD /* Foundation.framework */,
				275315F714ACF2500065964D /* CoreServices.framework */,
				275315F414ACF1CC0065964D /* Security.framework */,
				DA147C3A14BCAC780052DA4D /* MobileCoreServices.framework */,
				DA147C3B14BCAC780052DA4D /* Security.framework */,
				275315F714ACF2500065964D /* CoreServices.framework */,
				275315F414ACF1CC0065964D /* Security.framework */,
				27103F8714EA076600DF7209 /* SystemConfiguration.framework */,
				27E00C8D14EC2C74004BCBA9 /* SystemConfiguration.framework */,
			);
			name = Frameworks;
			sourceTree = "<group>";
		};
		27C70699148864BA00F0F099 /* Other Frameworks */ = {
			isa = PBXGroup;
			children = (
				27C7069A148864BA00F0F099 /* AppKit.framework */,
				27C7069B148864BA00F0F099 /* CoreData.framework */,
				27C7069C148864BA00F0F099 /* Foundation.framework */,
			);
			name = "Other Frameworks";
			sourceTree = "<group>";
		};
		27DB90D414DB249700FC7118 /* google-toolbox-for-mac */ = {
			isa = PBXGroup;
			children = (
				27DB90DA14DB24E800FC7118 /* GTMDefines.h */,
				27DB90D514DB249700FC7118 /* GTMNSData+zlib.h */,
				27DB90D614DB249700FC7118 /* GTMNSData+zlib.m */,
			);
			path = "google-toolbox-for-mac";
			sourceTree = "<group>";
		};
		27F0746C11CD51A200E9A2AB /* FMDB */ = {
			isa = PBXGroup;
			children = (
				27F0746F11CD51A200E9A2AB /* FMDatabase.h */,
				27F0747011CD51A200E9A2AB /* FMDatabase.m */,
				27A82E3414A1145000C0B850 /* FMDatabaseAdditions.h */,
				27A82E3514A1145000C0B850 /* FMDatabaseAdditions.m */,
				27F0747111CD51A200E9A2AB /* FMResultSet.h */,
				27F0747211CD51A200E9A2AB /* FMResultSet.m */,
			);
			name = FMDB;
			path = vendor/fmdb/src;
			sourceTree = SOURCE_ROOT;
		};
		27F0749A11CD5B1200E9A2AB /* MYUtilities */ = {
			isa = PBXGroup;
			children = (
				27F0751611CDC80A00E9A2AB /* ExceptionUtils.h */,
				27F0751711CDC80A00E9A2AB /* ExceptionUtils.m */,
				27F0751111CDC7F900E9A2AB /* Logging.h */,
				27F0751211CDC7F900E9A2AB /* Logging.m */,
				27F074F811CDC71800E9A2AB /* MYUtilities_Debug.xcconfig */,
				27F074F911CDC71800E9A2AB /* MYUtilities_Release.xcconfig */,
				27F074FA11CDC71800E9A2AB /* MYUtilities.xcconfig */,
				27F0749B11CD5B4F00E9A2AB /* CollectionUtils.h */,
				27F0749C11CD5B4F00E9A2AB /* CollectionUtils.m */,
				27F0749D11CD5B4F00E9A2AB /* Test.h */,
				27F0749E11CD5B4F00E9A2AB /* Test.m */,
				279CE3B614D4A885009F3FA6 /* MYBlockUtils.h */,
				279CE3B714D4A885009F3FA6 /* MYBlockUtils.m */,
				27108CDE15128EA500E5B92C /* MYURLHandler.h */,
				27108CDF15128EA500E5B92C /* MYURLHandler.m */,
			);
			path = MYUtilities;
			sourceTree = "<group>";
		};
/* End PBXGroup section */

/* Begin PBXHeadersBuildPhase section */
		270B3DE71489359000E0A926 /* Headers */ = {
			isa = PBXHeadersBuildPhase;
			buildActionMask = 2147483647;
			files = (
				270B3E231489392100E0A926 /* TDBody.h in Headers */,
				270B3E221489391E00E0A926 /* TDDatabase.h in Headers */,
				2711CDFD14C7590A00505D55 /* TDDatabase+Attachments.h in Headers */,
				2711CE0014C7595900505D55 /* TDDatabase+Insertion.h in Headers */,
				2773ADC714BD1EB80027A292 /* TDDatabase+LocalDocs.h in Headers */,
				2711CE0314C759BD00505D55 /* TDDatabase+Replication.h in Headers */,
				270B3E2B1489581E00E0A926 /* TDPuller.h in Headers */,
				270B3E3E148D7F0000E0A926 /* TDPusher.h in Headers */,
				27821BB7148E7D6F0099B373 /* TDReplicator.h in Headers */,
				270B3E3914898DF200E0A926 /* TDRevision.h in Headers */,
				270B3E251489392C00E0A926 /* TDRouter.h in Headers */,
				270B3E241489392600E0A926 /* TDServer.h in Headers */,
				270B3E211489390F00E0A926 /* TDURLProtocol.h in Headers */,
				279EB2CE149140DE00E74185 /* TDView.h in Headers */,
				270B3E201489390000E0A926 /* TouchDB.h in Headers */,
				27821BBE14906FB60099B373 /* TouchDBPrefix.h in Headers */,
				279EB2D11491442500E74185 /* TDInternal.h in Headers */,
				279EB2DB1491C34300E74185 /* TDCollateJSON.h in Headers */,
				27B0B796149290AB00A817AD /* TDChangeTracker.h in Headers */,
				27B0B798149290AB00A817AD /* TDConnectionChangeTracker.h in Headers */,
				27B0B79A149290AB00A817AD /* TDSocketChangeTracker.h in Headers */,
				27B0B79E1492932800A817AD /* TDBase64.h in Headers */,
				27731EFF1493FA3100815D67 /* TDBlobStore.h in Headers */,
				279906E3149A65B8003D4338 /* TDRemoteRequest.h in Headers */,
				279906EE149ABFC2003D4338 /* TDBatcher.h in Headers */,
				27A82E3614A1145000C0B850 /* FMDatabaseAdditions.h in Headers */,
				2753156E14ACEFC90065964D /* DDData.h in Headers */,
				2753157214ACEFC90065964D /* DDNumber.h in Headers */,
				2753157614ACEFC90065964D /* DDRange.h in Headers */,
				2753157A14ACEFC90065964D /* HTTPAuthenticationRequest.h in Headers */,
				2753157E14ACEFC90065964D /* HTTPConnection.h in Headers */,
				2753158214ACEFC90065964D /* HTTPLogging.h in Headers */,
				2753158414ACEFC90065964D /* HTTPMessage.h in Headers */,
				2753158814ACEFC90065964D /* HTTPResponse.h in Headers */,
				2753158A14ACEFC90065964D /* HTTPServer.h in Headers */,
				2753158E14ACEFC90065964D /* HTTPAsyncFileResponse.h in Headers */,
				2753159214ACEFC90065964D /* HTTPDataResponse.h in Headers */,
				2753159614ACEFC90065964D /* HTTPDynamicFileResponse.h in Headers */,
				2753159A14ACEFC90065964D /* HTTPFileResponse.h in Headers */,
				2753159E14ACEFC90065964D /* HTTPRedirectResponse.h in Headers */,
				275315A214ACEFC90065964D /* WebSocket.h in Headers */,
				275315AB14ACF00B0065964D /* GCDAsyncSocket.h in Headers */,
				275315BC14ACF0330065964D /* DDAbstractDatabaseLogger.h in Headers */,
				275315C014ACF0330065964D /* DDASLLogger.h in Headers */,
				275315C414ACF0330065964D /* DDFileLogger.h in Headers */,
				275315C814ACF0330065964D /* DDLog.h in Headers */,
				275315CC14ACF0330065964D /* DDTTYLogger.h in Headers */,
				27A073EC14C0BB6200F52FE7 /* TDMisc.h in Headers */,
				279CE3B814D4A885009F3FA6 /* MYBlockUtils.h in Headers */,
				279CE40014D749A7009F3FA6 /* TDMultipartReader.h in Headers */,
				279CE40A14D8AA23009F3FA6 /* TDMultipartDownloader.h in Headers */,
				27DB90D714DB249700FC7118 /* GTMNSData+zlib.h in Headers */,
				27DB90DB14DB24E800FC7118 /* GTMDefines.h in Headers */,
				2766EFF814DB7F9F009ECCA8 /* TDMultipartWriter.h in Headers */,
				2766EFFD14DC7B37009ECCA8 /* TDMultiStreamWriter.h in Headers */,
				27C5305414DF3A050078F886 /* TDMultipartUploader.h in Headers */,
				27103F8314E9CE4400DF7209 /* TDReachability.h in Headers */,
				27C40C7914EC58BC00994283 /* TDReplicatorManager.h in Headers */,
				279C7E2E14F424090004A1E8 /* TDSequenceMap.h in Headers */,
				2751D4E4151BAE7000F7FD57 /* TDDatabaseManager.h in Headers */,
				272B85141523691700A90CB2 /* TDJSON.h in Headers */,
				27ADC079152502EE001ABC1D /* TDMultipartDocumentReader.h in Headers */,
			);
			runOnlyForDeploymentPostprocessing = 0;
		};
		275315D214ACF0A10065964D /* Headers */ = {
			isa = PBXHeadersBuildPhase;
			buildActionMask = 2147483647;
			files = (
				275315F914ACF2D70065964D /* TDListener.h in Headers */,
				2753160C14ACFC2A0065964D /* TDHTTPConnection.h in Headers */,
				27E11F0D14ACFFC60006B340 /* TDHTTPServer.h in Headers */,
				27E11F1014AD15940006B340 /* TDHTTPResponse.h in Headers */,
			);
			runOnlyForDeploymentPostprocessing = 0;
		};
		27B0B7FA1492BC9600A817AD /* Headers */ = {
			isa = PBXHeadersBuildPhase;
			buildActionMask = 2147483647;
			files = (
				27B0B7FB1492BDE800A817AD /* TDDatabase.h in Headers */,
				2711CDFE14C7590A00505D55 /* TDDatabase+Attachments.h in Headers */,
				2711CE0114C7595900505D55 /* TDDatabase+Insertion.h in Headers */,
				2711CE1414C75B6E00505D55 /* TDDatabase+LocalDocs.h in Headers */,
				2711CE0414C759BD00505D55 /* TDDatabase+Replication.h in Headers */,
				27B0B7FC1492BDE800A817AD /* TDView.h in Headers */,
				27B0B7FD1492BDE800A817AD /* TDBody.h in Headers */,
				27B0B7FE1492BDE800A817AD /* TDRevision.h in Headers */,
				27B0B7FF1492BDE800A817AD /* TDServer.h in Headers */,
				27B0B8001492BDE800A817AD /* TDRouter.h in Headers */,
				27B0B8011492BDE800A817AD /* TDURLProtocol.h in Headers */,
				27B0B8021492BDE800A817AD /* TDReplicator.h in Headers */,
				27B0B8031492BDE800A817AD /* TDPuller.h in Headers */,
				27B0B8041492BDE800A817AD /* TDPusher.h in Headers */,
				27B0B8051492BDE800A817AD /* TouchDB.h in Headers */,
			);
			runOnlyForDeploymentPostprocessing = 0;
		};
		27C90F0B14F588B2007C5E58 /* Headers */ = {
			isa = PBXHeadersBuildPhase;
			buildActionMask = 2147483647;
			files = (
				27C90F0C14F588D9007C5E58 /* TDDatabase.h in Headers */,
				27C90F0D14F588E5007C5E58 /* TDDatabase+Attachments.h in Headers */,
				27C90F0E14F588EB007C5E58 /* TDDatabase+Insertion.h in Headers */,
				27C90F0F14F588F1007C5E58 /* TDDatabase+Replication.h in Headers */,
				27C90F1014F588F7007C5E58 /* TDDatabase+LocalDocs.h in Headers */,
				27C90F1114F58904007C5E58 /* TDView.h in Headers */,
				27C90F1214F58904007C5E58 /* TDBody.h in Headers */,
				27C90F1314F58904007C5E58 /* TDRevision.h in Headers */,
				27C90F1414F58904007C5E58 /* TDServer.h in Headers */,
			);
			runOnlyForDeploymentPostprocessing = 0;
		};
		27C90FB714F5B90E007C5E58 /* Headers */ = {
			isa = PBXHeadersBuildPhase;
			buildActionMask = 2147483647;
			files = (
				27C90FB814F5B90E007C5E58 /* TDDatabase.h in Headers */,
				27C90FB914F5B90E007C5E58 /* TDDatabase+Attachments.h in Headers */,
				27C90FBA14F5B90E007C5E58 /* TDDatabase+Insertion.h in Headers */,
				27C90FBB14F5B90E007C5E58 /* TDDatabase+Replication.h in Headers */,
				27C90FBC14F5B90E007C5E58 /* TDDatabase+LocalDocs.h in Headers */,
				27C90FBD14F5B90E007C5E58 /* TDView.h in Headers */,
				27C90FBE14F5B90E007C5E58 /* TDBody.h in Headers */,
				27C90FBF14F5B90E007C5E58 /* TDRevision.h in Headers */,
				27C90FC014F5B90E007C5E58 /* TDServer.h in Headers */,
			);
			runOnlyForDeploymentPostprocessing = 0;
		};
		DA147C2614BCAC3B0052DA4D /* Headers */ = {
			isa = PBXHeadersBuildPhase;
			buildActionMask = 2147483647;
			files = (
				DA147C3E14BCAC9D0052DA4D /* TDListener.h in Headers */,
			);
			runOnlyForDeploymentPostprocessing = 0;
		};
/* End PBXHeadersBuildPhase section */

/* Begin PBXNativeTarget section */
		270B3DE91489359000E0A926 /* TouchDB */ = {
			isa = PBXNativeTarget;
			buildConfigurationList = 270B3E0B1489359100E0A926 /* Build configuration list for PBXNativeTarget "TouchDB" */;
			buildPhases = (
				270B3DE51489359000E0A926 /* Sources */,
				270B3DE61489359000E0A926 /* Frameworks */,
				270B3DE71489359000E0A926 /* Headers */,
				270B3DE81489359000E0A926 /* Resources */,
			);
			buildRules = (
			);
			dependencies = (
				27C90FCA14F5BA14007C5E58 /* PBXTargetDependency */,
			);
			name = TouchDB;
			productName = ToyCouch;
			productReference = 270B3DEA1489359000E0A926 /* TouchDB.framework */;
			productType = "com.apple.product-type.framework";
		};
		270B3DFA1489359000E0A926 /* TouchDBTests */ = {
			isa = PBXNativeTarget;
			buildConfigurationList = 270B3E0E1489359100E0A926 /* Build configuration list for PBXNativeTarget "TouchDBTests" */;
			buildPhases = (
				270B3DF61489359000E0A926 /* Sources */,
				270B3DF71489359000E0A926 /* Frameworks */,
				270B3DF81489359000E0A926 /* Resources */,
				270B3DF91489359000E0A926 /* ShellScript */,
			);
			buildRules = (
			);
			dependencies = (
				270B3E001489359000E0A926 /* PBXTargetDependency */,
			);
			name = TouchDBTests;
			productName = ToyCouchTests;
			productReference = 270B3DFB1489359000E0A926 /* TouchDBTests.octest */;
			productType = "com.apple.product-type.bundle";
		};
		270FE0C714C5008C005FF647 /* TouchServ */ = {
			isa = PBXNativeTarget;
			buildConfigurationList = 270FE0D414C5008C005FF647 /* Build configuration list for PBXNativeTarget "TouchServ" */;
			buildPhases = (
				270FE0C414C5008C005FF647 /* Sources */,
				270FE0C514C5008C005FF647 /* Frameworks */,
			);
			buildRules = (
			);
			dependencies = (
			);
			name = TouchServ;
			productName = TouchServ;
			productReference = 270FE0C814C5008C005FF647 /* TouchServ */;
			productType = "com.apple.product-type.tool";
		};
		275315D414ACF0A10065964D /* TouchDBListener */ = {
			isa = PBXNativeTarget;
			buildConfigurationList = 275315E114ACF0A20065964D /* Build configuration list for PBXNativeTarget "TouchDBListener" */;
			buildPhases = (
				275315D014ACF0A10065964D /* Sources */,
				275315D114ACF0A10065964D /* Frameworks */,
				275315D214ACF0A10065964D /* Headers */,
				275315D314ACF0A10065964D /* Resources */,
			);
			buildRules = (
			);
			dependencies = (
				275315FE14ACF87F0065964D /* PBXTargetDependency */,
			);
			name = TouchDBListener;
			productName = TouchDBListener;
			productReference = 275315D514ACF0A10065964D /* TouchDBListener.framework */;
			productType = "com.apple.product-type.framework";
		};
		27731F131495CFEF00815D67 /* iOS Empty App */ = {
			isa = PBXNativeTarget;
			buildConfigurationList = 27731F271495CFEF00815D67 /* Build configuration list for PBXNativeTarget "iOS Empty App" */;
			buildPhases = (
				27731F141495CFEF00815D67 /* Sources */,
				27731F1D1495CFEF00815D67 /* Frameworks */,
				27731F231495CFEF00815D67 /* Resources */,
			);
			buildRules = (
			);
			dependencies = (
			);
			name = "iOS Empty App";
			productName = "iOS Demo";
			productReference = 27731F2A1495CFEF00815D67 /* TouchDB Empty App.app */;
			productType = "com.apple.product-type.application";
		};
		27B0B7A81492B83B00A817AD /* iOS Library */ = {
			isa = PBXNativeTarget;
			buildConfigurationList = 27B0B7C71492B83C00A817AD /* Build configuration list for PBXNativeTarget "iOS Library" */;
			buildPhases = (
				27B0B7A51492B83B00A817AD /* Sources */,
				27C90F0B14F588B2007C5E58 /* Headers */,
				27B0B7A61492B83B00A817AD /* Frameworks */,
				27B0B7E21492BA5900A817AD /* Build Fat Library */,
			);
			buildRules = (
			);
			dependencies = (
			);
			name = "iOS Library";
			productName = TouchDBiOS;
			productReference = 27B0B7A91492B83B00A817AD /* libTouchDB.a */;
			productType = "com.apple.product-type.library.static";
		};
		27B0B7B51492B83B00A817AD /* TouchDBiOSTests */ = {
			isa = PBXNativeTarget;
			buildConfigurationList = 27B0B7CA1492B83C00A817AD /* Build configuration list for PBXNativeTarget "TouchDBiOSTests" */;
			buildPhases = (
				27B0B7B11492B83B00A817AD /* Sources */,
				27B0B7B21492B83B00A817AD /* Frameworks */,
				27B0B7B31492B83B00A817AD /* Resources */,
				27B0B7B41492B83B00A817AD /* ShellScript */,
			);
			buildRules = (
			);
			dependencies = (
				27B0B7BC1492B83C00A817AD /* PBXTargetDependency */,
			);
			name = TouchDBiOSTests;
			productName = TouchDBiOSTests;
			productReference = 27B0B7B61492B83B00A817AD /* TouchDBiOSTests.octest */;
			productType = "com.apple.product-type.bundle";
		};
		27B0B7E61492BB6B00A817AD /* iOS Framework */ = {
			isa = PBXNativeTarget;
			buildConfigurationList = 27B0B7F11492BB6C00A817AD /* Build configuration list for PBXNativeTarget "iOS Framework" */;
			buildPhases = (
				27B0B7E31492BB6B00A817AD /* Sources */,
				27B0B7E41492BB6B00A817AD /* Frameworks */,
				27B0B7FA1492BC9600A817AD /* Headers */,
				27B0B8061492BE2100A817AD /* Copy Library */,
			);
			buildRules = (
			);
			dependencies = (
				27B0B7F51492BC5B00A817AD /* PBXTargetDependency */,
			);
			name = "iOS Framework";
			productName = iTouchDB;
			productReference = 27B0B7E71492BB6B00A817AD /* TouchDB.framework */;
			productType = "com.apple.product-type.bundle";
		};
		27C90F8C14F5B90E007C5E58 /* Mac static library */ = {
			isa = PBXNativeTarget;
			buildConfigurationList = 27C90FC414F5B90E007C5E58 /* Build configuration list for PBXNativeTarget "Mac static library" */;
			buildPhases = (
				27C90F8D14F5B90E007C5E58 /* Sources */,
				27C90FB714F5B90E007C5E58 /* Headers */,
				27C90FC114F5B90E007C5E58 /* Frameworks */,
			);
			buildRules = (
			);
			dependencies = (
			);
			name = "Mac static library";
			productName = TouchDBiOS;
			productReference = 27C90FC714F5B90E007C5E58 /* libTouchDB.a */;
			productType = "com.apple.product-type.library.static";
		};
		8DD76F620486A84900D96B5E /* Tests */ = {
			isa = PBXNativeTarget;
			buildConfigurationList = 1DEB923108733DC60010E9CD /* Build configuration list for PBXNativeTarget "Tests" */;
			buildPhases = (
				8DD76F640486A84900D96B5E /* Sources */,
				8DD76F660486A84900D96B5E /* Frameworks */,
				8DD76F690486A84900D96B5E /* CopyFiles */,
			);
			buildRules = (
			);
			dependencies = (
			);
			name = Tests;
			productInstallPath = "$(HOME)/bin";
			productName = CouchLite;
			productReference = 8DD76F6C0486A84900D96B5E /* TouchDB */;
			productType = "com.apple.product-type.tool";
		};
		DA023B2614BCA94C008184BB /* Listener iOS Library */ = {
			isa = PBXNativeTarget;
			buildConfigurationList = DA023B6114BCA94C008184BB /* Build configuration list for PBXNativeTarget "Listener iOS Library" */;
			buildPhases = (
				DA023B2714BCA94C008184BB /* Sources */,
				DA023B4514BCA94C008184BB /* Frameworks */,
				DA023B6014BCA94C008184BB /* Build Fat Library */,
			);
			buildRules = (
			);
			dependencies = (
			);
			name = "Listener iOS Library";
			productName = TouchDBiOS;
			productReference = DA023B6414BCA94C008184BB /* libTouchDBListener.a */;
			productType = "com.apple.product-type.library.static";
		};
		DA147C1F14BCAC3B0052DA4D /* Listener iOS Framework */ = {
			isa = PBXNativeTarget;
			buildConfigurationList = DA147C3314BCAC3B0052DA4D /* Build configuration list for PBXNativeTarget "Listener iOS Framework" */;
			buildPhases = (
				DA147C2214BCAC3B0052DA4D /* Sources */,
				DA147C2314BCAC3B0052DA4D /* Frameworks */,
				DA147C2614BCAC3B0052DA4D /* Headers */,
				DA147C3214BCAC3B0052DA4D /* Copy Library */,
			);
			buildRules = (
			);
			dependencies = (
				DA147C3914BCAC670052DA4D /* PBXTargetDependency */,
			);
			name = "Listener iOS Framework";
			productName = iTouchDB;
			productReference = DA147C3614BCAC3B0052DA4D /* TouchDBListener.framework */;
			productType = "com.apple.product-type.bundle";
		};
/* End PBXNativeTarget section */

/* Begin PBXProject section */
		08FB7793FE84155DC02AAC07 /* Project object */ = {
			isa = PBXProject;
			attributes = {
				LastUpgradeCheck = 0430;
			};
			buildConfigurationList = 1DEB923508733DC60010E9CD /* Build configuration list for PBXProject "TouchDB" */;
			compatibilityVersion = "Xcode 3.2";
			developmentRegion = English;
			hasScannedForEncodings = 1;
			knownRegions = (
				en,
			);
			mainGroup = 08FB7794FE84155DC02AAC07 /* CouchLite */;
			projectDirPath = "";
			projectRoot = "";
			targets = (
				270B3DE91489359000E0A926 /* TouchDB */,
				27C90F8C14F5B90E007C5E58 /* Mac static library */,
				275315D414ACF0A10065964D /* TouchDBListener */,
				270B3DFA1489359000E0A926 /* TouchDBTests */,
				8DD76F620486A84900D96B5E /* Tests */,
				27B0B7A81492B83B00A817AD /* iOS Library */,
				27B0B7B51492B83B00A817AD /* TouchDBiOSTests */,
				27B0B7E61492BB6B00A817AD /* iOS Framework */,
				27731F131495CFEF00815D67 /* iOS Empty App */,
				DA023B2614BCA94C008184BB /* Listener iOS Library */,
				DA147C1F14BCAC3B0052DA4D /* Listener iOS Framework */,
				270FE0C714C5008C005FF647 /* TouchServ */,
			);
		};
/* End PBXProject section */

/* Begin PBXResourcesBuildPhase section */
		270B3DE81489359000E0A926 /* Resources */ = {
			isa = PBXResourcesBuildPhase;
			buildActionMask = 2147483647;
			files = (
			);
			runOnlyForDeploymentPostprocessing = 0;
		};
		270B3DF81489359000E0A926 /* Resources */ = {
			isa = PBXResourcesBuildPhase;
			buildActionMask = 2147483647;
			files = (
			);
			runOnlyForDeploymentPostprocessing = 0;
		};
		275315D314ACF0A10065964D /* Resources */ = {
			isa = PBXResourcesBuildPhase;
			buildActionMask = 2147483647;
			files = (
				275315DC14ACF0A20065964D /* InfoPlist.strings in Resources */,
			);
			runOnlyForDeploymentPostprocessing = 0;
		};
		27731F231495CFEF00815D67 /* Resources */ = {
			isa = PBXResourcesBuildPhase;
			buildActionMask = 2147483647;
			files = (
			);
			runOnlyForDeploymentPostprocessing = 0;
		};
		27B0B7B31492B83B00A817AD /* Resources */ = {
			isa = PBXResourcesBuildPhase;
			buildActionMask = 2147483647;
			files = (
			);
			runOnlyForDeploymentPostprocessing = 0;
		};
/* End PBXResourcesBuildPhase section */

/* Begin PBXShellScriptBuildPhase section */
		270B3DF91489359000E0A926 /* ShellScript */ = {
			isa = PBXShellScriptBuildPhase;
			buildActionMask = 2147483647;
			files = (
			);
			inputPaths = (
			);
			outputPaths = (
			);
			runOnlyForDeploymentPostprocessing = 0;
			shellPath = /bin/sh;
			shellScript = "# Run the unit tests in this test bundle.\n\"${SYSTEM_DEVELOPER_DIR}/Tools/RunUnitTests\"\n";
		};
		27B0B7B41492B83B00A817AD /* ShellScript */ = {
			isa = PBXShellScriptBuildPhase;
			buildActionMask = 2147483647;
			files = (
			);
			inputPaths = (
			);
			outputPaths = (
			);
			runOnlyForDeploymentPostprocessing = 0;
			shellPath = /bin/sh;
			shellScript = "# Run the unit tests in this test bundle.\n\"${SYSTEM_DEVELOPER_DIR}/Tools/RunUnitTests\"\n";
		};
		27B0B7E21492BA5900A817AD /* Build Fat Library */ = {
			isa = PBXShellScriptBuildPhase;
			buildActionMask = 2147483647;
			files = (
			);
			inputPaths = (
			);
			name = "Build Fat Library";
			outputPaths = (
			);
			runOnlyForDeploymentPostprocessing = 0;
			shellPath = /bin/sh;
			shellScript = "# Version 2.0 (updated for Xcode 4, with some fixes)\n# Changes:\n#    - Works with xcode 4, even when running xcode 3 projects (Workarounds for apple bugs)\n#    - Faster / better: only runs lipo once, instead of once per recursion\n#    - Added some debugging statemetns that can be switched on/off by changing the DEBUG_THIS_SCRIPT variable to \"true\"\n#    - Fixed some typos\n# \n# Purpose:\n#   Create a static library for iPhone from within XCode\n#   Because Apple staff DELIBERATELY broke Xcode to make this impossible from the GUI (Xcode 3.2.3 specifically states this in the Release notes!)\n#   ...no, I don't understand why they did this!\n#\n# Author: Adam Martin - http://twitter.com/redglassesapps\n# Based on: original script from Eonil (main changes: Eonil's script WILL NOT WORK in Xcode GUI - it WILL CRASH YOUR COMPUTER)\n#\n# More info: see this Stack Overflow question: http://stackoverflow.com/questions/3520977/build-fat-static-library-device-simulator-using-xcode-and-sdk-4\n\n#################[ Tests: helps workaround any future bugs in Xcode ]########\n#\nDEBUG_THIS_SCRIPT=\"false\"\n\nif [ $DEBUG_THIS_SCRIPT = \"true\" ]\nthen\necho \"########### TESTS #############\"\necho \"Use the following variables when debugging this script; note that they may change on recursions\"\necho \"BUILD_DIR = $BUILD_DIR\"\necho \"BUILD_ROOT = $BUILD_ROOT\"\necho \"CONFIGURATION_BUILD_DIR = $CONFIGURATION_BUILD_DIR\"\necho \"BUILT_PRODUCTS_DIR = $BUILT_PRODUCTS_DIR\"\necho \"CONFIGURATION_TEMP_DIR = $CONFIGURATION_TEMP_DIR\"\necho \"TARGET_BUILD_DIR = $TARGET_BUILD_DIR\"\nfi\n\n#####################[ part 1 ]##################\n# First, work out the BASESDK version number (NB: Apple ought to report this, but they hide it)\n#    (incidental: searching for substrings in sh is a nightmare! Sob)\n\nSDK_VERSION=$(echo ${SDK_NAME} | grep -o '.\\{3\\}$')\n\n# Next, work out if we're in SIM or DEVICE\n\nif [ ${PLATFORM_NAME} = \"iphonesimulator\" ]\nthen\nOTHER_SDK_TO_BUILD=iphoneos${SDK_VERSION}\nelse\nOTHER_SDK_TO_BUILD=iphonesimulator${SDK_VERSION}\nfi\n\necho \"XCode has selected SDK: ${PLATFORM_NAME} with version: ${SDK_VERSION} (although back-targetting: ${IPHONEOS_DEPLOYMENT_TARGET})\"\necho \"...therefore, OTHER_SDK_TO_BUILD = ${OTHER_SDK_TO_BUILD}\"\n#\n#####################[ end of part 1 ]##################\n\n#####################[ part 2 ]##################\n#\n# IF this is the original invocation, invoke WHATEVER other builds are required\n#\n# Xcode is already building ONE target...\n#\n# ...but this is a LIBRARY, so Apple is wrong to set it to build just one.\n# ...we need to build ALL targets\n# ...we MUST NOT re-build the target that is ALREADY being built: Xcode WILL CRASH YOUR COMPUTER if you try this (infinite recursion!)\n#\n#\n# So: build ONLY the missing platforms/configurations.\n\nif [ \"true\" == ${ALREADYINVOKED:-false} ]\nthen\necho \"RECURSION: I am NOT the root invocation, so I'm NOT going to recurse\"\nelse\n# CRITICAL:\n# Prevent infinite recursion (Xcode sucks)\nexport ALREADYINVOKED=\"true\"\n\necho \"RECURSION: I am the root ... recursing all missing build targets NOW...\"\necho \"RECURSION: ...about to invoke: xcodebuild -configuration \\\"${CONFIGURATION}\\\" -target \\\"${TARGET_NAME}\\\" -sdk \\\"${OTHER_SDK_TO_BUILD}\\\" ${ACTION} RUN_CLANG_STATIC_ANALYZER=NO\"\nxcodebuild -configuration \"${CONFIGURATION}\" -target \"${TARGET_NAME}\" -sdk \"${OTHER_SDK_TO_BUILD}\" ${ACTION} RUN_CLANG_STATIC_ANALYZER=NO BUILD_DIR=\"${BUILD_DIR}\" BUILD_ROOT=\"${BUILD_ROOT}\" || exit 1\n\nACTION=\"build\"\n\n#Merge all platform binaries as a fat binary for each configurations.\n\n# Calculate where the (multiple) built files are coming from:\nCURRENTCONFIG_DEVICE_DIR=${SYMROOT}/${CONFIGURATION}-iphoneos\nCURRENTCONFIG_SIMULATOR_DIR=${SYMROOT}/${CONFIGURATION}-iphonesimulator\n\necho \"Taking device build from: ${CURRENTCONFIG_DEVICE_DIR}\"\necho \"Taking simulator build from: ${CURRENTCONFIG_SIMULATOR_DIR}\"\n\nCREATING_UNIVERSAL_DIR=${SYMROOT}/${CONFIGURATION}-${PRODUCT_NAME}-ios-universal\necho \"...I will output a universal build to: ${CREATING_UNIVERSAL_DIR}\"\n\n# ... remove the products of previous runs of this script\n#      NB: this directory is ONLY created by this script - it should be safe to delete!\n\nrm -rf \"${CREATING_UNIVERSAL_DIR}\"\nmkdir \"${CREATING_UNIVERSAL_DIR}\"\n\n#\necho \"lipo: for current configuration (${CONFIGURATION}) creating output file: ${CREATING_UNIVERSAL_DIR}/${EXECUTABLE_NAME}\"\nlipo -create -output \"${CREATING_UNIVERSAL_DIR}/${EXECUTABLE_NAME}\" \"${CURRENTCONFIG_DEVICE_DIR}/${EXECUTABLE_NAME}\" \"${CURRENTCONFIG_SIMULATOR_DIR}/${EXECUTABLE_NAME}\" || exit 1\n\n#########\n#\n# Added: StackOverflow suggestion to also copy \"include\" files\n#    (untested, but should work OK)\n#\nif [ -d \"${CURRENTCONFIG_DEVICE_DIR}/usr/local/include\" ]\nthen\nmkdir -p \"${CREATING_UNIVERSAL_DIR}/usr/local/include\"\n# * needs to be outside the double quotes?\ncp \"${CURRENTCONFIG_DEVICE_DIR}/usr/local/include/\"* \"${CREATING_UNIVERSAL_DIR}/usr/local/include\"\nfi\nfi\n";
			showEnvVarsInLog = 0;
		};
		27B0B8061492BE2100A817AD /* Copy Library */ = {
			isa = PBXShellScriptBuildPhase;
			buildActionMask = 2147483647;
			files = (
			);
			inputPaths = (
			);
			name = "Copy Library";
			outputPaths = (
			);
			runOnlyForDeploymentPostprocessing = 0;
			shellPath = /bin/sh;
			shellScript = "CREATING_UNIVERSAL_DIR=${SYMROOT}/${CONFIGURATION}-${PRODUCT_NAME}-ios-universal\ncp \"${CREATING_UNIVERSAL_DIR}/libTouchDB.a\" \"${CONFIGURATION_BUILD_DIR}/${EXECUTABLE_PATH}\"";
			showEnvVarsInLog = 0;
		};
		DA023B6014BCA94C008184BB /* Build Fat Library */ = {
			isa = PBXShellScriptBuildPhase;
			buildActionMask = 2147483647;
			files = (
			);
			inputPaths = (
			);
			name = "Build Fat Library";
			outputPaths = (
			);
			runOnlyForDeploymentPostprocessing = 0;
			shellPath = /bin/sh;
			shellScript = "# Version 2.0 (updated for Xcode 4, with some fixes)\n# Changes:\n#    - Works with xcode 4, even when running xcode 3 projects (Workarounds for apple bugs)\n#    - Faster / better: only runs lipo once, instead of once per recursion\n#    - Added some debugging statemetns that can be switched on/off by changing the DEBUG_THIS_SCRIPT variable to \"true\"\n#    - Fixed some typos\n# \n# Purpose:\n#   Create a static library for iPhone from within XCode\n#   Because Apple staff DELIBERATELY broke Xcode to make this impossible from the GUI (Xcode 3.2.3 specifically states this in the Release notes!)\n#   ...no, I don't understand why they did this!\n#\n# Author: Adam Martin - http://twitter.com/redglassesapps\n# Based on: original script from Eonil (main changes: Eonil's script WILL NOT WORK in Xcode GUI - it WILL CRASH YOUR COMPUTER)\n#\n# More info: see this Stack Overflow question: http://stackoverflow.com/questions/3520977/build-fat-static-library-device-simulator-using-xcode-and-sdk-4\n\n#################[ Tests: helps workaround any future bugs in Xcode ]########\n#\nDEBUG_THIS_SCRIPT=\"false\"\n\nif [ $DEBUG_THIS_SCRIPT = \"true\" ]\nthen\necho \"########### TESTS #############\"\necho \"Use the following variables when debugging this script; note that they may change on recursions\"\necho \"BUILD_DIR = $BUILD_DIR\"\necho \"BUILD_ROOT = $BUILD_ROOT\"\necho \"CONFIGURATION_BUILD_DIR = $CONFIGURATION_BUILD_DIR\"\necho \"BUILT_PRODUCTS_DIR = $BUILT_PRODUCTS_DIR\"\necho \"CONFIGURATION_TEMP_DIR = $CONFIGURATION_TEMP_DIR\"\necho \"TARGET_BUILD_DIR = $TARGET_BUILD_DIR\"\nfi\n\n#####################[ part 1 ]##################\n# First, work out the BASESDK version number (NB: Apple ought to report this, but they hide it)\n#    (incidental: searching for substrings in sh is a nightmare! Sob)\n\nSDK_VERSION=$(echo ${SDK_NAME} | grep -o '.\\{3\\}$')\n\n# Next, work out if we're in SIM or DEVICE\n\nif [ ${PLATFORM_NAME} = \"iphonesimulator\" ]\nthen\nOTHER_SDK_TO_BUILD=iphoneos${SDK_VERSION}\nelse\nOTHER_SDK_TO_BUILD=iphonesimulator${SDK_VERSION}\nfi\n\necho \"XCode has selected SDK: ${PLATFORM_NAME} with version: ${SDK_VERSION} (although back-targetting: ${IPHONEOS_DEPLOYMENT_TARGET})\"\necho \"...therefore, OTHER_SDK_TO_BUILD = ${OTHER_SDK_TO_BUILD}\"\n#\n#####################[ end of part 1 ]##################\n\n#####################[ part 2 ]##################\n#\n# IF this is the original invocation, invoke WHATEVER other builds are required\n#\n# Xcode is already building ONE target...\n#\n# ...but this is a LIBRARY, so Apple is wrong to set it to build just one.\n# ...we need to build ALL targets\n# ...we MUST NOT re-build the target that is ALREADY being built: Xcode WILL CRASH YOUR COMPUTER if you try this (infinite recursion!)\n#\n#\n# So: build ONLY the missing platforms/configurations.\n\nif [ \"true\" == ${ALREADYINVOKED:-false} ]\nthen\necho \"RECURSION: I am NOT the root invocation, so I'm NOT going to recurse\"\nelse\n# CRITICAL:\n# Prevent infinite recursion (Xcode sucks)\nexport ALREADYINVOKED=\"true\"\n\necho \"RECURSION: I am the root ... recursing all missing build targets NOW...\"\necho \"RECURSION: ...about to invoke: xcodebuild -configuration \\\"${CONFIGURATION}\\\" -target \\\"${TARGET_NAME}\\\" -sdk \\\"${OTHER_SDK_TO_BUILD}\\\" ${ACTION} RUN_CLANG_STATIC_ANALYZER=NO\"\nxcodebuild -configuration \"${CONFIGURATION}\" -target \"${TARGET_NAME}\" -sdk \"${OTHER_SDK_TO_BUILD}\" ${ACTION} RUN_CLANG_STATIC_ANALYZER=NO BUILD_DIR=\"${BUILD_DIR}\" BUILD_ROOT=\"${BUILD_ROOT}\" || exit 1\n\nACTION=\"build\"\n\n#Merge all platform binaries as a fat binary for each configurations.\n\n# Calculate where the (multiple) built files are coming from:\nCURRENTCONFIG_DEVICE_DIR=${SYMROOT}/${CONFIGURATION}-iphoneos\nCURRENTCONFIG_SIMULATOR_DIR=${SYMROOT}/${CONFIGURATION}-iphonesimulator\n\necho \"Taking device build from: ${CURRENTCONFIG_DEVICE_DIR}\"\necho \"Taking simulator build from: ${CURRENTCONFIG_SIMULATOR_DIR}\"\n\nCREATING_UNIVERSAL_DIR=${SYMROOT}/${CONFIGURATION}-ios-universal\necho \"...I will output a universal build to: ${CREATING_UNIVERSAL_DIR}\"\n\n# ... remove the products of previous runs of this script\n#      NB: this directory is ONLY created by this script - it should be safe to delete!\n\nrm -rf \"${CREATING_UNIVERSAL_DIR}\"\nmkdir \"${CREATING_UNIVERSAL_DIR}\"\n\n#\necho \"lipo: for current configuration (${CONFIGURATION}) creating output file: ${CREATING_UNIVERSAL_DIR}/${EXECUTABLE_NAME}\"\nlipo -create -output \"${CREATING_UNIVERSAL_DIR}/${EXECUTABLE_NAME}\" \"${CURRENTCONFIG_DEVICE_DIR}/${EXECUTABLE_NAME}\" \"${CURRENTCONFIG_SIMULATOR_DIR}/${EXECUTABLE_NAME}\" || exit 1\n\n#########\n#\n# Added: StackOverflow suggestion to also copy \"include\" files\n#    (untested, but should work OK)\n#\nif [ -d \"${CURRENTCONFIG_DEVICE_DIR}/usr/local/include\" ]\nthen\nmkdir -p \"${CREATING_UNIVERSAL_DIR}/usr/local/include\"\n# * needs to be outside the double quotes?\ncp \"${CURRENTCONFIG_DEVICE_DIR}/usr/local/include/\"* \"${CREATING_UNIVERSAL_DIR}/usr/local/include\"\nfi\nfi\n";
			showEnvVarsInLog = 0;
		};
		DA147C3214BCAC3B0052DA4D /* Copy Library */ = {
			isa = PBXShellScriptBuildPhase;
			buildActionMask = 2147483647;
			files = (
			);
			inputPaths = (
			);
			name = "Copy Library";
			outputPaths = (
			);
			runOnlyForDeploymentPostprocessing = 0;
			shellPath = /bin/sh;
			shellScript = "cp \"${CONFIGURATION_BUILD_DIR}/libTouchDBListener.a\" \"${CONFIGURATION_BUILD_DIR}/${EXECUTABLE_PATH}\"";
			showEnvVarsInLog = 0;
		};
/* End PBXShellScriptBuildPhase section */

/* Begin PBXSourcesBuildPhase section */
		270B3DE51489359000E0A926 /* Sources */ = {
			isa = PBXSourcesBuildPhase;
			buildActionMask = 2147483647;
			files = (
<<<<<<< HEAD
=======
				270B3E161489382F00E0A926 /* FMDatabase.m in Sources */,
				27A82E3814A1145000C0B850 /* FMDatabaseAdditions.m in Sources */,
				270B3E181489382F00E0A926 /* FMResultSet.m in Sources */,
				270B3E111489382F00E0A926 /* TDDatabase.m in Sources */,
				270B3E121489382F00E0A926 /* TDBody.m in Sources */,
				270B3E131489382F00E0A926 /* TDServer.m in Sources */,
				270B3E141489382F00E0A926 /* TDRouter.m in Sources */,
				270B3E151489382F00E0A926 /* TDURLProtocol.m in Sources */,
				270B3E2C1489581E00E0A926 /* TDPuller.m in Sources */,
				270B3E3A14898DF200E0A926 /* TDRevision.m in Sources */,
				270B3E3F148D7F0000E0A926 /* TDPusher.m in Sources */,
				27821BB8148E7D6F0099B373 /* TDReplicator.m in Sources */,
				27821BBA148FF56D0099B373 /* TDDatabase_Tests.m in Sources */,
				27821BBC149001B30099B373 /* TDReplicator_Tests.m in Sources */,
				279EB2CB14913BBE00E74185 /* TDRouter_Tests.m in Sources */,
				279EB2CF149140DE00E74185 /* TDView.m in Sources */,
				279EB2DC1491C34300E74185 /* TDCollateJSON.m in Sources */,
				27B0B7801491E76200A817AD /* TDView_Tests.m in Sources */,
				27B0B797149290AB00A817AD /* TDChangeTracker.m in Sources */,
				27B0B799149290AB00A817AD /* TDConnectionChangeTracker.m in Sources */,
				27B0B79B149290AB00A817AD /* TDSocketChangeTracker.m in Sources */,
				27B0B79F1492932800A817AD /* TDBase64.m in Sources */,
				27731F001493FA3100815D67 /* TDBlobStore.m in Sources */,
				279906E5149A65B8003D4338 /* TDRemoteRequest.m in Sources */,
				279906F0149ABFC2003D4338 /* TDBatcher.m in Sources */,
				274C391E149FAE0000A5E89B /* TDDatabase+Attachments.m in Sources */,
				27AA409D14AA86AE00E2A5FF /* TDDatabase+Insertion.m in Sources */,
				27AA40A314AA8A6600E2A5FF /* TDDatabase+Replication.m in Sources */,
				275315FF14ACF9330065964D /* ExceptionUtils.m in Sources */,
				2753160014ACF9330065964D /* Logging.m in Sources */,
				2753160114ACF9330065964D /* CollectionUtils.m in Sources */,
				2753160214ACF9330065964D /* Test.m in Sources */,
				2700BC5E14B64AA600B5B297 /* TDRouter+Handlers.m in Sources */,
				2773ADC814BD1EB80027A292 /* TDDatabase+LocalDocs.m in Sources */,
				27A073ED14C0BB6200F52FE7 /* TDMisc.m in Sources */,
				279CE3B914D4A885009F3FA6 /* MYBlockUtils.m in Sources */,
				279CE40114D749A7009F3FA6 /* TDMultipartReader.m in Sources */,
				279CE40614D88032009F3FA6 /* TDBlobStore_Tests.m in Sources */,
				279CE40B14D8AA23009F3FA6 /* TDMultipartDownloader.m in Sources */,
				27DB90D814DB249700FC7118 /* GTMNSData+zlib.m in Sources */,
				2766EFF914DB7F9F009ECCA8 /* TDMultipartWriter.m in Sources */,
				2766EFFE14DC7B37009ECCA8 /* TDMultiStreamWriter.m in Sources */,
				27C5305514DF3A050078F886 /* TDMultipartUploader.m in Sources */,
				27103F8414E9CE4400DF7209 /* TDReachability.m in Sources */,
				27C40C7A14EC58BC00994283 /* TDReplicatorManager.m in Sources */,
				279C7E2F14F424090004A1E8 /* TDSequenceMap.m in Sources */,
				2751D4E5151BAE7000F7FD57 /* TDDatabaseManager.m in Sources */,
				272B85151523691700A90CB2 /* TDJSON.m in Sources */,
				27ADC07A152502EE001ABC1D /* TDMultipartDocumentReader.m in Sources */,
>>>>>>> f8fe06a1
			);
			runOnlyForDeploymentPostprocessing = 0;
		};
		270B3DF61489359000E0A926 /* Sources */ = {
			isa = PBXSourcesBuildPhase;
			buildActionMask = 2147483647;
			files = (
			);
			runOnlyForDeploymentPostprocessing = 0;
		};
		270FE0C414C5008C005FF647 /* Sources */ = {
			isa = PBXSourcesBuildPhase;
			buildActionMask = 2147483647;
			files = (
				27C90FFD14F6C9AB007C5E58 /* TouchServ.m in Sources */,
				27C9104E14F6EC81007C5E58 /* TDBlobStore_Tests.m in Sources */,
				27C9104F14F6ECB9007C5E58 /* TDDatabase_Tests.m in Sources */,
				27C9105014F6ECB9007C5E58 /* TDView_Tests.m in Sources */,
				27C9105114F6ECB9007C5E58 /* TDRouter_Tests.m in Sources */,
				27C9105214F6ECB9007C5E58 /* TDReplicator_Tests.m in Sources */,
			);
			runOnlyForDeploymentPostprocessing = 0;
		};
		275315D014ACF0A10065964D /* Sources */ = {
			isa = PBXSourcesBuildPhase;
			buildActionMask = 2147483647;
			files = (
				275315E014ACF0A20065964D /* TDListener.m in Sources */,
				2753160D14ACFC2A0065964D /* TDHTTPConnection.m in Sources */,
				27E11F1114AD15940006B340 /* TDHTTPResponse.m in Sources */,
				275315E414ACF1130065964D /* DDData.m in Sources */,
				275315F214ACF1130065964D /* DDLog.m in Sources */,
				275315E514ACF1130065964D /* DDNumber.m in Sources */,
				275315E614ACF1130065964D /* DDRange.m in Sources */,
				275315F114ACF1130065964D /* GCDAsyncSocket.m in Sources */,
				275315EA14ACF1130065964D /* HTTPServer.m in Sources */,
				275315E914ACF1130065964D /* HTTPMessage.m in Sources */,
				275315E714ACF1130065964D /* HTTPAuthenticationRequest.m in Sources */,
				275315E814ACF1130065964D /* HTTPConnection.m in Sources */,
				275315EC14ACF1130065964D /* HTTPDataResponse.m in Sources */,
				2700BC5114B3864B00B5B297 /* HTTPFileResponse.m in Sources */,
				275315F014ACF1130065964D /* WebSocket.m in Sources */,
				2767D7DF14C8D3E500ED0F26 /* Logging.m in Sources */,
				2767D7E014C8D3EA00ED0F26 /* CollectionUtils.m in Sources */,
				279CE39014D1EDA0009F3FA6 /* Test.m in Sources */,
			);
			runOnlyForDeploymentPostprocessing = 0;
		};
		27731F141495CFEF00815D67 /* Sources */ = {
			isa = PBXSourcesBuildPhase;
			buildActionMask = 2147483647;
			files = (
				27731F191495CFEF00815D67 /* TDRouter_Tests.m in Sources */,
				27731F1A1495CFEF00815D67 /* TDView_Tests.m in Sources */,
				27731F1B1495CFEF00815D67 /* TDDatabase_Tests.m in Sources */,
				27731F1C1495CFEF00815D67 /* TDReplicator_Tests.m in Sources */,
				27C5308514E09E2C0078F886 /* TDBlobStore_Tests.m in Sources */,
			);
			runOnlyForDeploymentPostprocessing = 0;
		};
		27B0B7A51492B83B00A817AD /* Sources */ = {
			isa = PBXSourcesBuildPhase;
			buildActionMask = 2147483647;
			files = (
				27B0B7CD1492B86C00A817AD /* TDDatabase.m in Sources */,
				27B0B7CE1492B86F00A817AD /* TDView.m in Sources */,
				27B0B7CF1492B87200A817AD /* TDBody.m in Sources */,
				27B0B7D01492B87500A817AD /* TDRevision.m in Sources */,
				27B0B7D11492B87800A817AD /* TDServer.m in Sources */,
				27B0B7D21492B87D00A817AD /* TDCollateJSON.m in Sources */,
				27B0B7D31492B88300A817AD /* TDRouter.m in Sources */,
				27B0B7D41492B88500A817AD /* TDURLProtocol.m in Sources */,
				27B0B7D51492B88F00A817AD /* TDReplicator.m in Sources */,
				27B0B7D61492B8A200A817AD /* TDPuller.m in Sources */,
				27B0B7D71492B8A200A817AD /* TDPusher.m in Sources */,
				27B0B7D81492B8A200A817AD /* TDChangeTracker.m in Sources */,
				27B0B7D91492B8A200A817AD /* TDConnectionChangeTracker.m in Sources */,
				27B0B7DA1492B8A200A817AD /* TDSocketChangeTracker.m in Sources */,
				27B0B7DB1492B8A200A817AD /* TDBase64.m in Sources */,
				27B0B7DC1492B8B200A817AD /* FMDatabase.m in Sources */,
				27B0B7DD1492B8B200A817AD /* FMResultSet.m in Sources */,
				27B0B7DE1492B8C100A817AD /* ExceptionUtils.m in Sources */,
				27B0B7DF1492B8C100A817AD /* Logging.m in Sources */,
				27B0B7E01492B8C100A817AD /* CollectionUtils.m in Sources */,
				27B0B7E11492B8C100A817AD /* Test.m in Sources */,
				27731F061495335B00815D67 /* TDBlobStore.m in Sources */,
				279906E6149A65B8003D4338 /* TDRemoteRequest.m in Sources */,
				279906F1149ABFC2003D4338 /* TDBatcher.m in Sources */,
				274C391F149FAE0000A5E89B /* TDDatabase+Attachments.m in Sources */,
				27A82E3914A1145000C0B850 /* FMDatabaseAdditions.m in Sources */,
				27AA409E14AA86AE00E2A5FF /* TDDatabase+Insertion.m in Sources */,
				27AA40A414AA8A6600E2A5FF /* TDDatabase+Replication.m in Sources */,
				2700BC5F14B64AA600B5B297 /* TDRouter+Handlers.m in Sources */,
				2773ADC914BD1EB80027A292 /* TDDatabase+LocalDocs.m in Sources */,
				27A073EE14C0BB6200F52FE7 /* TDMisc.m in Sources */,
				279CE3BA14D4A886009F3FA6 /* MYBlockUtils.m in Sources */,
				279CE40214D749A7009F3FA6 /* TDMultipartReader.m in Sources */,
				279CE40C14D8AA23009F3FA6 /* TDMultipartDownloader.m in Sources */,
				27DB90D914DB249700FC7118 /* GTMNSData+zlib.m in Sources */,
				2766EFFA14DB7F9F009ECCA8 /* TDMultipartWriter.m in Sources */,
				2766EFFF14DC7B37009ECCA8 /* TDMultiStreamWriter.m in Sources */,
				27C5305614DF3A050078F886 /* TDMultipartUploader.m in Sources */,
				27103F8514E9CE4400DF7209 /* TDReachability.m in Sources */,
				27C40C7B14EC58BC00994283 /* TDReplicatorManager.m in Sources */,
				279C7E3014F424090004A1E8 /* TDSequenceMap.m in Sources */,
				2751D4E6151BAE7000F7FD57 /* TDDatabaseManager.m in Sources */,
				272B85161523691700A90CB2 /* TDJSON.m in Sources */,
				27ADC07B152502EE001ABC1D /* TDMultipartDocumentReader.m in Sources */,
			);
			runOnlyForDeploymentPostprocessing = 0;
		};
		27B0B7B11492B83B00A817AD /* Sources */ = {
			isa = PBXSourcesBuildPhase;
			buildActionMask = 2147483647;
			files = (
			);
			runOnlyForDeploymentPostprocessing = 0;
		};
		27B0B7E31492BB6B00A817AD /* Sources */ = {
			isa = PBXSourcesBuildPhase;
			buildActionMask = 2147483647;
			files = (
			);
			runOnlyForDeploymentPostprocessing = 0;
		};
		27C90F8D14F5B90E007C5E58 /* Sources */ = {
			isa = PBXSourcesBuildPhase;
			buildActionMask = 2147483647;
			files = (
				27C90F8E14F5B90E007C5E58 /* TDDatabase.m in Sources */,
				27C90F8F14F5B90E007C5E58 /* TDView.m in Sources */,
				27C90F9014F5B90E007C5E58 /* TDBody.m in Sources */,
				27C90F9114F5B90E007C5E58 /* TDRevision.m in Sources */,
				27C90F9214F5B90E007C5E58 /* TDServer.m in Sources */,
				27C90F9314F5B90E007C5E58 /* TDCollateJSON.m in Sources */,
				27C90F9414F5B90E007C5E58 /* TDRouter.m in Sources */,
				27C90F9514F5B90E007C5E58 /* TDURLProtocol.m in Sources */,
				27C90F9614F5B90E007C5E58 /* TDReplicator.m in Sources */,
				27C90F9714F5B90E007C5E58 /* TDPuller.m in Sources */,
				27C90F9814F5B90E007C5E58 /* TDPusher.m in Sources */,
				27C90F9914F5B90E007C5E58 /* TDChangeTracker.m in Sources */,
				27C90F9A14F5B90E007C5E58 /* TDConnectionChangeTracker.m in Sources */,
				27C90F9B14F5B90E007C5E58 /* TDSocketChangeTracker.m in Sources */,
				27C90F9C14F5B90E007C5E58 /* TDBase64.m in Sources */,
				27C90F9D14F5B90E007C5E58 /* FMDatabase.m in Sources */,
				27C90F9E14F5B90E007C5E58 /* FMResultSet.m in Sources */,
				27C90F9F14F5B90E007C5E58 /* ExceptionUtils.m in Sources */,
				27C90FA014F5B90E007C5E58 /* Logging.m in Sources */,
				27C90FA114F5B90E007C5E58 /* CollectionUtils.m in Sources */,
				27C90FA214F5B90E007C5E58 /* Test.m in Sources */,
				27C90FA314F5B90E007C5E58 /* TDBlobStore.m in Sources */,
				27C90FA414F5B90E007C5E58 /* TDRemoteRequest.m in Sources */,
				27C90FA514F5B90E007C5E58 /* TDBatcher.m in Sources */,
				27C90FA614F5B90E007C5E58 /* TDDatabase+Attachments.m in Sources */,
				27C90FA714F5B90E007C5E58 /* FMDatabaseAdditions.m in Sources */,
				27C90FA814F5B90E007C5E58 /* TDDatabase+Insertion.m in Sources */,
				27C90FA914F5B90E007C5E58 /* TDDatabase+Replication.m in Sources */,
				27C90FAA14F5B90E007C5E58 /* TDRouter+Handlers.m in Sources */,
				27C90FAB14F5B90E007C5E58 /* TDDatabase+LocalDocs.m in Sources */,
				27C90FAC14F5B90E007C5E58 /* TDMisc.m in Sources */,
				27C90FAD14F5B90E007C5E58 /* MYBlockUtils.m in Sources */,
				27C90FAE14F5B90E007C5E58 /* TDMultipartReader.m in Sources */,
				27C90FAF14F5B90E007C5E58 /* TDMultipartDownloader.m in Sources */,
				27C90FB014F5B90E007C5E58 /* GTMNSData+zlib.m in Sources */,
				27C90FB114F5B90E007C5E58 /* TDMultipartWriter.m in Sources */,
				27C90FB214F5B90E007C5E58 /* TDMultiStreamWriter.m in Sources */,
				27C90FB314F5B90E007C5E58 /* TDMultipartUploader.m in Sources */,
				27C90FB414F5B90E007C5E58 /* TDReachability.m in Sources */,
				27C90FB514F5B90E007C5E58 /* TDReplicatorManager.m in Sources */,
				27C90FB614F5B90E007C5E58 /* TDSequenceMap.m in Sources */,
				27D39559151CE13D00123F6F /* TDDatabaseManager.m in Sources */,
			);
			runOnlyForDeploymentPostprocessing = 0;
		};
		8DD76F640486A84900D96B5E /* Sources */ = {
			isa = PBXSourcesBuildPhase;
			buildActionMask = 2147483647;
			files = (
				27F0747611CD51A200E9A2AB /* FMDatabase.m in Sources */,
				27F0747711CD51A200E9A2AB /* FMResultSet.m in Sources */,
				27F0749F11CD5B4F00E9A2AB /* CollectionUtils.m in Sources */,
				27F074A011CD5B4F00E9A2AB /* Test.m in Sources */,
				27F074AB11CD5D7A00E9A2AB /* TDBody.m in Sources */,
				27F0751311CDC7F900E9A2AB /* Logging.m in Sources */,
				27F0751811CDC80A00E9A2AB /* ExceptionUtils.m in Sources */,
				27C706421486BBD500F0F099 /* TDServer.m in Sources */,
				27C706481487584300F0F099 /* TDURLProtocol.m in Sources */,
			);
			runOnlyForDeploymentPostprocessing = 0;
		};
		DA023B2714BCA94C008184BB /* Sources */ = {
			isa = PBXSourcesBuildPhase;
			buildActionMask = 2147483647;
			files = (
				DA147C1C14BCAABE0052DA4D /* HTTPDataResponse.m in Sources */,
				DA147C1D14BCAABE0052DA4D /* HTTPFileResponse.m in Sources */,
				DA147C1E14BCAABE0052DA4D /* WebSocket.m in Sources */,
				DA147C1814BCAAAD0052DA4D /* HTTPAuthenticationRequest.m in Sources */,
				DA147C1914BCAAAD0052DA4D /* HTTPConnection.m in Sources */,
				DA147C1A14BCAAAD0052DA4D /* HTTPMessage.m in Sources */,
				DA147C1B14BCAAAD0052DA4D /* HTTPServer.m in Sources */,
				DA147C1714BCAA9C0052DA4D /* GCDAsyncSocket.m in Sources */,
				DA147C1614BCAA8F0052DA4D /* DDLog.m in Sources */,
				DA147C1314BCAA870052DA4D /* DDData.m in Sources */,
				DA147C1414BCAA870052DA4D /* DDNumber.m in Sources */,
				DA147C1514BCAA870052DA4D /* DDRange.m in Sources */,
				DA147C0C14BCA98A0052DA4D /* TDListener.m in Sources */,
				DA147C0D14BCA98A0052DA4D /* TDHTTPConnection.m in Sources */,
				DA147C0E14BCA98A0052DA4D /* TDHTTPResponse.m in Sources */,
			);
			runOnlyForDeploymentPostprocessing = 0;
		};
		DA147C2214BCAC3B0052DA4D /* Sources */ = {
			isa = PBXSourcesBuildPhase;
			buildActionMask = 2147483647;
			files = (
			);
			runOnlyForDeploymentPostprocessing = 0;
		};
/* End PBXSourcesBuildPhase section */

/* Begin PBXTargetDependency section */
		270B3E001489359000E0A926 /* PBXTargetDependency */ = {
			isa = PBXTargetDependency;
			target = 270B3DE91489359000E0A926 /* TouchDB */;
			targetProxy = 270B3DFF1489359000E0A926 /* PBXContainerItemProxy */;
		};
		275315FE14ACF87F0065964D /* PBXTargetDependency */ = {
			isa = PBXTargetDependency;
			target = 270B3DE91489359000E0A926 /* TouchDB */;
			targetProxy = 275315FD14ACF87F0065964D /* PBXContainerItemProxy */;
		};
		27B0B7BC1492B83C00A817AD /* PBXTargetDependency */ = {
			isa = PBXTargetDependency;
			target = 27B0B7A81492B83B00A817AD /* iOS Library */;
			targetProxy = 27B0B7BB1492B83C00A817AD /* PBXContainerItemProxy */;
		};
		27B0B7F51492BC5B00A817AD /* PBXTargetDependency */ = {
			isa = PBXTargetDependency;
			target = 27B0B7A81492B83B00A817AD /* iOS Library */;
			targetProxy = 27B0B7F41492BC5B00A817AD /* PBXContainerItemProxy */;
		};
		27C90FCA14F5BA14007C5E58 /* PBXTargetDependency */ = {
			isa = PBXTargetDependency;
			target = 27C90F8C14F5B90E007C5E58 /* Mac static library */;
			targetProxy = 27C90FC914F5BA14007C5E58 /* PBXContainerItemProxy */;
		};
		DA147C3914BCAC670052DA4D /* PBXTargetDependency */ = {
			isa = PBXTargetDependency;
			target = DA023B2614BCA94C008184BB /* Listener iOS Library */;
			targetProxy = DA147C3814BCAC670052DA4D /* PBXContainerItemProxy */;
		};
/* End PBXTargetDependency section */

/* Begin PBXVariantGroup section */
		275315DA14ACF0A20065964D /* InfoPlist.strings */ = {
			isa = PBXVariantGroup;
			children = (
				275315DB14ACF0A20065964D /* en */,
			);
			name = InfoPlist.strings;
			sourceTree = "<group>";
		};
/* End PBXVariantGroup section */

/* Begin XCBuildConfiguration section */
		1DEB923208733DC60010E9CD /* Debug */ = {
			isa = XCBuildConfiguration;
			buildSettings = {
				ALWAYS_SEARCH_USER_PATHS = NO;
				COPY_PHASE_STRIP = NO;
				FRAMEWORK_SEARCH_PATHS = (
					"$(inherited)",
					"\"$(SRCROOT)/../iOS-Couchbase-repo/CouchCocoa/build/CouchCocoa/Build/Products/Debug\"",
				);
				GCC_DYNAMIC_NO_PIC = NO;
				GCC_OPTIMIZATION_LEVEL = 0;
				GCC_PREFIX_HEADER = Source/TouchDBPrefix.h;
				INFOPLIST_FILE = "ShoppingDemo-Info.plist";
				INSTALL_PATH = /usr/local/bin;
				PRODUCT_NAME = TouchDB;
			};
			name = Debug;
		};
		1DEB923308733DC60010E9CD /* Release */ = {
			isa = XCBuildConfiguration;
			buildSettings = {
				ALWAYS_SEARCH_USER_PATHS = NO;
				DEBUG_INFORMATION_FORMAT = "dwarf-with-dsym";
				FRAMEWORK_SEARCH_PATHS = (
					"$(inherited)",
					"\"$(SRCROOT)/../iOS-Couchbase-repo/CouchCocoa/build/CouchCocoa/Build/Products/Debug\"",
				);
				GCC_PREFIX_HEADER = Source/TouchDBPrefix.h;
				INFOPLIST_FILE = "ShoppingDemo-Info.plist";
				INSTALL_PATH = /usr/local/bin;
				PRODUCT_NAME = TouchDB;
			};
			name = Release;
		};
		1DEB923608733DC60010E9CD /* Debug */ = {
			isa = XCBuildConfiguration;
			baseConfigurationReference = 27F074F811CDC71800E9A2AB /* MYUtilities_Debug.xcconfig */;
			buildSettings = {
				ARCHS = "$(ARCHS_STANDARD_32_64_BIT)";
				CLANG_WARN_SUSPICIOUS_IMPLICIT_CONVERSION = YES;
				CURRENT_PROJECT_VERSION = 0.69;
				GCC_C_LANGUAGE_STANDARD = c99;
				GCC_OPTIMIZATION_LEVEL = 0;
				GCC_VERSION = com.apple.compilers.llvm.clang.1_0;
				GCC_WARN_64_TO_32_BIT_CONVERSION = YES;
				GCC_WARN_ABOUT_RETURN_TYPE = YES;
				GCC_WARN_UNUSED_FUNCTION = YES;
				GCC_WARN_UNUSED_VARIABLE = YES;
				ONLY_ACTIVE_ARCH = YES;
				SDKROOT = macosx;
				VERSIONING_SYSTEM = "apple-generic";
				VERSION_INFO_FILE = "$(PRODUCT_NAME)_vers.c";
			};
			name = Debug;
		};
		1DEB923708733DC60010E9CD /* Release */ = {
			isa = XCBuildConfiguration;
			baseConfigurationReference = 27F074F911CDC71800E9A2AB /* MYUtilities_Release.xcconfig */;
			buildSettings = {
				ARCHS = "$(ARCHS_STANDARD_32_64_BIT)";
				CLANG_WARN_SUSPICIOUS_IMPLICIT_CONVERSION = YES;
				CURRENT_PROJECT_VERSION = 0.69;
				GCC_C_LANGUAGE_STANDARD = c99;
				GCC_VERSION = com.apple.compilers.llvm.clang.1_0;
				GCC_WARN_64_TO_32_BIT_CONVERSION = YES;
				GCC_WARN_ABOUT_RETURN_TYPE = YES;
				GCC_WARN_UNUSED_FUNCTION = YES;
				GCC_WARN_UNUSED_VARIABLE = YES;
				SDKROOT = macosx;
				VERSIONING_SYSTEM = "apple-generic";
				VERSION_INFO_FILE = "$(PRODUCT_NAME)_vers.c";
			};
			name = Release;
		};
		270B3E0C1489359100E0A926 /* Debug */ = {
			isa = XCBuildConfiguration;
			buildSettings = {
				ALWAYS_SEARCH_USER_PATHS = NO;
				DYLIB_COMPATIBILITY_VERSION = 1;
				DYLIB_CURRENT_VERSION = 1;
				FRAMEWORK_VERSION = A;
				GCC_DYNAMIC_NO_PIC = NO;
				GCC_PRECOMPILE_PREFIX_HEADER = YES;
				GCC_PREFIX_HEADER = Source/TouchDBPrefix.h;
				GCC_SYMBOLS_PRIVATE_EXTERN = NO;
				INFOPLIST_FILE = "Source/TouchDB-Info.plist";
				LD_DYLIB_INSTALL_NAME = "@rpath/$(EXECUTABLE_PATH)";
				MACOSX_DEPLOYMENT_TARGET = 10.7;
				OTHER_LDFLAGS = "-ObjC";
				PRODUCT_NAME = TouchDB;
				WRAPPER_EXTENSION = framework;
			};
			name = Debug;
		};
		270B3E0D1489359100E0A926 /* Release */ = {
			isa = XCBuildConfiguration;
			buildSettings = {
				ALWAYS_SEARCH_USER_PATHS = NO;
				DEPLOYMENT_POSTPROCESSING = YES;
				DYLIB_COMPATIBILITY_VERSION = 1;
				DYLIB_CURRENT_VERSION = 1;
				EXPORTED_SYMBOLS_FILE = Source/TouchDB.exp;
				FRAMEWORK_VERSION = A;
				GCC_DYNAMIC_NO_PIC = NO;
				GCC_PRECOMPILE_PREFIX_HEADER = YES;
				GCC_PREFIX_HEADER = Source/TouchDBPrefix.h;
				GCC_SYMBOLS_PRIVATE_EXTERN = NO;
				INFOPLIST_FILE = "Source/TouchDB-Info.plist";
				LD_DYLIB_INSTALL_NAME = "@rpath/$(EXECUTABLE_PATH)";
				MACOSX_DEPLOYMENT_TARGET = 10.7;
				OTHER_LDFLAGS = "-ObjC";
				PRODUCT_NAME = TouchDB;
				STRIP_INSTALLED_PRODUCT = YES;
				WRAPPER_EXTENSION = framework;
			};
			name = Release;
		};
		270B3E0F1489359100E0A926 /* Debug */ = {
			isa = XCBuildConfiguration;
			buildSettings = {
				ALWAYS_SEARCH_USER_PATHS = NO;
				ARCHS = "$(ARCHS_STANDARD_64_BIT)";
				COPY_PHASE_STRIP = NO;
				FRAMEWORK_SEARCH_PATHS = "$(DEVELOPER_LIBRARY_DIR)/Frameworks";
				GCC_DYNAMIC_NO_PIC = NO;
				GCC_ENABLE_OBJC_EXCEPTIONS = YES;
				GCC_PRECOMPILE_PREFIX_HEADER = YES;
				GCC_PREPROCESSOR_DEFINITIONS = (
					"DEBUG=1",
					"$(inherited)",
				);
				GCC_SYMBOLS_PRIVATE_EXTERN = NO;
				GCC_VERSION = com.apple.compilers.llvm.clang.1_0;
				GCC_WARN_64_TO_32_BIT_CONVERSION = YES;
				GCC_WARN_ABOUT_MISSING_PROTOTYPES = YES;
				INFOPLIST_FILE = "TouchDBTests/TouchDBTests-Info.plist";
				MACOSX_DEPLOYMENT_TARGET = 10.7;
				PRODUCT_NAME = TouchDBTests;
				WRAPPER_EXTENSION = octest;
			};
			name = Debug;
		};
		270B3E101489359100E0A926 /* Release */ = {
			isa = XCBuildConfiguration;
			buildSettings = {
				ALWAYS_SEARCH_USER_PATHS = NO;
				ARCHS = "$(ARCHS_STANDARD_64_BIT)";
				COPY_PHASE_STRIP = YES;
				DEBUG_INFORMATION_FORMAT = "dwarf-with-dsym";
				FRAMEWORK_SEARCH_PATHS = "$(DEVELOPER_LIBRARY_DIR)/Frameworks";
				GCC_ENABLE_OBJC_EXCEPTIONS = YES;
				GCC_PRECOMPILE_PREFIX_HEADER = YES;
				GCC_VERSION = com.apple.compilers.llvm.clang.1_0;
				GCC_WARN_64_TO_32_BIT_CONVERSION = YES;
				GCC_WARN_ABOUT_MISSING_PROTOTYPES = YES;
				INFOPLIST_FILE = "TouchDBTests/TouchDBTests-Info.plist";
				MACOSX_DEPLOYMENT_TARGET = 10.7;
				PRODUCT_NAME = TouchDBTests;
				WRAPPER_EXTENSION = octest;
			};
			name = Release;
		};
		270FE0D214C5008C005FF647 /* Debug */ = {
			isa = XCBuildConfiguration;
			buildSettings = {
				ALWAYS_SEARCH_USER_PATHS = NO;
				ARCHS = "$(ARCHS_STANDARD_64_BIT)";
				COPY_PHASE_STRIP = NO;
				GCC_C_LANGUAGE_STANDARD = gnu99;
				GCC_DYNAMIC_NO_PIC = NO;
				GCC_ENABLE_OBJC_EXCEPTIONS = YES;
				GCC_PREPROCESSOR_DEFINITIONS = (
					"DEBUG=1",
					"$(inherited)",
				);
				GCC_SYMBOLS_PRIVATE_EXTERN = NO;
				GCC_WARN_ABOUT_MISSING_PROTOTYPES = YES;
				LD_RUNPATH_SEARCH_PATHS = "@loader_path/";
				MACOSX_DEPLOYMENT_TARGET = 10.7;
				PRODUCT_NAME = "$(TARGET_NAME)";
			};
			name = Debug;
		};
		270FE0D314C5008C005FF647 /* Release */ = {
			isa = XCBuildConfiguration;
			buildSettings = {
				ALWAYS_SEARCH_USER_PATHS = NO;
				ARCHS = "$(ARCHS_STANDARD_64_BIT)";
				COPY_PHASE_STRIP = YES;
				DEBUG_INFORMATION_FORMAT = "dwarf-with-dsym";
				GCC_C_LANGUAGE_STANDARD = gnu99;
				GCC_ENABLE_OBJC_EXCEPTIONS = YES;
				GCC_WARN_ABOUT_MISSING_PROTOTYPES = YES;
				LD_RUNPATH_SEARCH_PATHS = "@loader_path/";
				MACOSX_DEPLOYMENT_TARGET = 10.7;
				PRODUCT_NAME = "$(TARGET_NAME)";
			};
			name = Release;
		};
		275315E214ACF0A20065964D /* Debug */ = {
			isa = XCBuildConfiguration;
			buildSettings = {
				ALWAYS_SEARCH_USER_PATHS = NO;
				ARCHS = "$(ARCHS_STANDARD_32_64_BIT)";
				CLANG_WARN_SUSPICIOUS_IMPLICIT_CONVERSION = NO;
				COPY_PHASE_STRIP = NO;
				DYLIB_COMPATIBILITY_VERSION = 1;
				DYLIB_CURRENT_VERSION = 1;
				EXPORTED_SYMBOLS_FILE = Listener/TouchDBListener.exp;
				FRAMEWORK_VERSION = A;
				GCC_C_LANGUAGE_STANDARD = gnu99;
				GCC_DYNAMIC_NO_PIC = NO;
				GCC_ENABLE_OBJC_EXCEPTIONS = YES;
				GCC_PREPROCESSOR_DEFINITIONS = (
					"DEBUG=1",
					"$(inherited)",
				);
				GCC_SYMBOLS_PRIVATE_EXTERN = NO;
				GCC_WARN_SIGN_COMPARE = NO;
				GCC_WARN_UNINITIALIZED_AUTOS = YES;
				INFOPLIST_FILE = "Listener/TouchDBListener-Info.plist";
				LD_DYLIB_INSTALL_NAME = "@rpath/$(EXECUTABLE_PATH)";
				MACOSX_DEPLOYMENT_TARGET = 10.7;
				PRODUCT_NAME = "$(TARGET_NAME)";
				WRAPPER_EXTENSION = framework;
			};
			name = Debug;
		};
		275315E314ACF0A20065964D /* Release */ = {
			isa = XCBuildConfiguration;
			buildSettings = {
				ALWAYS_SEARCH_USER_PATHS = NO;
				ARCHS = "$(ARCHS_STANDARD_32_64_BIT)";
				CLANG_WARN_SUSPICIOUS_IMPLICIT_CONVERSION = NO;
				COPY_PHASE_STRIP = YES;
				DEBUG_INFORMATION_FORMAT = "dwarf-with-dsym";
				DEPLOYMENT_POSTPROCESSING = YES;
				DYLIB_COMPATIBILITY_VERSION = 1;
				DYLIB_CURRENT_VERSION = 1;
				EXPORTED_SYMBOLS_FILE = Listener/TouchDBListener.exp;
				FRAMEWORK_VERSION = A;
				GCC_C_LANGUAGE_STANDARD = gnu99;
				GCC_DYNAMIC_NO_PIC = NO;
				GCC_ENABLE_OBJC_EXCEPTIONS = YES;
				GCC_SYMBOLS_PRIVATE_EXTERN = NO;
				GCC_WARN_SIGN_COMPARE = NO;
				GCC_WARN_UNINITIALIZED_AUTOS = YES;
				INFOPLIST_FILE = "Listener/TouchDBListener-Info.plist";
				LD_DYLIB_INSTALL_NAME = "@rpath/$(EXECUTABLE_PATH)";
				MACOSX_DEPLOYMENT_TARGET = 10.7;
				PRODUCT_NAME = "$(TARGET_NAME)";
				STRIP_INSTALLED_PRODUCT = YES;
				WRAPPER_EXTENSION = framework;
			};
			name = Release;
		};
		27731F281495CFEF00815D67 /* Debug */ = {
			isa = XCBuildConfiguration;
			buildSettings = {
				ALWAYS_SEARCH_USER_PATHS = NO;
				ARCHS = "$(ARCHS_STANDARD_32_BIT)";
				CODE_SIGN_IDENTITY = "";
				"CODE_SIGN_IDENTITY[sdk=iphoneos*]" = "iPhone Developer";
				COPY_PHASE_STRIP = NO;
				FRAMEWORK_SEARCH_PATHS = (
					"$(inherited)",
					"\"$(DEVELOPER_FRAMEWORKS_DIR)\"",
					"\"$(SRCROOT)/Demo-iOS/Frameworks\"",
				);
				GCC_C_LANGUAGE_STANDARD = gnu99;
				GCC_DYNAMIC_NO_PIC = NO;
				GCC_PRECOMPILE_PREFIX_HEADER = YES;
				GCC_PREFIX_HEADER = "Demo-iOS/iOS Demo-Prefix.pch";
				GCC_PREPROCESSOR_DEFINITIONS = (
					"DEBUG=1",
					"$(inherited)",
				);
				GCC_SYMBOLS_PRIVATE_EXTERN = NO;
				GCC_WARN_ABOUT_MISSING_PROTOTYPES = YES;
				INFOPLIST_FILE = "Demo-iOS/iOS Empty App-Info.plist";
				IPHONEOS_DEPLOYMENT_TARGET = 5.0;
				OTHER_LDFLAGS = "-ObjC";
				PRODUCT_NAME = "TouchDB Empty App";
				SDKROOT = iphoneos;
				TARGETED_DEVICE_FAMILY = "1,2";
				WRAPPER_EXTENSION = app;
			};
			name = Debug;
		};
		27731F291495CFEF00815D67 /* Release */ = {
			isa = XCBuildConfiguration;
			buildSettings = {
				ALWAYS_SEARCH_USER_PATHS = NO;
				ARCHS = "$(ARCHS_STANDARD_32_BIT)";
				CODE_SIGN_IDENTITY = "";
				"CODE_SIGN_IDENTITY[sdk=iphoneos*]" = "iPhone Developer";
				COPY_PHASE_STRIP = YES;
				FRAMEWORK_SEARCH_PATHS = (
					"$(inherited)",
					"\"$(DEVELOPER_FRAMEWORKS_DIR)\"",
					"\"$(SRCROOT)/Demo-iOS/Frameworks\"",
				);
				GCC_C_LANGUAGE_STANDARD = gnu99;
				GCC_PRECOMPILE_PREFIX_HEADER = YES;
				GCC_PREFIX_HEADER = "Demo-iOS/iOS Demo-Prefix.pch";
				GCC_WARN_ABOUT_MISSING_PROTOTYPES = YES;
				INFOPLIST_FILE = "Demo-iOS/iOS Empty App-Info.plist";
				IPHONEOS_DEPLOYMENT_TARGET = 5.0;
				OTHER_CFLAGS = "-DNS_BLOCK_ASSERTIONS=1";
				OTHER_LDFLAGS = "-ObjC";
				PRODUCT_NAME = "TouchDB Empty App";
				SDKROOT = iphoneos;
				TARGETED_DEVICE_FAMILY = "1,2";
				VALIDATE_PRODUCT = YES;
				WRAPPER_EXTENSION = app;
			};
			name = Release;
		};
		27B0B7C81492B83C00A817AD /* Debug */ = {
			isa = XCBuildConfiguration;
			buildSettings = {
				ALWAYS_SEARCH_USER_PATHS = NO;
				ARCHS = "$(ARCHS_STANDARD_32_BIT)";
				COPY_PHASE_STRIP = NO;
				DSTROOT = /tmp/TouchDBiOS.dst;
				GCC_C_LANGUAGE_STANDARD = gnu99;
				GCC_DYNAMIC_NO_PIC = NO;
				GCC_PRECOMPILE_PREFIX_HEADER = NO;
				GCC_PREFIX_HEADER = Source/TouchDBPrefix.h;
				GCC_SYMBOLS_PRIVATE_EXTERN = NO;
				GCC_WARN_ABOUT_MISSING_PROTOTYPES = YES;
				IPHONEOS_DEPLOYMENT_TARGET = 5.0;
				OTHER_LDFLAGS = "-ObjC";
				PRODUCT_NAME = TouchDB;
				PUBLIC_HEADERS_FOLDER_PATH = TouchDB;
				SDKROOT = iphoneos;
				SKIP_INSTALL = YES;
			};
			name = Debug;
		};
		27B0B7C91492B83C00A817AD /* Release */ = {
			isa = XCBuildConfiguration;
			buildSettings = {
				ALWAYS_SEARCH_USER_PATHS = NO;
				ARCHS = "$(ARCHS_STANDARD_32_BIT)";
				COPY_PHASE_STRIP = YES;
				DSTROOT = /tmp/TouchDBiOS.dst;
				GCC_C_LANGUAGE_STANDARD = gnu99;
				GCC_PRECOMPILE_PREFIX_HEADER = NO;
				GCC_PREFIX_HEADER = Source/TouchDBPrefix.h;
				GCC_WARN_ABOUT_MISSING_PROTOTYPES = YES;
				IPHONEOS_DEPLOYMENT_TARGET = 5.0;
				OTHER_LDFLAGS = "-ObjC";
				PRODUCT_NAME = TouchDB;
				PUBLIC_HEADERS_FOLDER_PATH = TouchDB;
				SDKROOT = iphoneos;
				SKIP_INSTALL = YES;
				VALIDATE_PRODUCT = YES;
			};
			name = Release;
		};
		27B0B7CB1492B83C00A817AD /* Debug */ = {
			isa = XCBuildConfiguration;
			buildSettings = {
				ALWAYS_SEARCH_USER_PATHS = NO;
				ARCHS = "$(ARCHS_STANDARD_32_BIT)";
				COPY_PHASE_STRIP = NO;
				FRAMEWORK_SEARCH_PATHS = (
					"$(SDKROOT)/Developer/Library/Frameworks",
					"$(DEVELOPER_LIBRARY_DIR)/Frameworks",
				);
				GCC_C_LANGUAGE_STANDARD = gnu99;
				GCC_DYNAMIC_NO_PIC = NO;
				GCC_PRECOMPILE_PREFIX_HEADER = YES;
				GCC_PREFIX_HEADER = "TouchDBiOS/TouchDBiOS-Prefix.pch";
				GCC_PREPROCESSOR_DEFINITIONS = (
					"DEBUG=1",
					"$(inherited)",
				);
				GCC_SYMBOLS_PRIVATE_EXTERN = NO;
				GCC_WARN_ABOUT_MISSING_PROTOTYPES = YES;
				INFOPLIST_FILE = "TouchDBiOSTests/TouchDBiOSTests-Info.plist";
				IPHONEOS_DEPLOYMENT_TARGET = 5.0;
				PRODUCT_NAME = "$(TARGET_NAME)";
				SDKROOT = iphoneos;
				WRAPPER_EXTENSION = octest;
			};
			name = Debug;
		};
		27B0B7CC1492B83C00A817AD /* Release */ = {
			isa = XCBuildConfiguration;
			buildSettings = {
				ALWAYS_SEARCH_USER_PATHS = NO;
				ARCHS = "$(ARCHS_STANDARD_32_BIT)";
				COPY_PHASE_STRIP = YES;
				FRAMEWORK_SEARCH_PATHS = (
					"$(SDKROOT)/Developer/Library/Frameworks",
					"$(DEVELOPER_LIBRARY_DIR)/Frameworks",
				);
				GCC_C_LANGUAGE_STANDARD = gnu99;
				GCC_PRECOMPILE_PREFIX_HEADER = YES;
				GCC_PREFIX_HEADER = "TouchDBiOS/TouchDBiOS-Prefix.pch";
				GCC_WARN_ABOUT_MISSING_PROTOTYPES = YES;
				INFOPLIST_FILE = "TouchDBiOSTests/TouchDBiOSTests-Info.plist";
				IPHONEOS_DEPLOYMENT_TARGET = 5.0;
				PRODUCT_NAME = "$(TARGET_NAME)";
				SDKROOT = iphoneos;
				VALIDATE_PRODUCT = YES;
				WRAPPER_EXTENSION = octest;
			};
			name = Release;
		};
		27B0B7F21492BB6C00A817AD /* Debug */ = {
			isa = XCBuildConfiguration;
			buildSettings = {
				ALWAYS_SEARCH_USER_PATHS = NO;
				ARCHS = "$(ARCHS_STANDARD_32_BIT)";
				CONFIGURATION_BUILD_DIR = "$(BUILD_DIR)/$(CONFIGURATION)-ios-universal";
				COPY_PHASE_STRIP = NO;
				GCC_C_LANGUAGE_STANDARD = gnu99;
				GCC_DYNAMIC_NO_PIC = NO;
				GCC_ENABLE_OBJC_EXCEPTIONS = YES;
				GCC_PRECOMPILE_PREFIX_HEADER = YES;
				GCC_PREFIX_HEADER = "iTouchDB/iTouchDB-Prefix.pch";
				GCC_PREPROCESSOR_DEFINITIONS = (
					"DEBUG=1",
					"$(inherited)",
				);
				GCC_SYMBOLS_PRIVATE_EXTERN = NO;
				GCC_WARN_ABOUT_MISSING_PROTOTYPES = YES;
				INFOPLIST_FILE = "Source/TouchDB-Info.plist";
				INSTALL_PATH = "$(LOCAL_LIBRARY_DIR)/Frameworks";
				MACH_O_TYPE = mh_dylib;
				ONLY_ACTIVE_ARCH = NO;
				PRODUCT_NAME = TouchDB;
				SDKROOT = iphoneos;
				TARGETED_DEVICE_FAMILY = "1,2";
				WRAPPER_EXTENSION = framework;
			};
			name = Debug;
		};
		27B0B7F31492BB6C00A817AD /* Release */ = {
			isa = XCBuildConfiguration;
			buildSettings = {
				ALWAYS_SEARCH_USER_PATHS = NO;
				ARCHS = "$(ARCHS_STANDARD_32_BIT)";
				CONFIGURATION_BUILD_DIR = "$(BUILD_DIR)/$(CONFIGURATION)-ios-universal";
				COPY_PHASE_STRIP = YES;
				DEBUG_INFORMATION_FORMAT = "dwarf-with-dsym";
				GCC_C_LANGUAGE_STANDARD = gnu99;
				GCC_ENABLE_OBJC_EXCEPTIONS = YES;
				GCC_PRECOMPILE_PREFIX_HEADER = YES;
				GCC_PREFIX_HEADER = "iTouchDB/iTouchDB-Prefix.pch";
				GCC_WARN_ABOUT_MISSING_PROTOTYPES = YES;
				INFOPLIST_FILE = "Source/TouchDB-Info.plist";
				INSTALL_PATH = "$(LOCAL_LIBRARY_DIR)/Frameworks";
				MACH_O_TYPE = mh_dylib;
				ONLY_ACTIVE_ARCH = NO;
				PRODUCT_NAME = TouchDB;
				SDKROOT = iphoneos;
				TARGETED_DEVICE_FAMILY = "1,2";
				WRAPPER_EXTENSION = framework;
			};
			name = Release;
		};
		27C90FC514F5B90E007C5E58 /* Debug */ = {
			isa = XCBuildConfiguration;
			buildSettings = {
				ALWAYS_SEARCH_USER_PATHS = NO;
				ARCHS = "$(ARCHS_STANDARD_32_64_BIT)";
				COPY_PHASE_STRIP = NO;
				GCC_C_LANGUAGE_STANDARD = gnu99;
				GCC_DYNAMIC_NO_PIC = NO;
				GCC_PRECOMPILE_PREFIX_HEADER = YES;
				GCC_PREFIX_HEADER = Source/TouchDBPrefix.h;
				GCC_PREPROCESSOR_DEFINITIONS = (
					"DEBUG=1",
					"$(inherited)",
				);
				GCC_SYMBOLS_PRIVATE_EXTERN = NO;
				GCC_TREAT_WARNINGS_AS_ERRORS = YES;
				GCC_WARN_ABOUT_MISSING_PROTOTYPES = YES;
				IPHONEOS_DEPLOYMENT_TARGET = 5.0;
				ONLY_ACTIVE_ARCH = NO;
				OTHER_LDFLAGS = "-ObjC";
				PRODUCT_NAME = TouchDB;
				PUBLIC_HEADERS_FOLDER_PATH = TouchDB;
				SDKROOT = macosx;
				SKIP_INSTALL = YES;
				WARNING_CFLAGS = "-Wall";
			};
			name = Debug;
		};
		27C90FC614F5B90E007C5E58 /* Release */ = {
			isa = XCBuildConfiguration;
			buildSettings = {
				ALWAYS_SEARCH_USER_PATHS = NO;
				ARCHS = "$(ARCHS_STANDARD_32_64_BIT)";
				COPY_PHASE_STRIP = YES;
				GCC_C_LANGUAGE_STANDARD = gnu99;
				GCC_PRECOMPILE_PREFIX_HEADER = YES;
				GCC_PREFIX_HEADER = Source/TouchDBPrefix.h;
				GCC_TREAT_WARNINGS_AS_ERRORS = YES;
				GCC_WARN_ABOUT_MISSING_PROTOTYPES = YES;
				IPHONEOS_DEPLOYMENT_TARGET = 5.0;
				ONLY_ACTIVE_ARCH = NO;
				OTHER_LDFLAGS = "-ObjC";
				PRODUCT_NAME = TouchDB;
				PUBLIC_HEADERS_FOLDER_PATH = TouchDB;
				SDKROOT = macosx;
				SKIP_INSTALL = YES;
				VALIDATE_PRODUCT = YES;
				WARNING_CFLAGS = "-Wall";
			};
			name = Release;
		};
		DA023B6214BCA94C008184BB /* Debug */ = {
			isa = XCBuildConfiguration;
			buildSettings = {
				ALWAYS_SEARCH_USER_PATHS = NO;
				ARCHS = "$(ARCHS_STANDARD_32_BIT)";
				CLANG_WARN_SUSPICIOUS_IMPLICIT_CONVERSION = NO;
				COPY_PHASE_STRIP = NO;
				DSTROOT = /tmp/TouchDBiOS.dst;
				GCC_C_LANGUAGE_STANDARD = gnu99;
				GCC_DYNAMIC_NO_PIC = NO;
				GCC_PRECOMPILE_PREFIX_HEADER = YES;
				GCC_PREFIX_HEADER = Source/TouchDBPrefix.h;
				GCC_SYMBOLS_PRIVATE_EXTERN = NO;
				GCC_WARN_ABOUT_MISSING_PROTOTYPES = YES;
				GCC_WARN_ABOUT_POINTER_SIGNEDNESS = YES;
				GCC_WARN_SIGN_COMPARE = NO;
				IPHONEOS_DEPLOYMENT_TARGET = 5.0;
				OTHER_LDFLAGS = "-ObjC";
				PRODUCT_NAME = TouchDBListener;
				SDKROOT = iphoneos;
				SKIP_INSTALL = YES;
			};
			name = Debug;
		};
		DA023B6314BCA94C008184BB /* Release */ = {
			isa = XCBuildConfiguration;
			buildSettings = {
				ALWAYS_SEARCH_USER_PATHS = NO;
				ARCHS = "$(ARCHS_STANDARD_32_BIT)";
				CLANG_WARN_SUSPICIOUS_IMPLICIT_CONVERSION = NO;
				COPY_PHASE_STRIP = YES;
				DSTROOT = /tmp/TouchDBiOS.dst;
				GCC_C_LANGUAGE_STANDARD = gnu99;
				GCC_PRECOMPILE_PREFIX_HEADER = YES;
				GCC_PREFIX_HEADER = Source/TouchDBPrefix.h;
				GCC_WARN_ABOUT_MISSING_PROTOTYPES = YES;
				GCC_WARN_ABOUT_POINTER_SIGNEDNESS = YES;
				GCC_WARN_SIGN_COMPARE = NO;
				IPHONEOS_DEPLOYMENT_TARGET = 5.0;
				OTHER_LDFLAGS = "-ObjC";
				PRODUCT_NAME = TouchDBListener;
				SDKROOT = iphoneos;
				SKIP_INSTALL = YES;
				VALIDATE_PRODUCT = YES;
			};
			name = Release;
		};
		DA147C3414BCAC3B0052DA4D /* Debug */ = {
			isa = XCBuildConfiguration;
			buildSettings = {
				ALWAYS_SEARCH_USER_PATHS = NO;
				ARCHS = "$(ARCHS_STANDARD_32_BIT)";
				CONFIGURATION_BUILD_DIR = "$(BUILD_DIR)/$(CONFIGURATION)-ios-universal";
				COPY_PHASE_STRIP = NO;
				GCC_C_LANGUAGE_STANDARD = gnu99;
				GCC_DYNAMIC_NO_PIC = NO;
				GCC_ENABLE_OBJC_EXCEPTIONS = YES;
				GCC_PRECOMPILE_PREFIX_HEADER = YES;
				GCC_PREFIX_HEADER = "iTouchDB/iTouchDB-Prefix.pch";
				GCC_PREPROCESSOR_DEFINITIONS = (
					"DEBUG=1",
					"$(inherited)",
				);
				GCC_SYMBOLS_PRIVATE_EXTERN = NO;
				GCC_WARN_ABOUT_MISSING_PROTOTYPES = YES;
				INSTALL_PATH = "$(LOCAL_LIBRARY_DIR)/Frameworks";
				MACH_O_TYPE = mh_dylib;
				ONLY_ACTIVE_ARCH = NO;
				PRODUCT_NAME = TouchDBListener;
				SDKROOT = iphoneos;
				TARGETED_DEVICE_FAMILY = "1,2";
				WRAPPER_EXTENSION = framework;
			};
			name = Debug;
		};
		DA147C3514BCAC3B0052DA4D /* Release */ = {
			isa = XCBuildConfiguration;
			buildSettings = {
				ALWAYS_SEARCH_USER_PATHS = NO;
				ARCHS = "$(ARCHS_STANDARD_32_BIT)";
				CONFIGURATION_BUILD_DIR = "$(BUILD_DIR)/$(CONFIGURATION)-ios-universal";
				COPY_PHASE_STRIP = YES;
				DEBUG_INFORMATION_FORMAT = "dwarf-with-dsym";
				GCC_C_LANGUAGE_STANDARD = gnu99;
				GCC_ENABLE_OBJC_EXCEPTIONS = YES;
				GCC_PRECOMPILE_PREFIX_HEADER = YES;
				GCC_PREFIX_HEADER = "iTouchDB/iTouchDB-Prefix.pch";
				GCC_WARN_ABOUT_MISSING_PROTOTYPES = YES;
				INSTALL_PATH = "$(LOCAL_LIBRARY_DIR)/Frameworks";
				MACH_O_TYPE = mh_dylib;
				ONLY_ACTIVE_ARCH = NO;
				PRODUCT_NAME = TouchDBListener;
				SDKROOT = iphoneos;
				TARGETED_DEVICE_FAMILY = "1,2";
				WRAPPER_EXTENSION = framework;
			};
			name = Release;
		};
/* End XCBuildConfiguration section */

/* Begin XCConfigurationList section */
		1DEB923108733DC60010E9CD /* Build configuration list for PBXNativeTarget "Tests" */ = {
			isa = XCConfigurationList;
			buildConfigurations = (
				1DEB923208733DC60010E9CD /* Debug */,
				1DEB923308733DC60010E9CD /* Release */,
			);
			defaultConfigurationIsVisible = 0;
			defaultConfigurationName = Release;
		};
		1DEB923508733DC60010E9CD /* Build configuration list for PBXProject "TouchDB" */ = {
			isa = XCConfigurationList;
			buildConfigurations = (
				1DEB923608733DC60010E9CD /* Debug */,
				1DEB923708733DC60010E9CD /* Release */,
			);
			defaultConfigurationIsVisible = 0;
			defaultConfigurationName = Release;
		};
		270B3E0B1489359100E0A926 /* Build configuration list for PBXNativeTarget "TouchDB" */ = {
			isa = XCConfigurationList;
			buildConfigurations = (
				270B3E0C1489359100E0A926 /* Debug */,
				270B3E0D1489359100E0A926 /* Release */,
			);
			defaultConfigurationIsVisible = 0;
			defaultConfigurationName = Release;
		};
		270B3E0E1489359100E0A926 /* Build configuration list for PBXNativeTarget "TouchDBTests" */ = {
			isa = XCConfigurationList;
			buildConfigurations = (
				270B3E0F1489359100E0A926 /* Debug */,
				270B3E101489359100E0A926 /* Release */,
			);
			defaultConfigurationIsVisible = 0;
			defaultConfigurationName = Release;
		};
		270FE0D414C5008C005FF647 /* Build configuration list for PBXNativeTarget "TouchServ" */ = {
			isa = XCConfigurationList;
			buildConfigurations = (
				270FE0D214C5008C005FF647 /* Debug */,
				270FE0D314C5008C005FF647 /* Release */,
			);
			defaultConfigurationIsVisible = 0;
			defaultConfigurationName = Release;
		};
		275315E114ACF0A20065964D /* Build configuration list for PBXNativeTarget "TouchDBListener" */ = {
			isa = XCConfigurationList;
			buildConfigurations = (
				275315E214ACF0A20065964D /* Debug */,
				275315E314ACF0A20065964D /* Release */,
			);
			defaultConfigurationIsVisible = 0;
			defaultConfigurationName = Release;
		};
		27731F271495CFEF00815D67 /* Build configuration list for PBXNativeTarget "iOS Empty App" */ = {
			isa = XCConfigurationList;
			buildConfigurations = (
				27731F281495CFEF00815D67 /* Debug */,
				27731F291495CFEF00815D67 /* Release */,
			);
			defaultConfigurationIsVisible = 0;
			defaultConfigurationName = Release;
		};
		27B0B7C71492B83C00A817AD /* Build configuration list for PBXNativeTarget "iOS Library" */ = {
			isa = XCConfigurationList;
			buildConfigurations = (
				27B0B7C81492B83C00A817AD /* Debug */,
				27B0B7C91492B83C00A817AD /* Release */,
			);
			defaultConfigurationIsVisible = 0;
			defaultConfigurationName = Release;
		};
		27B0B7CA1492B83C00A817AD /* Build configuration list for PBXNativeTarget "TouchDBiOSTests" */ = {
			isa = XCConfigurationList;
			buildConfigurations = (
				27B0B7CB1492B83C00A817AD /* Debug */,
				27B0B7CC1492B83C00A817AD /* Release */,
			);
			defaultConfigurationIsVisible = 0;
			defaultConfigurationName = Release;
		};
		27B0B7F11492BB6C00A817AD /* Build configuration list for PBXNativeTarget "iOS Framework" */ = {
			isa = XCConfigurationList;
			buildConfigurations = (
				27B0B7F21492BB6C00A817AD /* Debug */,
				27B0B7F31492BB6C00A817AD /* Release */,
			);
			defaultConfigurationIsVisible = 0;
			defaultConfigurationName = Release;
		};
		27C90FC414F5B90E007C5E58 /* Build configuration list for PBXNativeTarget "Mac static library" */ = {
			isa = XCConfigurationList;
			buildConfigurations = (
				27C90FC514F5B90E007C5E58 /* Debug */,
				27C90FC614F5B90E007C5E58 /* Release */,
			);
			defaultConfigurationIsVisible = 0;
			defaultConfigurationName = Release;
		};
		DA023B6114BCA94C008184BB /* Build configuration list for PBXNativeTarget "Listener iOS Library" */ = {
			isa = XCConfigurationList;
			buildConfigurations = (
				DA023B6214BCA94C008184BB /* Debug */,
				DA023B6314BCA94C008184BB /* Release */,
			);
			defaultConfigurationIsVisible = 0;
			defaultConfigurationName = Release;
		};
		DA147C3314BCAC3B0052DA4D /* Build configuration list for PBXNativeTarget "Listener iOS Framework" */ = {
			isa = XCConfigurationList;
			buildConfigurations = (
				DA147C3414BCAC3B0052DA4D /* Debug */,
				DA147C3514BCAC3B0052DA4D /* Release */,
			);
			defaultConfigurationIsVisible = 0;
			defaultConfigurationName = Release;
		};
/* End XCConfigurationList section */
	};
	rootObject = 08FB7793FE84155DC02AAC07 /* Project object */;
}<|MERGE_RESOLUTION|>--- conflicted
+++ resolved
@@ -36,14 +36,8 @@
 		2711CE0314C759BD00505D55 /* TDDatabase+Replication.h in Headers */ = {isa = PBXBuildFile; fileRef = 2711CE0214C759BD00505D55 /* TDDatabase+Replication.h */; settings = {ATTRIBUTES = (Public, ); }; };
 		2711CE0414C759BD00505D55 /* TDDatabase+Replication.h in Headers */ = {isa = PBXBuildFile; fileRef = 2711CE0214C759BD00505D55 /* TDDatabase+Replication.h */; settings = {ATTRIBUTES = (Public, ); }; };
 		2711CE1414C75B6E00505D55 /* TDDatabase+LocalDocs.h in Headers */ = {isa = PBXBuildFile; fileRef = 2773ADC514BD1EB80027A292 /* TDDatabase+LocalDocs.h */; settings = {ATTRIBUTES = (Public, ); }; };
-<<<<<<< HEAD
-=======
 		272B85141523691700A90CB2 /* TDJSON.h in Headers */ = {isa = PBXBuildFile; fileRef = 272B85121523691700A90CB2 /* TDJSON.h */; };
-		272B85151523691700A90CB2 /* TDJSON.m in Sources */ = {isa = PBXBuildFile; fileRef = 272B85131523691700A90CB2 /* TDJSON.m */; };
 		272B85161523691700A90CB2 /* TDJSON.m in Sources */ = {isa = PBXBuildFile; fileRef = 272B85131523691700A90CB2 /* TDJSON.m */; };
-		274C3919149E6B0900A5E89B /* EmptyAppDelegate.m in Sources */ = {isa = PBXBuildFile; fileRef = 274C3918149E6B0900A5E89B /* EmptyAppDelegate.m */; };
-		274C391E149FAE0000A5E89B /* TDDatabase+Attachments.m in Sources */ = {isa = PBXBuildFile; fileRef = 274C391B149FAE0000A5E89B /* TDDatabase+Attachments.m */; };
->>>>>>> f8fe06a1
 		274C391F149FAE0000A5E89B /* TDDatabase+Attachments.m in Sources */ = {isa = PBXBuildFile; fileRef = 274C391B149FAE0000A5E89B /* TDDatabase+Attachments.m */; };
 		2751D4E4151BAE7000F7FD57 /* TDDatabaseManager.h in Headers */ = {isa = PBXBuildFile; fileRef = 2751D4E2151BAE7000F7FD57 /* TDDatabaseManager.h */; };
 		2751D4E6151BAE7000F7FD57 /* TDDatabaseManager.m in Sources */ = {isa = PBXBuildFile; fileRef = 2751D4E3151BAE7000F7FD57 /* TDDatabaseManager.m */; };
@@ -109,6 +103,9 @@
 		2773ADC914BD1EB80027A292 /* TDDatabase+LocalDocs.m in Sources */ = {isa = PBXBuildFile; fileRef = 2773ADC614BD1EB80027A292 /* TDDatabase+LocalDocs.m */; };
 		27821BB7148E7D6F0099B373 /* TDReplicator.h in Headers */ = {isa = PBXBuildFile; fileRef = 27821BB5148E7D6F0099B373 /* TDReplicator.h */; settings = {ATTRIBUTES = (Public, ); }; };
 		27821BBE14906FB60099B373 /* TouchDBPrefix.h in Headers */ = {isa = PBXBuildFile; fileRef = 27821BBD14906FB50099B373 /* TouchDBPrefix.h */; };
+		278B0C8E152A7C1F00577747 /* TDMultipartDocumentReader.m in Sources */ = {isa = PBXBuildFile; fileRef = 27ADC078152502EE001ABC1D /* TDMultipartDocumentReader.m */; };
+		278B0C8F152A7C2E00577747 /* TDJSON.m in Sources */ = {isa = PBXBuildFile; fileRef = 272B85131523691700A90CB2 /* TDJSON.m */; };
+		278B0C90152A7C6100577747 /* TDView_Tests.m in Sources */ = {isa = PBXBuildFile; fileRef = 27B0B77F1491E73400A817AD /* TDView_Tests.m */; };
 		279906E3149A65B8003D4338 /* TDRemoteRequest.h in Headers */ = {isa = PBXBuildFile; fileRef = 279906E1149A65B7003D4338 /* TDRemoteRequest.h */; };
 		279906E6149A65B8003D4338 /* TDRemoteRequest.m in Sources */ = {isa = PBXBuildFile; fileRef = 279906E2149A65B8003D4338 /* TDRemoteRequest.m */; };
 		279906EE149ABFC2003D4338 /* TDBatcher.h in Headers */ = {isa = PBXBuildFile; fileRef = 279906EC149ABFC1003D4338 /* TDBatcher.h */; };
@@ -131,13 +128,8 @@
 		27A82E3914A1145000C0B850 /* FMDatabaseAdditions.m in Sources */ = {isa = PBXBuildFile; fileRef = 27A82E3514A1145000C0B850 /* FMDatabaseAdditions.m */; };
 		27AA409E14AA86AE00E2A5FF /* TDDatabase+Insertion.m in Sources */ = {isa = PBXBuildFile; fileRef = 27AA409A14AA86AD00E2A5FF /* TDDatabase+Insertion.m */; };
 		27AA40A414AA8A6600E2A5FF /* TDDatabase+Replication.m in Sources */ = {isa = PBXBuildFile; fileRef = 27AA40A014AA8A6600E2A5FF /* TDDatabase+Replication.m */; };
-<<<<<<< HEAD
-=======
 		27ADC079152502EE001ABC1D /* TDMultipartDocumentReader.h in Headers */ = {isa = PBXBuildFile; fileRef = 27ADC077152502EE001ABC1D /* TDMultipartDocumentReader.h */; };
-		27ADC07A152502EE001ABC1D /* TDMultipartDocumentReader.m in Sources */ = {isa = PBXBuildFile; fileRef = 27ADC078152502EE001ABC1D /* TDMultipartDocumentReader.m */; };
 		27ADC07B152502EE001ABC1D /* TDMultipartDocumentReader.m in Sources */ = {isa = PBXBuildFile; fileRef = 27ADC078152502EE001ABC1D /* TDMultipartDocumentReader.m */; };
-		27B0B7801491E76200A817AD /* TDView_Tests.m in Sources */ = {isa = PBXBuildFile; fileRef = 27B0B77F1491E73400A817AD /* TDView_Tests.m */; };
->>>>>>> f8fe06a1
 		27B0B796149290AB00A817AD /* TDChangeTracker.h in Headers */ = {isa = PBXBuildFile; fileRef = 27B0B790149290AB00A817AD /* TDChangeTracker.h */; };
 		27B0B798149290AB00A817AD /* TDConnectionChangeTracker.h in Headers */ = {isa = PBXBuildFile; fileRef = 27B0B792149290AB00A817AD /* TDConnectionChangeTracker.h */; };
 		27B0B79A149290AB00A817AD /* TDSocketChangeTracker.h in Headers */ = {isa = PBXBuildFile; fileRef = 27B0B794149290AB00A817AD /* TDSocketChangeTracker.h */; };
@@ -376,14 +368,8 @@
 		2711CDFC14C7590A00505D55 /* TDDatabase+Attachments.h */ = {isa = PBXFileReference; fileEncoding = 4; lastKnownFileType = sourcecode.c.h; path = "TDDatabase+Attachments.h"; sourceTree = "<group>"; };
 		2711CDFF14C7595900505D55 /* TDDatabase+Insertion.h */ = {isa = PBXFileReference; fileEncoding = 4; lastKnownFileType = sourcecode.c.h; path = "TDDatabase+Insertion.h"; sourceTree = "<group>"; };
 		2711CE0214C759BD00505D55 /* TDDatabase+Replication.h */ = {isa = PBXFileReference; fileEncoding = 4; lastKnownFileType = sourcecode.c.h; path = "TDDatabase+Replication.h"; sourceTree = "<group>"; };
-<<<<<<< HEAD
-=======
-		2714CF511496AE5B00E03341 /* Entitlements.plist */ = {isa = PBXFileReference; fileEncoding = 4; lastKnownFileType = text.plist.xml; path = Entitlements.plist; sourceTree = "<group>"; };
 		272B85121523691700A90CB2 /* TDJSON.h */ = {isa = PBXFileReference; fileEncoding = 4; lastKnownFileType = sourcecode.c.h; path = TDJSON.h; sourceTree = "<group>"; };
 		272B85131523691700A90CB2 /* TDJSON.m */ = {isa = PBXFileReference; fileEncoding = 4; lastKnownFileType = sourcecode.c.objc; path = TDJSON.m; sourceTree = "<group>"; };
-		274C3917149E6B0900A5E89B /* EmptyAppDelegate.h */ = {isa = PBXFileReference; fileEncoding = 4; lastKnownFileType = sourcecode.c.h; path = EmptyAppDelegate.h; sourceTree = "<group>"; };
-		274C3918149E6B0900A5E89B /* EmptyAppDelegate.m */ = {isa = PBXFileReference; fileEncoding = 4; lastKnownFileType = sourcecode.c.objc; path = EmptyAppDelegate.m; sourceTree = "<group>"; };
->>>>>>> f8fe06a1
 		274C391B149FAE0000A5E89B /* TDDatabase+Attachments.m */ = {isa = PBXFileReference; fileEncoding = 4; lastKnownFileType = sourcecode.c.objc; path = "TDDatabase+Attachments.m"; sourceTree = "<group>"; };
 		2751D4E2151BAE7000F7FD57 /* TDDatabaseManager.h */ = {isa = PBXFileReference; fileEncoding = 4; lastKnownFileType = sourcecode.c.h; path = TDDatabaseManager.h; sourceTree = "<group>"; };
 		2751D4E3151BAE7000F7FD57 /* TDDatabaseManager.m */ = {isa = PBXFileReference; fileEncoding = 4; lastKnownFileType = sourcecode.c.objc; path = TDDatabaseManager.m; sourceTree = "<group>"; };
@@ -1577,58 +1563,6 @@
 			isa = PBXSourcesBuildPhase;
 			buildActionMask = 2147483647;
 			files = (
-<<<<<<< HEAD
-=======
-				270B3E161489382F00E0A926 /* FMDatabase.m in Sources */,
-				27A82E3814A1145000C0B850 /* FMDatabaseAdditions.m in Sources */,
-				270B3E181489382F00E0A926 /* FMResultSet.m in Sources */,
-				270B3E111489382F00E0A926 /* TDDatabase.m in Sources */,
-				270B3E121489382F00E0A926 /* TDBody.m in Sources */,
-				270B3E131489382F00E0A926 /* TDServer.m in Sources */,
-				270B3E141489382F00E0A926 /* TDRouter.m in Sources */,
-				270B3E151489382F00E0A926 /* TDURLProtocol.m in Sources */,
-				270B3E2C1489581E00E0A926 /* TDPuller.m in Sources */,
-				270B3E3A14898DF200E0A926 /* TDRevision.m in Sources */,
-				270B3E3F148D7F0000E0A926 /* TDPusher.m in Sources */,
-				27821BB8148E7D6F0099B373 /* TDReplicator.m in Sources */,
-				27821BBA148FF56D0099B373 /* TDDatabase_Tests.m in Sources */,
-				27821BBC149001B30099B373 /* TDReplicator_Tests.m in Sources */,
-				279EB2CB14913BBE00E74185 /* TDRouter_Tests.m in Sources */,
-				279EB2CF149140DE00E74185 /* TDView.m in Sources */,
-				279EB2DC1491C34300E74185 /* TDCollateJSON.m in Sources */,
-				27B0B7801491E76200A817AD /* TDView_Tests.m in Sources */,
-				27B0B797149290AB00A817AD /* TDChangeTracker.m in Sources */,
-				27B0B799149290AB00A817AD /* TDConnectionChangeTracker.m in Sources */,
-				27B0B79B149290AB00A817AD /* TDSocketChangeTracker.m in Sources */,
-				27B0B79F1492932800A817AD /* TDBase64.m in Sources */,
-				27731F001493FA3100815D67 /* TDBlobStore.m in Sources */,
-				279906E5149A65B8003D4338 /* TDRemoteRequest.m in Sources */,
-				279906F0149ABFC2003D4338 /* TDBatcher.m in Sources */,
-				274C391E149FAE0000A5E89B /* TDDatabase+Attachments.m in Sources */,
-				27AA409D14AA86AE00E2A5FF /* TDDatabase+Insertion.m in Sources */,
-				27AA40A314AA8A6600E2A5FF /* TDDatabase+Replication.m in Sources */,
-				275315FF14ACF9330065964D /* ExceptionUtils.m in Sources */,
-				2753160014ACF9330065964D /* Logging.m in Sources */,
-				2753160114ACF9330065964D /* CollectionUtils.m in Sources */,
-				2753160214ACF9330065964D /* Test.m in Sources */,
-				2700BC5E14B64AA600B5B297 /* TDRouter+Handlers.m in Sources */,
-				2773ADC814BD1EB80027A292 /* TDDatabase+LocalDocs.m in Sources */,
-				27A073ED14C0BB6200F52FE7 /* TDMisc.m in Sources */,
-				279CE3B914D4A885009F3FA6 /* MYBlockUtils.m in Sources */,
-				279CE40114D749A7009F3FA6 /* TDMultipartReader.m in Sources */,
-				279CE40614D88032009F3FA6 /* TDBlobStore_Tests.m in Sources */,
-				279CE40B14D8AA23009F3FA6 /* TDMultipartDownloader.m in Sources */,
-				27DB90D814DB249700FC7118 /* GTMNSData+zlib.m in Sources */,
-				2766EFF914DB7F9F009ECCA8 /* TDMultipartWriter.m in Sources */,
-				2766EFFE14DC7B37009ECCA8 /* TDMultiStreamWriter.m in Sources */,
-				27C5305514DF3A050078F886 /* TDMultipartUploader.m in Sources */,
-				27103F8414E9CE4400DF7209 /* TDReachability.m in Sources */,
-				27C40C7A14EC58BC00994283 /* TDReplicatorManager.m in Sources */,
-				279C7E2F14F424090004A1E8 /* TDSequenceMap.m in Sources */,
-				2751D4E5151BAE7000F7FD57 /* TDDatabaseManager.m in Sources */,
-				272B85151523691700A90CB2 /* TDJSON.m in Sources */,
-				27ADC07A152502EE001ABC1D /* TDMultipartDocumentReader.m in Sources */,
->>>>>>> f8fe06a1
 			);
 			runOnlyForDeploymentPostprocessing = 0;
 		};
@@ -1800,6 +1734,9 @@
 				27C90FB514F5B90E007C5E58 /* TDReplicatorManager.m in Sources */,
 				27C90FB614F5B90E007C5E58 /* TDSequenceMap.m in Sources */,
 				27D39559151CE13D00123F6F /* TDDatabaseManager.m in Sources */,
+				278B0C8E152A7C1F00577747 /* TDMultipartDocumentReader.m in Sources */,
+				278B0C8F152A7C2E00577747 /* TDJSON.m in Sources */,
+				278B0C90152A7C6100577747 /* TDView_Tests.m in Sources */,
 			);
 			runOnlyForDeploymentPostprocessing = 0;
 		};
