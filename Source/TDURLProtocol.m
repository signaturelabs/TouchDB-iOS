//
//  TDURLProtocol.m
//  TouchDB
//
//  Created by Jens Alfke on 11/30/11.
//  Copyright (c) 2011 Couchbase, Inc. All rights reserved.
//
//  Licensed under the Apache License, Version 2.0 (the "License"); you may not use this file
//  except in compliance with the License. You may obtain a copy of the License at
//    http://www.apache.org/licenses/LICENSE-2.0
//  Unless required by applicable law or agreed to in writing, software distributed under the
//  License is distributed on an "AS IS" BASIS, WITHOUT WARRANTIES OR CONDITIONS OF ANY KIND,
//  either express or implied. See the License for the specific language governing permissions
//  and limitations under the License.

#import "TDURLProtocol.h"
#import "TDRouter.h"
#import "TDServer.h"
#import "TDInternal.h"
#import "MYBlockUtils.h"


#define kScheme @"touchdb"


@implementation TDURLProtocol


static NSMutableDictionary* sHostMap;


+ (void) initialize {
    if (self == [TDURLProtocol class])
        [NSURLProtocol registerClass: self];
}


+ (void) setServer: (TDServer*)server {
    @synchronized(self) {
        [self registerServer: server forHostname: nil];
    }
}


+ (TDServer*) server {
    @synchronized(self) {
        return [self serverForHostname: nil];
    }
}


static NSString* normalizeHostname( NSString* hostname ) {
    return hostname.length > 0 ? hostname.lowercaseString : @"localhost";
}


+ (void) forgetServers {
<<<<<<< HEAD
    @synchronized(self) {
        [sHostMap release];
        sHostMap = nil;
    }
}


+ (NSURL*) rootURLForHostname: (NSString*)hostname {
    if (!hostname || $equal(hostname, @"localhost"))
        hostname = @"";
    return [NSURL URLWithString: $sprintf(@"%@://%@/", kScheme, hostname)];
}


+ (NSURL*) registerServer: (TDServer*)server forHostname: (NSString*)hostname {
    @synchronized(self) {
        if (!sHostMap)
            sHostMap = [[NSMutableDictionary alloc] init];
        [sHostMap setValue: server forKey: normalizeHostname(hostname)];
        return [self rootURLForHostname: hostname];
    }
}


+ (NSURL*) registerServer: (TDServer*)server {
    @synchronized(self) {
        NSString* hostname = [[sHostMap allKeysForObject: server] lastObject];
        if (!hostname) {
            int count = 0;
            do {
                hostname = $sprintf(@"server%d", ++count);
            } while ([sHostMap objectForKey: hostname]);
        }
        [self registerServer: server forHostname: hostname];
        return [self rootURLForHostname: hostname];
    }
}


+ (void) unregisterServer: (TDServer*)server {
    [sHostMap removeObjectsForKeys: [sHostMap allKeysForObject: server]];
}


+ (TDServer*) serverForHostname: (NSString*)hostname {
    @synchronized(self) {
        return [sHostMap objectForKey: normalizeHostname(hostname)];
    }
}


=======
    @synchronized(self) {
        [sHostMap release];
        sHostMap = nil;
    }
}


+ (NSURL*) rootURLForHostname: (NSString*)hostname {
    if (!hostname || $equal(hostname, @"localhost"))
        hostname = @"";
    return [NSURL URLWithString: $sprintf(@"%@://%@/", kScheme, hostname)];
}


+ (NSURL*) registerServer: (TDServer*)server forHostname: (NSString*)hostname {
    @synchronized(self) {
        if (!sHostMap)
            sHostMap = [[NSMutableDictionary alloc] init];
        [sHostMap setValue: server forKey: normalizeHostname(hostname)];
        return [self rootURLForHostname: hostname];
    }
}


+ (NSURL*) registerServer: (TDServer*)server {
    @synchronized(self) {
        NSString* hostname = [[sHostMap allKeysForObject: server] lastObject];
        if (!hostname) {
            int count = 0;
            do {
                hostname = $sprintf(@"server%d", ++count);
            } while ([sHostMap objectForKey: hostname]);
        }
        [self registerServer: server forHostname: hostname];
        return [self rootURLForHostname: hostname];
    }
}


+ (void) unregisterServer: (TDServer*)server {
    [sHostMap removeObjectsForKeys: [sHostMap allKeysForObject: server]];
}


+ (TDServer*) serverForHostname: (NSString*)hostname {
    @synchronized(self) {
        return [sHostMap objectForKey: normalizeHostname(hostname)];
    }
}


>>>>>>> 316fe1c1
+ (NSURL*) rootURL {
    return [NSURL URLWithString: kScheme ":///"];
}


+ (BOOL)canInitWithRequest:(NSURLRequest *)request {
    return [request.URL.scheme caseInsensitiveCompare: kScheme] == 0;
}


+ (NSURLRequest*) canonicalRequestForRequest: (NSURLRequest*)request {
    return request;
}


- (void) dealloc {
    [_router stop];
    [_router release];
    [super dealloc];
}


- (void) startLoading {
    LogTo(TDURLProtocol, @"Loading <%@>", self.request.URL);
    TDServer* server = [[self class] serverForHostname: self.request.URL.host];
    if (!server) {
        NSError* error = [NSError errorWithDomain: NSURLErrorDomain
                                             code: NSURLErrorCannotFindHost userInfo: nil];
        [self.client URLProtocol: self didFailWithError: error];
        return;
    }
    
    NSThread* loaderThread = [NSThread currentThread];
    _router = [[TDRouter alloc] initWithServer: server request: self.request];
    _router.onResponseReady = ^(TDResponse* routerResponse) {
        [self performSelector: @selector(onResponseReady:)
                     onThread: loaderThread
                   withObject: routerResponse
                waitUntilDone: NO];
    };
    _router.onDataAvailable = ^(NSData* data, BOOL finished) {
        [self performSelector: @selector(onDataAvailable:)
                     onThread: loaderThread
                   withObject: data
                waitUntilDone: NO];
    };
    _router.onFinished = ^{
        [self performSelector: @selector(onFinished)
                     onThread: loaderThread
                   withObject: nil
                waitUntilDone: NO];
    };
    [_router start];
}


- (void) onResponseReady: (TDResponse*)routerResponse {
    LogTo(TDURLProtocol, @"response ready for <%@> (%d)",
          self.request.URL, routerResponse.status);
    // NOTE: This initializer is only available in iOS 5 and OS X 10.7.2.
    // TODO: Find a way to work around this; it'd be nice to support 10.6 or iOS 4.x.
    NSHTTPURLResponse* response = [[NSHTTPURLResponse alloc] initWithURL: self.request.URL
                                                              statusCode: routerResponse.status
                                                             HTTPVersion: @"1.1"
                                                            headerFields: routerResponse.headers];
    [self.client URLProtocol: self didReceiveResponse: response 
          cacheStoragePolicy: NSURLCacheStorageNotAllowed];
    [response release];
}


- (void) onDataAvailable: (NSData*)data {
    LogTo(TDURLProtocol, @"data available from <%@>", self.request.URL);
    if (data.length)
        [self.client URLProtocol: self didLoadData: data];
}


- (void) onFinished {
    LogTo(TDURLProtocol, @"finished response <%@>", self.request.URL);
    [self.client URLProtocolDidFinishLoading: self];
}


- (void)stopLoading {
    LogTo(TDURLProtocol, @"Stop <%@>", self.request.URL);
    [_router stop];
}


@end



#pragma mark - TESTS
#if DEBUG

TestCase(TDURLProtocol_Registration) {
    [TDURLProtocol forgetServers];
    CAssertNil([TDURLProtocol serverForHostname: @"some.hostname"]);
    
    NSURL* url = [NSURL URLWithString: @"touchdb://some.hostname/"];
    NSURLRequest* req = [NSURLRequest requestWithURL: url];
    NSHTTPURLResponse* response = nil;
    NSError* error = nil;
    NSData* body = [NSURLConnection sendSynchronousRequest: req 
                                         returningResponse: &response 
                                                     error: &error];
    CAssertNil(body);
    CAssertEqual(error.domain, NSURLErrorDomain);
    CAssertEq(error.code, NSURLErrorCannotFindHost);
    
    TDServer* server = [TDServer createEmptyAtTemporaryPath: @"TDURLProtocolTest"];
    NSURL* root = [TDURLProtocol registerServer: server forHostname: @"some.hostname"];
    CAssertEqual(root, url);
    CAssertEq([TDURLProtocol serverForHostname: @"some.hostname"], server);
    
    body = [NSURLConnection sendSynchronousRequest: req 
                                 returningResponse: &response 
                                             error: &error];
    CAssert(body != nil);
    CAssert(response != nil);
<<<<<<< HEAD
    CAssertEq(response.statusCode, 200);
=======
    CAssertEq(response.statusCode, kTDStatusOK);
>>>>>>> 316fe1c1
    
    [server close];
    [TDURLProtocol registerServer: nil forHostname: @"some.hostname"];
    body = [NSURLConnection sendSynchronousRequest: req 
                                 returningResponse: &response 
                                             error: &error];
    CAssertNil(body);
    CAssertEqual(error.domain, NSURLErrorDomain);
    CAssertEq(error.code, NSURLErrorCannotFindHost);
}


TestCase(TDURLProtocol) {
    RequireTestCase(TDRouter);
    [TDURLProtocol forgetServers];
    TDServer* server = [TDServer createEmptyAtTemporaryPath: @"TDURLProtocolTest"];
    [TDURLProtocol setServer: server];
    
    NSURL* url = [NSURL URLWithString: @"touchdb:///"];
    NSURLRequest* req = [NSURLRequest requestWithURL: url];
    NSHTTPURLResponse* response = nil;
    NSError* error = nil;
    NSData* body = [NSURLConnection sendSynchronousRequest: req 
                                         returningResponse: &response 
                                                     error: &error];
    NSString* bodyStr = [[[NSString alloc] initWithData: body encoding: NSUTF8StringEncoding] autorelease];
    Log(@"Response = %@", response);
    Log(@"MIME Type = %@", response.MIMEType);
    Log(@"Body = %@", bodyStr);
    CAssert(body != nil);
    CAssert(response != nil);
<<<<<<< HEAD
    CAssertEq(response.statusCode, 200);
=======
    CAssertEq(response.statusCode, kTDStatusOK);
>>>>>>> 316fe1c1
    CAssertEqual([response.allHeaderFields objectForKey: @"Content-Type"], @"application/json");
    CAssert([bodyStr rangeOfString: @"\"TouchDB\":\"Welcome\""].length > 0);
    [server close];
    [TDURLProtocol setServer: nil];
}

#endif<|MERGE_RESOLUTION|>--- conflicted
+++ resolved
@@ -55,7 +55,6 @@
 
 
 + (void) forgetServers {
-<<<<<<< HEAD
     @synchronized(self) {
         [sHostMap release];
         sHostMap = nil;
@@ -107,59 +106,6 @@
 }
 
 
-=======
-    @synchronized(self) {
-        [sHostMap release];
-        sHostMap = nil;
-    }
-}
-
-
-+ (NSURL*) rootURLForHostname: (NSString*)hostname {
-    if (!hostname || $equal(hostname, @"localhost"))
-        hostname = @"";
-    return [NSURL URLWithString: $sprintf(@"%@://%@/", kScheme, hostname)];
-}
-
-
-+ (NSURL*) registerServer: (TDServer*)server forHostname: (NSString*)hostname {
-    @synchronized(self) {
-        if (!sHostMap)
-            sHostMap = [[NSMutableDictionary alloc] init];
-        [sHostMap setValue: server forKey: normalizeHostname(hostname)];
-        return [self rootURLForHostname: hostname];
-    }
-}
-
-
-+ (NSURL*) registerServer: (TDServer*)server {
-    @synchronized(self) {
-        NSString* hostname = [[sHostMap allKeysForObject: server] lastObject];
-        if (!hostname) {
-            int count = 0;
-            do {
-                hostname = $sprintf(@"server%d", ++count);
-            } while ([sHostMap objectForKey: hostname]);
-        }
-        [self registerServer: server forHostname: hostname];
-        return [self rootURLForHostname: hostname];
-    }
-}
-
-
-+ (void) unregisterServer: (TDServer*)server {
-    [sHostMap removeObjectsForKeys: [sHostMap allKeysForObject: server]];
-}
-
-
-+ (TDServer*) serverForHostname: (NSString*)hostname {
-    @synchronized(self) {
-        return [sHostMap objectForKey: normalizeHostname(hostname)];
-    }
-}
-
-
->>>>>>> 316fe1c1
 + (NSURL*) rootURL {
     return [NSURL URLWithString: kScheme ":///"];
 }
@@ -282,11 +228,7 @@
                                              error: &error];
     CAssert(body != nil);
     CAssert(response != nil);
-<<<<<<< HEAD
-    CAssertEq(response.statusCode, 200);
-=======
     CAssertEq(response.statusCode, kTDStatusOK);
->>>>>>> 316fe1c1
     
     [server close];
     [TDURLProtocol registerServer: nil forHostname: @"some.hostname"];
@@ -318,11 +260,7 @@
     Log(@"Body = %@", bodyStr);
     CAssert(body != nil);
     CAssert(response != nil);
-<<<<<<< HEAD
-    CAssertEq(response.statusCode, 200);
-=======
     CAssertEq(response.statusCode, kTDStatusOK);
->>>>>>> 316fe1c1
     CAssertEqual([response.allHeaderFields objectForKey: @"Content-Type"], @"application/json");
     CAssert([bodyStr rangeOfString: @"\"TouchDB\":\"Welcome\""].length > 0);
     [server close];
