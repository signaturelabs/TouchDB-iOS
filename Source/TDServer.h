//
//  TDServer.h
//  TouchDB
//
//  Created by Jens Alfke on 11/30/11.
//  Copyright (c) 2011 Couchbase, Inc. All rights reserved.
//

#import <Foundation/Foundation.h>
@class TDDatabase, TDReplicatorManager;


/** Manages a directory containing TDDatabases. */
@interface TDServer : NSObject
{
    @private
    NSString* _dir;
    NSMutableDictionary* _databases;
    TDReplicatorManager* _replicatorManager;
<<<<<<< HEAD
    NSMutableArray* _queue;
=======
    NSOperationQueue* _dispatchQueue;
>>>>>>> a203f4c2
}

+ (BOOL) isValidDatabaseName: (NSString*)name;

- (id) initWithDirectory: (NSString*)dirPath error: (NSError**)outError;

@property (readonly) NSString* directory;

- (TDDatabase*) databaseNamed: (NSString*)name;
- (TDDatabase*) existingDatabaseNamed: (NSString*)name;

- (BOOL) deleteDatabaseNamed: (NSString*)name;

@property (readonly) NSArray* allDatabaseNames;
@property (readonly) NSArray* allOpenDatabases;

- (void) close;

- (void) queue: (void(^)())block;
- (void) tellDatabaseNamed: (NSString*)dbName to: (void (^)(TDDatabase*))block;
<<<<<<< HEAD
- (void) performQueuedBlocks;
=======
>>>>>>> a203f4c2

@end<|MERGE_RESOLUTION|>--- conflicted
+++ resolved
@@ -17,11 +17,7 @@
     NSString* _dir;
     NSMutableDictionary* _databases;
     TDReplicatorManager* _replicatorManager;
-<<<<<<< HEAD
-    NSMutableArray* _queue;
-=======
     NSOperationQueue* _dispatchQueue;
->>>>>>> a203f4c2
 }
 
 + (BOOL) isValidDatabaseName: (NSString*)name;
@@ -42,9 +38,5 @@
 
 - (void) queue: (void(^)())block;
 - (void) tellDatabaseNamed: (NSString*)dbName to: (void (^)(TDDatabase*))block;
-<<<<<<< HEAD
-- (void) performQueuedBlocks;
-=======
->>>>>>> a203f4c2
 
 @end