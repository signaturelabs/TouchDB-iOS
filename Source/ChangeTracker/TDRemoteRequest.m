--- conflicted
+++ resolved
@@ -17,12 +17,9 @@
 #import "TDMisc.h"
 #import "TDMultipartReader.h"
 #import "TDBlobStore.h"
-<<<<<<< HEAD
+#import "TDDatabase.h"
 #import "TDRouter.h"
 #import "TDReplicator.h"
-=======
-#import "TDDatabase.h"
->>>>>>> 316fe1c1
 
 
 // Max number of retry attempts for a transient failure
