//
//  TDReplicatorManager.m
//  TouchDB
//
//  Created by Jens Alfke on 2/15/12.
//  Copyright (c) 2012 Couchbase, Inc. All rights reserved.
//
//  Licensed under the Apache License, Version 2.0 (the "License"); you may not use this file
//  except in compliance with the License. You may obtain a copy of the License at
//    http://www.apache.org/licenses/LICENSE-2.0
//  Unless required by applicable law or agreed to in writing, software distributed under the
//  License is distributed on an "AS IS" BASIS, WITHOUT WARRANTIES OR CONDITIONS OF ANY KIND,
//  either express or implied. See the License for the specific language governing permissions
//  and limitations under the License.
//
//  http://wiki.apache.org/couchdb/Replication#Replicator_database
//  http://www.couchbase.com/docs/couchdb-release-1.1/index.html

#import "TDReplicatorManager.h"
#import "TDServer.h"
#import <TouchDB/TDDatabase.h>
#import "TDDatabase+Insertion.h"
#import "TDDatabase+Replication.h"
#import "TDPusher.h"
#import "TDPuller.h"
#import "TDView.h"
#import "TDOAuth1Authorizer.h"
#import "TDInternal.h"
#import "TDMisc.h"
#import "MYBlockUtils.h"

#if TARGET_OS_IPHONE
#import <UIKit/UIApplication.h>
#endif


NSString* const kTDReplicatorDatabaseName = @"_replicator";


@interface TDReplicatorManager ()
- (BOOL) validateRevision: (TDRevision*)newRev context: (id<TDValidationContext>)context;
- (void) processAllDocs;
@end


@implementation TDReplicatorManager


- (id) initWithDatabaseManager: (TDDatabaseManager*)dbManager {
    self = [super init];
    if (self) {
        _dbManager = dbManager;
        _replicatorDB = [[dbManager databaseNamed: kTDReplicatorDatabaseName] retain];
        Assert(_replicatorDB);
    }
    return self;
}


- (void)dealloc {
    [self stop];
    [_replicatorDB release];
    [super dealloc];
}


- (void) start {
    [_replicatorDB defineValidation: @"TDReplicatorManager" asBlock:
         ^BOOL(TDRevision *newRevision, id<TDValidationContext> context) {
             return [self validateRevision: newRevision context: context];
         }];
    [self processAllDocs];
    [[NSNotificationCenter defaultCenter] addObserver: self selector: @selector(dbChanged:) 
                                                 name: TDDatabaseChangesNotification
                                               object: _replicatorDB];
    [[NSNotificationCenter defaultCenter] addObserver: self selector: @selector(someDbDeleted:)
                                                 name: TDDatabaseWillBeDeletedNotification
                                               object: nil];
#if TARGET_OS_IPHONE
    // Register for foreground/background transition notifications, on iOS:
    [[NSNotificationCenter defaultCenter] addObserver: self selector: @selector(appForegrounding:)
                                                 name: UIApplicationWillEnterForegroundNotification
                                               object: nil];
#endif
    
}


- (void) stop {
    LogTo(TDServer, @"STOP %@", self);
    [_replicatorDB defineValidation: @"TDReplicatorManager" asBlock: nil];
    [[NSNotificationCenter defaultCenter] removeObserver: self];
    [_replicatorsByDocID release];
    _replicatorsByDocID = nil;
}


- (NSString*) docIDForReplicator: (TDReplicator*)repl {
    return [[_replicatorsByDocID allKeysForObject: repl] lastObject];
}


// Replication 'source' or 'target' property may be a string or a dictionary. Normalize to dict form
static NSDictionary* parseSourceOrTarget(NSDictionary* properties, NSString* key) {
    id value = properties[key];
    if ([value isKindOfClass: [NSDictionary class]])
        return value;
    else if ([value isKindOfClass: [NSString class]])
        return $dict({@"url", value});
    else
        return nil;
}


- (TDStatus) parseReplicatorProperties: (NSDictionary*)properties
                            toDatabase: (TDDatabase**)outDatabase   // may be NULL
                                remote: (NSURL**)outRemote          // may be NULL
                                isPush: (BOOL*)outIsPush
                          createTarget: (BOOL*)outCreateTarget
                               headers: (NSDictionary**)outHeaders
                            authorizer: (id<TDAuthorizer>*)outAuthorizer
{
    // http://wiki.apache.org/couchdb/Replication
    NSDictionary* sourceDict = parseSourceOrTarget(properties, @"source");
    NSDictionary* targetDict = parseSourceOrTarget(properties, @"target");
    NSString* source = sourceDict[@"url"];
    NSString* target = targetDict[@"url"];
    if (!source || !target)
        return kTDStatusBadRequest;

    *outCreateTarget = [$castIf(NSNumber, properties[@"create_target"]) boolValue];
    *outIsPush = NO;
    TDDatabase* db = nil;
    NSDictionary* remoteDict = nil;
    if ([TDDatabaseManager isValidDatabaseName: source]) {
        if (outDatabase)
            db = [_dbManager existingDatabaseNamed: source];
        remoteDict = targetDict;
        *outIsPush = YES;
    } else {
        if (![TDDatabaseManager isValidDatabaseName: target])
            return kTDStatusBadID;
        remoteDict = sourceDict;
        if (outDatabase) {
            if (*outCreateTarget) {
                db = [_dbManager databaseNamed: target];
                if (![db open])
                    return kTDStatusDBError;
            } else {
                db = [_dbManager existingDatabaseNamed: target];
            }
        }
    }
    NSURL* remote = [NSURL URLWithString: remoteDict[@"url"]];
    if (![@[@"http", @"https", @"touchdb"] containsObject: remote.scheme.lowercaseString])
        return kTDStatusBadRequest;
    if (outDatabase) {
        *outDatabase = db;
        if (!db)
            return kTDStatusNotFound;
    }
    if (outRemote)
        *outRemote = remote;
    if (outHeaders)
        *outHeaders = $castIf(NSDictionary, remoteDict[@"headers"]);
    
    if (outAuthorizer) {
        *outAuthorizer = nil;
        NSDictionary* auth = $castIf(NSDictionary, remoteDict[@"auth"]);
        NSDictionary* oauth = $castIf(NSDictionary, auth[@"oauth"]);
        if (oauth) {
            NSString* consumerKey = $castIf(NSString, oauth[@"consumer_key"]);
            NSString* consumerSec = $castIf(NSString, oauth[@"consumer_secret"]);
            NSString* token = $castIf(NSString, oauth[@"token"]);
            NSString* tokenSec = $castIf(NSString, oauth[@"token_secret"]);
            NSString* sigMethod = $castIf(NSString, oauth[@"signature_method"]);
            *outAuthorizer = [[[TDOAuth1Authorizer alloc] initWithConsumerKey: consumerKey
                                                               consumerSecret: consumerSec
                                                                        token: token
                                                                  tokenSecret: tokenSec
                                                              signatureMethod: sigMethod]
                              autorelease];
            if (!*outAuthorizer)
                return kTDStatusBadRequest;
        }
    }
    
    return kTDStatusOK;
}


#pragma mark - CRUD:


// Validation function for the _replicator database:
- (BOOL) validateRevision: (TDRevision*)newRev context: (id<TDValidationContext>)context {
    // Ignore the change if it's one I'm making myself, or if it's a deletion:
    if (_updateInProgress || newRev.deleted)
        return YES;
    
    // First make sure the basic properties are valid:
    NSDictionary* newProperties = newRev.properties;
    LogTo(Sync, @"ReplicatorManager: Validating %@: %@", newRev, newProperties);
    BOOL push, createTarget;
    if ([self parseReplicatorProperties: newProperties toDatabase: NULL
                                 remote: NULL isPush: &push createTarget: &createTarget
                                headers: NULL
                             authorizer: NULL] >= 300) {
        context.errorMessage = @"Invalid replication parameters";
        return NO;
    }
    
    // Only certain keys can be changed or removed:
    NSSet* deletableProperties = [NSSet setWithObjects: @"_replication_state", nil];
    NSSet* mutableProperties = [NSSet setWithObjects: @"filter", @"query_params",
                                                      @"heartbeat", @"feed", nil];
    NSSet* partialMutableProperties = [NSSet setWithObjects:@"target", @"source", nil];
    return [context enumerateChanges: ^BOOL(NSString *key, id oldValue, id newValue) {
        if (![context currentRevision])
            return ![key hasPrefix: @"_"];
        
        // allow change of 'headers' and 'auth' in target and source
        if ([partialMutableProperties containsObject:key]) {
            NSDictionary *old = $castIf(NSDictionary, oldValue);
            NSDictionary *nuu = $castIf(NSDictionary, newValue);
            if ([oldValue isKindOfClass:[NSString class]]) {
                old = @{@"url": oldValue};
            }
            if ([newValue isKindOfClass:[NSString class]]) {
                nuu = @{@"url": newValue};
            }
            NSMutableSet* changedKeys = [NSMutableSet set];
            for (NSString *subKey in old.allKeys) {
                if (!$equal(old[subKey], nuu[subKey])) {
                    [changedKeys addObject:subKey];
                }
            }
            for (NSString *subKey in nuu.allKeys) {
                if (!old[subKey]) {
                    [changedKeys addObject:subKey];
                }
            }
            NSSet* mutableSubProperties = [NSSet setWithObjects:@"headers", @"auth", nil];
            [changedKeys minusSet:mutableSubProperties];
            return [changedKeys count] == 0;
        }
        
        NSSet* allowed = newValue ? mutableProperties : deletableProperties;
        return [allowed containsObject: key];
    }];
}


// PUT a change to a replication document, retrying if there are conflicts:
- (TDStatus) updateDoc: (TDRevision*)currentRev
        withProperties: (NSDictionary*)updates 
{
    LogTo(Sync, @"ReplicatorManager: Updating %@ with %@", currentRev, updates);
    Assert(currentRev.revID);
    TDStatus status;
    do {
        // Create an updated revision by merging in the updates:
        NSDictionary* currentProperties = currentRev.properties;
        NSMutableDictionary* updatedProperties = [[currentProperties mutableCopy] autorelease];
        [updatedProperties addEntriesFromDictionary: updates];
        if ($equal(updatedProperties, currentProperties)) {
            status = kTDStatusOK;     // this is a no-op change
            break;
        }
        TDRevision* updatedRev = [TDRevision revisionWithProperties: updatedProperties];
        
        // Attempt to PUT the updated revision:
        _updateInProgress = YES;
        @try {
            [_replicatorDB putRevision: updatedRev prevRevisionID: currentRev.revID
                         allowConflict: NO status: &status];
        } @finally {
            _updateInProgress = NO;
        }
        
        if (status == kTDStatusConflict) {
            // Conflict -- doc has been updated, get the latest revision & try again:
            currentRev = [_replicatorDB getDocumentWithID: currentRev.docID
                                               revisionID: nil options: 0];
            if (!currentRev)
                status = kTDStatusNotFound;   // doc's been deleted, apparently
        }
    } while (status == kTDStatusConflict);
    
    if (TDStatusIsError(status))
        Warn(@"TDReplicatorManager: Error %d updating _replicator doc %@", status, currentRev);
    return status;
}


- (void) updateDoc: (TDRevision*)rev forReplicator: (TDReplicator*)repl {
    NSString* state;
    if (repl.running)
        state = @"triggered";
    else if (repl.error)
        state = @"error";
    else
        state = @"completed";
    
    NSMutableDictionary* update = $mdict({@"_replication_id", repl.sessionID});
    if (!$equal(state, (rev.properties)[@"_replication_state"])) {
        update[@"_replication_state"] = state;
        update[@"_replication_state_time"] = @(time(NULL));
    }
    [self updateDoc: rev withProperties: update];
}


// A replication document has been created, so create the matching TDReplicator:
- (void) processInsertion: (TDRevision*)rev {
    if (_replicatorsByDocID[rev.docID])
        return;
    LogTo(Sync, @"ReplicatorManager: %@ was created", rev);
    NSDictionary* properties = rev.properties;
    TDDatabase* localDb;
    NSURL* remote;
    BOOL push, createTarget;
    NSDictionary* headers;
    id<TDAuthorizer> authorizer;
    TDStatus status = [self parseReplicatorProperties: properties
                                           toDatabase: &localDb remote: &remote
                                               isPush: &push
                                         createTarget: &createTarget
                                              headers: &headers
                                           authorizer: &authorizer];
    if (TDStatusIsError(status)) {
        Warn(@"TDReplicatorManager: Can't find replication endpoints for %@", properties);
        return;
    }
    
    BOOL continuous = [$castIf(NSNumber, properties[@"continuous"]) boolValue];
    LogTo(Sync, @"TDReplicatorManager creating (remote=%@, push=%d, create=%d, continuous=%d)",
          remote, push, createTarget, continuous);
    TDReplicator* repl = [localDb replicatorWithRemoteURL: remote
                                                     push: push
                                               continuous: continuous];
    if (!repl)
        return;
    if (!_replicatorsByDocID)
        _replicatorsByDocID = [[NSMutableDictionary alloc] init];
    _replicatorsByDocID[rev.docID] = repl;
    NSString* replicationID = properties[@"_replication_id"] ?: TDCreateUUID();
    repl.sessionID = replicationID;
    repl.filterName = $castIf(NSString, properties[@"filter"]);;
    repl.filterParameters = $castIf(NSDictionary, properties[@"query_params"]);
    repl.options = properties;
    repl.requestHeaders = headers;
    repl.authorizer = authorizer;
    if (push)
        ((TDPusher*)repl).createTarget = createTarget;
    
    [[NSNotificationCenter defaultCenter] addObserver: self
                                             selector: @selector(replicatorChanged:)
                                                 name: nil
                                               object: repl];

    [repl start];
    [self updateDoc: rev forReplicator: repl];
}


// A replication document has been changed:
- (void) processUpdate: (TDRevision*)rev {
    if (!(rev.properties)[@"_replication_state"]) {
        // Client deleted the _replication_state property; restart the replicator:
        LogTo(Sync, @"ReplicatorManager: Restarting replicator for %@", rev);
        TDReplicator* repl = _replicatorsByDocID[rev.docID];
        if (repl) {
            [repl.db stopAndForgetReplicator: repl];
            [_replicatorsByDocID removeObjectForKey: rev.docID];
        }
        [self processInsertion: rev];
    }
}


// A replication document has been deleted:
- (void) processDeletion: (TDRevision*)rev ofReplicator: (TDReplicator*)repl {
    LogTo(Sync, @"ReplicatorManager: %@ was deleted", rev);
    [_replicatorsByDocID removeObjectForKey: rev.docID];
    [repl stop];
}


#pragma mark - NOTIFICATIONS:


- (void) processRevision: (TDRevision*)rev {
    if (rev.generation == 1)
        [self processInsertion: rev];
    else
        [self processUpdate: rev];
}


// Create TDReplications for all documents at startup:
- (void) processAllDocs {
    if (!_replicatorDB.exists)
        return;
    [_replicatorDB open];
    LogTo(Sync, @"ReplicatorManager scanning existing _replicator docs...");
    TDQueryOptions options = kDefaultTDQueryOptions;
    options.includeDocs = YES;
    NSArray* allDocs = [_replicatorDB getAllDocs: &options][@"rows"];
    for (NSDictionary* row in allDocs) {
        NSDictionary* docProps = row[@"doc"];
        NSString* state = docProps[@"_replication_state"];
        if (state==nil || $equal(state, @"triggered") ||
                    [docProps[@"continuous"] boolValue]) {
            [self processInsertion: [TDRevision revisionWithProperties: docProps]];
        }
    }
    LogTo(Sync, @"ReplicatorManager done scanning.");
}


- (void) appForegrounding: (NSNotification*)n {
    // Danger: This is called on the main thread!
    MYOnThread(_replicatorDB.thread, ^{
        LogTo(Sync, @"App activated -- restarting all replications");
        [self processAllDocs];
    });
}


// Notified that a _replicator database document has been created/updated/deleted:
- (void) dbChanged: (NSNotification*)n {
    if (_updateInProgress)
        return;
<<<<<<< HEAD
    for (NSDictionary* change in [n.userInfo objectForKey: @"changes"]) {
        TDRevision* rev = [change objectForKey: @"rev"];
        LogTo(SyncVerbose, @"ReplicatorManager: %@ %@", n.name, rev);
        NSString* docID = rev.docID;
        if ([docID hasPrefix: @"_"])
            continue;
        if (rev.deleted) {
            TDReplicator* repl = [_replicatorsByDocID objectForKey: docID];
            if (repl)
                [self processDeletion: rev ofReplicator: repl];
        } else {
            if ([_replicatorDB loadRevisionBody: rev options: 0])
                [self processRevision: rev];
            else
                Warn(@"Unable to load body of %@", rev);
        }
=======
    TDRevision* rev = (n.userInfo)[@"rev"];
    LogTo(SyncVerbose, @"ReplicatorManager: %@ %@", n.name, rev);
    NSString* docID = rev.docID;
    if ([docID hasPrefix: @"_"])
        return;
    if (rev.deleted) {
        TDReplicator* repl = _replicatorsByDocID[docID];
        if (repl)
            [self processDeletion: rev ofReplicator: repl];
    } else {
        if ([_replicatorDB loadRevisionBody: rev options: 0])
            [self processRevision: rev];
        else
            Warn(@"Unable to load body of %@", rev);
>>>>>>> 9dbdaf8e
    }
}


// Notified that a TDReplicator has changed status or stopped:
- (void) replicatorChanged: (NSNotification*)n {
    TDReplicator* repl = n.object;
    LogTo(SyncVerbose, @"ReplicatorManager: %@ %@", n.name, repl);
    NSString* docID = [self docIDForReplicator: repl];
    if (!docID)
        return;  // If it's not a persistent replicator
    TDRevision* rev = [_replicatorDB getDocumentWithID: docID revisionID: nil options: 0];
    
    [self updateDoc: rev forReplicator: repl];
    
    if ($equal(n.name, TDReplicatorStoppedNotification)) {
        // Replicator has stopped:
        [[NSNotificationCenter defaultCenter] removeObserver: self name: nil object: repl];
        [_replicatorsByDocID removeObjectForKey: docID];
    }
}


// Notified that some database is being deleted; delete any associated replication document:
- (void) someDbDeleted: (NSNotification*)n {
    if (!_replicatorDB.exists)
        return;
    TDDatabase* db = n.object;
    if ([_dbManager.allOpenDatabases indexOfObjectIdenticalTo: db] == NSNotFound)
        return;
    NSString* dbName = db.name;
    
    TDQueryOptions options = kDefaultTDQueryOptions;
    options.includeDocs = YES;
    NSArray* allDocs = [_replicatorDB getAllDocs: &options][@"rows"];
    for (NSDictionary* row in allDocs) {
        NSDictionary* docProps = row[@"doc"];
        NSString* source = $castIf(NSString, docProps[@"source"]);
        NSString* target = $castIf(NSString, docProps[@"target"]);
        if ([source isEqualToString: dbName] || [target isEqualToString: dbName]) {
            // Replication doc involves this database -- delete it:
            LogTo(Sync, @"ReplicatorManager deleting replication %@", docProps);
            TDRevision* delRev = [[TDRevision alloc] initWithDocID: docProps[@"_id"]
                                                             revID: nil deleted: YES];
            TDStatus status;
            if (![_replicatorDB putRevision: delRev
                             prevRevisionID: docProps[@"_rev"]
                              allowConflict: NO status: &status]) {
                Warn(@"TDReplicatorManager: Couldn't delete replication doc %@", docProps);
            }
            [delRev release];
        }
    }
}


@end<|MERGE_RESOLUTION|>--- conflicted
+++ resolved
@@ -432,15 +432,14 @@
 - (void) dbChanged: (NSNotification*)n {
     if (_updateInProgress)
         return;
-<<<<<<< HEAD
-    for (NSDictionary* change in [n.userInfo objectForKey: @"changes"]) {
+    for (NSDictionary* change in n.userInfo[@"changes"]) {
         TDRevision* rev = [change objectForKey: @"rev"];
         LogTo(SyncVerbose, @"ReplicatorManager: %@ %@", n.name, rev);
         NSString* docID = rev.docID;
         if ([docID hasPrefix: @"_"])
             continue;
         if (rev.deleted) {
-            TDReplicator* repl = [_replicatorsByDocID objectForKey: docID];
+            TDReplicator* repl = _replicatorsByDocID[docID];
             if (repl)
                 [self processDeletion: rev ofReplicator: repl];
         } else {
@@ -449,22 +448,6 @@
             else
                 Warn(@"Unable to load body of %@", rev);
         }
-=======
-    TDRevision* rev = (n.userInfo)[@"rev"];
-    LogTo(SyncVerbose, @"ReplicatorManager: %@ %@", n.name, rev);
-    NSString* docID = rev.docID;
-    if ([docID hasPrefix: @"_"])
-        return;
-    if (rev.deleted) {
-        TDReplicator* repl = _replicatorsByDocID[docID];
-        if (repl)
-            [self processDeletion: rev ofReplicator: repl];
-    } else {
-        if ([_replicatorDB loadRevisionBody: rev options: 0])
-            [self processRevision: rev];
-        else
-            Warn(@"Unable to load body of %@", rev);
->>>>>>> 9dbdaf8e
     }
 }
 
