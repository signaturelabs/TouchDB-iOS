//
//  TDJSON.m
//  TouchDB
//
//  Created by Jens Alfke on 2/27/12.
//  Copyright (c) 2012 Couchbase, Inc. All rights reserved.
//
//  Licensed under the Apache License, Version 2.0 (the "License"); you may not use this file
//  except in compliance with the License. You may obtain a copy of the License at
//    http://www.apache.org/licenses/LICENSE-2.0
//  Unless required by applicable law or agreed to in writing, software distributed under the
//  License is distributed on an "AS IS" BASIS, WITHOUT WARRANTIES OR CONDITIONS OF ANY KIND,
//  either express or implied. See the License for the specific language governing permissions
//  and limitations under the License.

#import "TDJSON.h"

#if !USE_NSJSON
#import "JSONKit.h"
#endif


@implementation TDJSON


#if USE_NSJSON


+ (NSData *)dataWithJSONObject:(id)object
                       options:(NSJSONWritingOptions)options
                         error:(NSError **)error
{
    if ((options & TDJSONWritingAllowFragments)
            && ![object isKindOfClass: [NSDictionary class]]
            && ![object isKindOfClass: [NSArray class]]) {
        // NSJSONSerialization won't write fragments, so if I get one wrap it in an array first:
        object = [[NSArray alloc] initWithObjects: &object count: 1];
        NSData* json = [super dataWithJSONObject: object 
                                         options: (options & ~TDJSONWritingAllowFragments)
                                           error: NULL];
        return [json subdataWithRange: NSMakeRange(1, json.length - 2)];
    } else {
        return [super dataWithJSONObject: object options: options error: error];
    }
}


#else // not USE_NSJSON

+ (NSData *)dataWithJSONObject:(id)obj
                       options:(TDJSONWritingOptions)opt
                         error:(NSError **)error
{
    Assert(obj);
    return [obj JSONDataWithOptions: 0 error: error];
}


+ (id)JSONObjectWithData:(NSData *)data
                 options:(TDJSONReadingOptions)opt
                   error:(NSError **)error
{
    Assert(data);
    if (opt & (TDJSONReadingMutableContainers | TDJSONReadingMutableLeaves))
        return [data mutableObjectFromJSONDataWithParseOptions: 0 error: error];
    else
        return [data objectFromJSONDataWithParseOptions: 0 error: error];
}


#endif // USE_NSJSON


+ (NSString*) stringWithJSONObject:(id)obj
                           options:(TDJSONWritingOptions)opt
                             error:(NSError **)error
{
    return [[self dataWithJSONObject: obj options: opt error: error] my_UTF8ToString];
}


+ (NSData*) appendDictionary: (NSDictionary*)dict
        toJSONDictionaryData: (NSData*)json
{
    if (!dict.count)
        return json;
    NSData* extraJson = [self dataWithJSONObject: dict options: 0 error: NULL];
    if (!extraJson)
        return nil;
    size_t jsonLength = json.length;
    size_t extraLength = extraJson.length;
    CAssert(jsonLength >= 2);
    CAssertEq(*(const char*)json.bytes, '{');
    if (jsonLength == 2)  // Original JSON was empty
        return extraJson;
    NSMutableData* newJson = [NSMutableData dataWithLength: jsonLength + extraLength - 1];
    if (!newJson)
        return nil;
    uint8_t* dst = newJson.mutableBytes;
    memcpy(dst, json.bytes, jsonLength - 1);                          // Copy json w/o trailing '}'
    dst += jsonLength - 1;
    *dst++ = ',';                                                     // Add a ','
    memcpy(dst, (const uint8_t*)extraJson.bytes + 1, extraLength - 1);  // Add "extra" after '{'
    return newJson;
}


<<<<<<< HEAD
// This function is not thread-safe, nor is the NSDateFormatter instance it returns.
// Make sure that this function and the formatter are called on only one thread at a time.
static NSDateFormatter* getISO8601Formatter() {
    static NSDateFormatter* sFormatter;
    if (!sFormatter) {
        // Thanks to DenNukem's answer in http://stackoverflow.com/questions/399527/
        sFormatter = [[NSDateFormatter alloc] init];
        sFormatter.dateFormat = @"yyyy-MM-dd'T'HH:mm:ss'Z'";
        sFormatter.timeZone = [NSTimeZone timeZoneForSecondsFromGMT:0];
        sFormatter.calendar = [[[NSCalendar alloc] initWithCalendarIdentifier:NSGregorianCalendar]
                                    autorelease];
        sFormatter.locale = [[[NSLocale alloc] initWithLocaleIdentifier:@"en_US"] autorelease];
    }
    return sFormatter;
}


+ (NSString*) JSONObjectWithDate: (NSDate*)date {
    if (!date)
        return nil;
    @synchronized(self) {
        return [getISO8601Formatter() stringFromDate: date];
    }
}

+ (NSDate*) dateWithJSONObject: (id)jsonObject {
    NSString* string = $castIf(NSString, jsonObject);
    if (!string)
        return nil;
    @synchronized(self) {
        return [getISO8601Formatter() dateFromString: string];
    }
}

=======
@end


@implementation TDLazyArrayOfJSON

- (id) initWithArray: (NSMutableArray*)array {
    self = [super init];
    if (self) {
        _array = array;
    }
    return self;
}

- (NSUInteger)count {
    return _array.count;
}

- (id)objectAtIndex:(NSUInteger)index {
    id obj = [_array objectAtIndex: index];
    if ([obj isKindOfClass: [NSData class]]) {
        obj = [TDJSON JSONObjectWithData: obj options: TDJSONReadingAllowFragments
                                   error: nil];
        [_array replaceObjectAtIndex: index withObject: obj];
    }
    return obj;
}
>>>>>>> 340159d3

@end<|MERGE_RESOLUTION|>--- conflicted
+++ resolved
@@ -105,7 +105,6 @@
 }
 
 
-<<<<<<< HEAD
 // This function is not thread-safe, nor is the NSDateFormatter instance it returns.
 // Make sure that this function and the formatter are called on only one thread at a time.
 static NSDateFormatter* getISO8601Formatter() {
@@ -115,9 +114,8 @@
         sFormatter = [[NSDateFormatter alloc] init];
         sFormatter.dateFormat = @"yyyy-MM-dd'T'HH:mm:ss'Z'";
         sFormatter.timeZone = [NSTimeZone timeZoneForSecondsFromGMT:0];
-        sFormatter.calendar = [[[NSCalendar alloc] initWithCalendarIdentifier:NSGregorianCalendar]
-                                    autorelease];
-        sFormatter.locale = [[[NSLocale alloc] initWithLocaleIdentifier:@"en_US"] autorelease];
+        sFormatter.calendar = [[NSCalendar alloc] initWithCalendarIdentifier:NSGregorianCalendar];
+        sFormatter.locale = [[NSLocale alloc] initWithLocaleIdentifier:@"en_US"];
     }
     return sFormatter;
 }
@@ -140,7 +138,7 @@
     }
 }
 
-=======
+
 @end
 
 
@@ -167,6 +165,5 @@
     }
     return obj;
 }
->>>>>>> 340159d3
 
 @end