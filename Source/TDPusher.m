--- conflicted
+++ resolved
@@ -123,28 +123,16 @@
 
 
 - (void) dbChanged: (NSNotification*)n {
-<<<<<<< HEAD
     NSArray* changes = [n.userInfo objectForKey: @"changes"];
     for (NSDictionary* change in changes) {
         // Skip revisions that originally came from the database I'm syncing to:
-        if (![[change objectForKey: @"source"] isEqual: _remote]) {
-            TDRevision* rev = [change objectForKey: @"rev"];
+        if (![change[@"source"] isEqual: _remote]) {
+            TDRevision* rev = change[@"rev"];
             TDFilterBlock filter = self.filter;
             if (!filter || filter(rev, _filterParameters))
                 [self addToInbox: rev];
         }
     }
-=======
-    NSDictionary* userInfo = n.userInfo;
-    // Skip revisions that originally came from the database I'm syncing to:
-    if ([userInfo[@"source"] isEqual: _remote])
-        return;
-    TDRevision* rev = userInfo[@"rev"];
-    TDFilterBlock filter = self.filter;
-    if (filter && !filter(rev, _filterParameters))
-        return;
-    [self addToInbox: rev];
->>>>>>> 9dbdaf8e
 }
 
 
