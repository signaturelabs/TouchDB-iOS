--- conflicted
+++ resolved
@@ -213,15 +213,10 @@
         CAssert(newRevision);
         CAssert(context);
         validationCalled = YES;
-<<<<<<< HEAD
-        BOOL hoopy = [newRevision objectForKey: @"_deleted"] || [newRevision objectForKey: @"towel"] != nil;
+        BOOL hoopy = newRevision[@"_deleted"] || newRevision[@"towel"] != nil;
         Log(@"--- Validating %@ --> %d", newRevision, hoopy);
-=======
-        BOOL hoopy = newRevision.deleted || (newRevision.properties)[@"towel"] != nil;
-        Log(@"--- Validating %@ --> %d", newRevision.properties, hoopy);
->>>>>>> 4e89b276
         if (!hoopy)
-         [context setErrorMessage: @"Where's your towel?"];
+            [context setErrorMessage: @"Where's your towel?"];
         return hoopy;
     }];
     
