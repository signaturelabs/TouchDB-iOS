//
//  TDDatabase_Tests.m
//  TouchDB
//
//  Created by Jens Alfke on 12/7/11.
//  Copyright 2011 Couchbase, Inc. All rights reserved.
//
//  Licensed under the Apache License, Version 2.0 (the "License"); you may not use this file
//  except in compliance with the License. You may obtain a copy of the License at
//    http://www.apache.org/licenses/LICENSE-2.0
//  Unless required by applicable law or agreed to in writing, software distributed under the
//  License is distributed on an "AS IS" BASIS, WITHOUT WARRANTIES OR CONDITIONS OF ANY KIND,
//  either express or implied. See the License for the specific language governing permissions
//  and limitations under the License.


#import "TDDatabase.h"
#import "TDDatabase+Attachments.h"
#import "TDDatabase+Insertion.h"
#import "TDDatabase+LocalDocs.h"
#import "TDDatabase+Replication.h"
#import "TDAttachment.h"
#import "TDBody.h"
#import "TDRevision.h"
#import "TDBlobStore.h"
#import "TDBase64.h"
#import "TDInternal.h"
#import "Test.h"
#import "GTMNSData+zlib.h"


#if DEBUG


static TDDatabase* createDB(void) {
    NSString* path = [NSTemporaryDirectory() stringByAppendingPathComponent: @"touchdb_test.sqlite3"];
    TDDatabase *db = [TDDatabase createEmptyDBAtPath: path];
    CAssert([db open]);
    return db;
}


static NSDictionary* userProperties(NSDictionary* dict) {
    NSMutableDictionary* user = $mdict();
    for (NSString* key in dict) {
        if (![key hasPrefix: @"_"])
            user[key] = dict[key];
    }
    return user;
}


static TDRevision* putDoc(TDDatabase* db, NSDictionary* props) {
    TDRevision* rev = [[[TDRevision alloc] initWithProperties: props] autorelease];
    TDStatus status;
    TDRevision* result = [db putRevision: rev
                          prevRevisionID: props[@"_rev"]
                           allowConflict: NO
                                  status: &status];
    CAssert(status < 300);
    return result;
}


TestCase(TDDatabase_CRUD) {
    // Start with a fresh database in /tmp:
    TDDatabase* db = createDB();
    
    NSString* privateUUID = db.privateUUID, *publicUUID = db.publicUUID;
    NSLog(@"DB private UUID = '%@', public = '%@'", privateUUID, publicUUID);
    CAssert(privateUUID.length >= 20, @"Invalid privateUUID: %@", privateUUID);
    CAssert(publicUUID.length >= 20, @"Invalid publicUUID: %@", publicUUID);
    
    // Make sure the database-changed notifications have the right data in them (see issue #93)
    id observer = [[NSNotificationCenter defaultCenter]
                   addObserverForName: TDDatabaseChangeNotification
                   object: db
                   queue: nil
                   usingBlock: ^(NSNotification* n) {
                       TDRevision* rev = (n.userInfo)[@"rev"];
                       CAssert(rev);
                       CAssert(rev.docID);
                       CAssert(rev.revID);
                       CAssertEqual(rev[@"_id"], rev.docID);
                       CAssertEqual(rev[@"_rev"], rev.revID);
                   }];
    
    // Create a document:
    NSMutableDictionary* props = $mdict({@"foo", @1}, {@"bar", $false});
    TDBody* doc = [[[TDBody alloc] initWithProperties: props] autorelease];
    TDRevision* rev1 = [[[TDRevision alloc] initWithBody: doc] autorelease];
    CAssert(rev1);
    TDStatus status;
    rev1 = [db putRevision: rev1 prevRevisionID: nil allowConflict: NO status: &status];
    CAssertEq(status, kTDStatusCreated);
    Log(@"Created: %@", rev1);
    CAssert(rev1.docID.length >= 10);
    CAssert([rev1.revID hasPrefix: @"1-"]);
    
    // Read it back:
    TDRevision* readRev = [db getDocumentWithID: rev1.docID revisionID: nil options: 0];
    CAssert(readRev != nil);
    CAssertEqual(userProperties(readRev.properties), userProperties(doc.properties));
    
    // Now update it:
    props = [[readRev.properties mutableCopy] autorelease];
    props[@"status"] = @"updated!";
    doc = [TDBody bodyWithProperties: props];
    TDRevision* rev2 = [[[TDRevision alloc] initWithBody: doc] autorelease];
    TDRevision* rev2Input = rev2;
    rev2 = [db putRevision: rev2 prevRevisionID: rev1.revID allowConflict: NO status: &status];
    CAssertEq(status, kTDStatusCreated);
    Log(@"Updated: %@", rev2);
    CAssertEqual(rev2.docID, rev1.docID);
    CAssert([rev2.revID hasPrefix: @"2-"]);
    
    // Read it back:
    readRev = [db getDocumentWithID: rev2.docID revisionID: nil options: 0];
    CAssert(readRev != nil);
    CAssertEqual(userProperties(readRev.properties), userProperties(doc.properties));
    
    // Try to update the first rev, which should fail:
    CAssertNil([db putRevision: rev2Input prevRevisionID: rev1.revID allowConflict: NO status: &status]);
    CAssertEq(status, kTDStatusConflict);
    
    // Check the changes feed, with and without filters:
    TDRevisionList* changes = [db changesSinceSequence: 0 options: NULL filter: NULL params: nil];
    Log(@"Changes = %@", changes);
    CAssertEq(changes.count, 1u);

    TDFilterBlock filter = ^BOOL(TDRevision *revision, NSDictionary* params) {
        NSString* status = params[@"status"];
        return [revision[@"status"] isEqual: status];
    };
    
    changes = [db changesSinceSequence: 0 options: NULL
                                filter: filter params: $dict({@"status", @"updated!"})];
    CAssertEq(changes.count, 1u);
    
    changes = [db changesSinceSequence: 0 options: NULL
                                filter: filter params: $dict({@"status", @"not updated!"})];
    CAssertEq(changes.count, 0u);
        
    // Delete it:
    TDRevision* revD = [[[TDRevision alloc] initWithDocID: rev2.docID revID: nil deleted: YES] autorelease];
    CAssertEq([db putRevision: revD prevRevisionID: nil allowConflict: NO status: &status], nil);
    CAssertEq(status, kTDStatusConflict);
    revD = [db putRevision: revD prevRevisionID: rev2.revID allowConflict: NO status: &status];
    CAssertEq(status, kTDStatusOK);
    CAssertEqual(revD.docID, rev2.docID);
    CAssert([revD.revID hasPrefix: @"3-"]);
    
    // Delete nonexistent doc:
    TDRevision* revFake = [[[TDRevision alloc] initWithDocID: @"fake" revID: nil deleted: YES] autorelease];
    [db putRevision: revFake prevRevisionID: nil allowConflict: NO status: &status];
    CAssertEq(status, kTDStatusNotFound);
    
    // Read it back (should fail):
    readRev = [db getDocumentWithID: revD.docID revisionID: nil options: 0];
    CAssertNil(readRev);
    
    // Check the changes feed again after the deletion:
    changes = [db changesSinceSequence: 0 options: NULL filter: NULL params: nil];
    Log(@"Changes = %@", changes);
    CAssertEq(changes.count, 1u);
    
    NSArray* history = [db getRevisionHistory: revD];
    Log(@"History = %@", history);
    CAssertEqual(history, (@[revD, rev2, rev1]));
    
    CAssert([db close]);
    
    [[NSNotificationCenter defaultCenter] removeObserver: observer];
}


TestCase(TDDatabase_EmptyDoc) {
    // Test case for issue #44, which is caused by a bug in TDJSON.
    TDDatabase* db = createDB();
    TDRevision* rev = putDoc(db, $dict());
    TDQueryOptions options = kDefaultTDQueryOptions;
    options.includeDocs = YES;
    [db getDocsWithIDs: @[rev.docID] options: &options]; // raises an exception :(
}


TestCase(TDDatabase_DeleteWithProperties) {
    // Test case for issue #50.
    // Test that it's possible to delete a document by PUTting a revision with _deleted=true,
    // and that the saved deleted revision will preserve any extra properties.
    TDDatabase* db = createDB();
    TDRevision* rev1 = putDoc(db, $dict({@"property", @"value"}));
    TDRevision* rev2 = putDoc(db, $dict({@"_id", rev1.docID},
                                        {@"_rev", rev1.revID},
                                        {@"_deleted", $true},
                                        {@"property", @"newvalue"}));
    CAssertNil([db getDocumentWithID: rev2.docID revisionID: nil options: 0]);
    TDRevision* readRev = [db getDocumentWithID: rev2.docID revisionID: rev2.revID options: 0];
    CAssert(readRev.deleted, @"PUTting a _deleted property didn't delete the doc");
    CAssertEqual(readRev.properties, $dict({@"_id", rev2.docID},
                                           {@"_rev", rev2.revID},
                                           {@"_deleted", $true},
                                           {@"property", @"newvalue"}));
}


TestCase(TDDatabase_Validation) {
    TDDatabase* db = createDB();
    __block BOOL validationCalled = NO;
    [db defineValidation: @"hoopy" 
                 asBlock: ^BOOL(NSDictionary *newRevision, id<TDValidationContext> context)
    {
        CAssert(newRevision);
        CAssert(context);
        validationCalled = YES;
<<<<<<< HEAD
        BOOL hoopy = newRevision[@"_deleted"] || newRevision[@"towel"] != nil;
        Log(@"--- Validating %@ --> %d", newRevision, hoopy);
=======
        BOOL hoopy = newRevision.deleted || newRevision[@"towel"] != nil;
        Log(@"--- Validating %@ --> %d", newRevision.properties, hoopy);
>>>>>>> 9fd85203
        if (!hoopy)
            [context setErrorMessage: @"Where's your towel?"];
        return hoopy;
    }];
    
    // POST a valid new document:
    NSMutableDictionary* props = $mdict({@"name", @"Zaphod Beeblebrox"}, {@"towel", @"velvet"});
    TDRevision* rev = [[[TDRevision alloc] initWithProperties: props] autorelease];
    TDStatus status;
    validationCalled = NO;
    rev = [db putRevision: rev prevRevisionID: nil allowConflict: NO status: &status];
    CAssert(validationCalled);
    CAssertEq(status, kTDStatusCreated);
    
    // PUT a valid update:
    props[@"head_count"] = @3;
    rev.properties = props;
    validationCalled = NO;
    rev = [db putRevision: rev prevRevisionID: rev.revID allowConflict: NO status: &status];
    CAssert(validationCalled);
    CAssertEq(status, kTDStatusCreated);
    
    // PUT an invalid update:
    [props removeObjectForKey: @"towel"];
    rev.properties = props;
    validationCalled = NO;
#pragma unused (rev)  // tell analyzer to ignore dead stores below
    rev = [db putRevision: rev prevRevisionID: rev.revID allowConflict: NO status: &status];
    CAssert(validationCalled);
    CAssertEq(status, kTDStatusForbidden);
    
    // POST an invalid new document:
    props = $mdict({@"name", @"Vogon"}, {@"poetry", $true});
    rev = [[[TDRevision alloc] initWithProperties: props] autorelease];
    validationCalled = NO;
    rev = [db putRevision: rev prevRevisionID: nil allowConflict: NO status: &status];
    CAssert(validationCalled);
    CAssertEq(status, kTDStatusForbidden);

    // PUT a valid new document with an ID:
    props = $mdict({@"_id", @"ford"}, {@"name", @"Ford Prefect"}, {@"towel", @"terrycloth"});
    rev = [[[TDRevision alloc] initWithProperties: props] autorelease];
    validationCalled = NO;
    rev = [db putRevision: rev prevRevisionID: nil allowConflict: NO status: &status];
    CAssert(validationCalled);
    CAssertEq(status, kTDStatusCreated);
    CAssertEqual(rev.docID, @"ford");
    
    // DELETE a document:
    rev = [[[TDRevision alloc] initWithDocID: rev.docID revID: rev.revID deleted: YES] autorelease];
    CAssert(rev.deleted);
    validationCalled = NO;
    rev = [db putRevision: rev prevRevisionID:  rev.revID allowConflict: NO status: &status];
    CAssertEq(status, kTDStatusOK);
    CAssert(validationCalled);

    // PUT an invalid new document:
    props = $mdict({@"_id", @"petunias"}, {@"name", @"Pot of Petunias"});
    rev = [[[TDRevision alloc] initWithProperties: props] autorelease];
    validationCalled = NO;
    rev = [db putRevision: rev prevRevisionID: nil allowConflict: NO status: &status];
    CAssert(validationCalled);
    CAssertEq(status, kTDStatusForbidden);
    
    CAssert([db close]);
}


static void verifyHistory(TDDatabase* db, TDRevision* rev, NSArray* history) {
    TDRevision* gotRev = [db getDocumentWithID: rev.docID revisionID: nil options: 0];
    CAssertEqual(gotRev, rev);
    CAssertEqual(gotRev.properties, rev.properties);
    
    NSArray* revHistory = [db getRevisionHistory: gotRev];
    CAssertEq(revHistory.count, history.count);
    for (NSUInteger i=0; i<history.count; i++) {
        TDRevision* hrev = revHistory[i];
        CAssertEqual(hrev.docID, rev.docID);
        CAssertEqual(hrev.revID, history[i]);
        CAssert(!hrev.deleted);
    }
}


TestCase(TDDatabase_RevTree) {
    RequireTestCase(TDDatabase_CRUD);
    // Start with a fresh database in /tmp:
    TDDatabase* db = createDB();

    // Track the latest database-change notification that's posted:
    __block NSDictionary* noteInfo = nil;
    id observer = [[NSNotificationCenter defaultCenter]
                   addObserverForName: TDDatabaseChangeNotification
                   object: db
                   queue: nil
                   usingBlock: ^(NSNotification *n) {
                       CAssert(!noteInfo, @"Multiple notifications posted!");
                       noteInfo = n.userInfo;
                   }];

    TDRevision* rev = [[[TDRevision alloc] initWithDocID: @"MyDocID" revID: @"4-foxy" deleted: NO] autorelease];
    rev.properties = $dict({@"_id", rev.docID}, {@"_rev", rev.revID}, {@"message", @"hi"});
    NSArray* history = @[rev.revID, @"3-thrice", @"2-too", @"1-won"];
    noteInfo = nil;
    TDStatus status = [db forceInsert: rev revisionHistory: history source: nil];
    CAssertEq(status, kTDStatusCreated);
    CAssertEq(db.documentCount, 1u);
    verifyHistory(db, rev, history);
    CAssertEqual(noteInfo, (@{ @"rev" : rev, @"winner": rev }));


    TDRevision* conflict = [[[TDRevision alloc] initWithDocID: @"MyDocID" revID: @"5-epsilon" deleted: NO] autorelease];
    conflict.properties = $dict({@"_id", conflict.docID}, {@"_rev", conflict.revID},
                                {@"message", @"yo"});
    history = @[conflict.revID, @"4-delta", @"3-gamma", @"2-too", @"1-won"];
    noteInfo = nil;
    status = [db forceInsert: conflict revisionHistory: history source: nil];
    CAssertEq(status, kTDStatusCreated);
    CAssertEq(db.documentCount, 1u);
    verifyHistory(db, conflict, history);
    CAssertEqual(noteInfo, (@{ @"rev" : conflict, @"winner": conflict }));

    // Add an unrelated document:
    TDRevision* other = [[[TDRevision alloc] initWithDocID: @"AnotherDocID" revID: @"1-ichi" deleted: NO] autorelease];
    other.properties = $dict({@"language", @"jp"});
    noteInfo = nil;
    status = [db forceInsert: other revisionHistory: @[other.revID] source: nil];
    CAssertEq(status, kTDStatusCreated);
    CAssertEqual(noteInfo, (@{ @"rev" : other, @"winner": other }));

    // Fetch one of those phantom revisions with no body:
    TDRevision* rev2 = [db getDocumentWithID: rev.docID revisionID: @"2-too" options: 0];
    CAssertEqual(rev2.docID, rev.docID);
    CAssertEqual(rev2.revID, @"2-too");
    //CAssertEqual(rev2.body, nil);
    
    // Make sure no duplicate rows were inserted for the common revisions:
    CAssertEq(db.lastSequence, 8u);
    
    // Make sure the revision with the higher revID wins the conflict:
    TDRevision* current = [db getDocumentWithID: rev.docID revisionID: nil options: 0];
    CAssertEqual(current, conflict);

    // Check that the list of conflicts is accurate:
    TDRevisionList* conflictingRevs = [db getAllRevisionsOfDocumentID: rev.docID onlyCurrent: YES];
    CAssertEqual(conflictingRevs.allRevisions, (@[conflict, rev]));

    // Get the _changes feed and verify only the winner is in it:
    TDChangesOptions options = kDefaultTDChangesOptions;
    TDRevisionList* changes = [db changesSinceSequence: 0 options: &options filter: NULL params: nil];
    CAssertEqual(changes.allRevisions, (@[conflict, other]));
    options.includeConflicts = YES;
    changes = [db changesSinceSequence: 0 options: &options filter: NULL params: nil];
    CAssertEqual(changes.allRevisions, (@[rev, conflict, other]));

    // Delete the current winning rev, leaving the other one:
    TDRevision* del1 = [[[TDRevision alloc] initWithDocID: conflict.docID revID: nil deleted: YES] autorelease];
    noteInfo = nil;
    del1 = [db putRevision: del1 prevRevisionID: conflict.revID
             allowConflict: NO status: &status];
    CAssertEq(status, 200);
    current = [db getDocumentWithID: rev.docID revisionID: nil options: 0];
    CAssertEqual(current, rev);
    CAssertEqual(noteInfo, (@{ @"rev" : del1, @"winner": rev }));

    // Delete the remaining rev:
    TDRevision* del2 = [[[TDRevision alloc] initWithDocID: rev.docID revID: nil deleted: YES] autorelease];
    noteInfo = nil;
    del2 = [db putRevision: del2 prevRevisionID: rev.revID
             allowConflict: NO status: &status];
    CAssertEq(status, 200);
    current = [db getDocumentWithID: rev.docID revisionID: nil options: 0];
    CAssertEq(current, nil);

    TDRevision* maxDel = TDCompareRevIDs(del1.revID, del2.revID) > 0 ? del1 : nil;
    CAssertEqual(noteInfo, (@{ @"rev" : del2, @"winner": maxDel }));

    [[NSNotificationCenter defaultCenter] removeObserver: observer];
}


TestCase(TDDatabase_DeterministicRevIDs) {
    TDDatabase* db = createDB();
    TDRevision* rev = putDoc(db, $dict({@"_id", @"mydoc"}, {@"key", @"value"}));
    NSString* revID = rev.revID;
    [db close];
    
    db = createDB();
    rev = putDoc(db, $dict({@"_id", @"mydoc"}, {@"key", @"value"}));
    CAssertEqual(rev.revID, revID);
}


TestCase(TDDatabase_DuplicateRev) {
    TDDatabase* db = createDB();
    TDRevision* rev1 = putDoc(db, $dict({@"_id", @"mydoc"}, {@"key", @"value"}));
    
    NSDictionary* props = $dict({@"_id", @"mydoc"},
                                {@"_rev", rev1.revID},
                                {@"key", @"new-value"});
    TDRevision* rev2a = putDoc(db, props);

    TDRevision* rev2b = [[[TDRevision alloc] initWithProperties: props] autorelease];
    TDStatus status;
    rev2b = [db putRevision: rev2b
             prevRevisionID: rev1.revID
              allowConflict: YES
                     status: &status];
    CAssertEq(status, kTDStatusOK);
    CAssertEqual(rev2b, rev2a);
}


#pragma mark - ATTACHMENTS:


static void insertAttachment(TDDatabase* db, NSData* blob,
                                 SequenceNumber sequence,
                                 NSString* name, NSString* type,
                                 TDAttachmentEncoding encoding,
                                 UInt64 length, UInt64 encodedLength,
                                 unsigned revpos)
{
    TDAttachment* attachment = [[TDAttachment alloc] initWithName: name contentType: type];
    [attachment autorelease];
    CAssert([db storeBlob: blob creatingKey: &attachment->blobKey], @"Failed to store blob");
    attachment->encoding = encoding;
    attachment->length = length;
    attachment->encodedLength = encodedLength;
    attachment->revpos = revpos;
    CAssertEq([db insertAttachment: attachment forSequence: sequence], kTDStatusCreated);
}


TestCase(TDDatabase_Attachments) {
    RequireTestCase(TDDatabase_CRUD);
    // Start with a fresh database in /tmp:
    TDDatabase* db = createDB();
    TDBlobStore* attachments = db.attachmentStore;

    CAssertEq(attachments.count, 0u);
    CAssertEqual(attachments.allKeys, @[]);
    
    // Add a revision and an attachment to it:
    TDRevision* rev1;
    TDStatus status;
    rev1 = [db putRevision: [TDRevision revisionWithProperties:$dict({@"foo", @1},
                                                                     {@"bar", $false})]
            prevRevisionID: nil allowConflict: NO status: &status];
    CAssertEq(status, kTDStatusCreated);
    
    NSData* attach1 = [@"This is the body of attach1" dataUsingEncoding: NSUTF8StringEncoding];
    insertAttachment(db, attach1,
                     rev1.sequence,
                     @"attach", @"text/plain",
                     kTDAttachmentEncodingNone,
                     attach1.length,
                     0,
                     rev1.generation);
    
    NSString* type;
    TDAttachmentEncoding encoding;
    CAssertEqual([db getAttachmentForSequence: rev1.sequence named: @"attach"
                                         type: &type encoding: &encoding status: &status], attach1);
    CAssertEq(status, kTDStatusOK);
    CAssertEqual(type, @"text/plain");
    CAssertEq(encoding, kTDAttachmentEncodingNone);
    
    // Check the attachment dict:
    NSMutableDictionary* itemDict = $mdict({@"content_type", @"text/plain"},
                                           {@"digest", @"sha1-gOHUOBmIMoDCrMuGyaLWzf1hQTE="},
                                           {@"length", @(27)},
                                           {@"stub", $true},
                                           {@"revpos", @1});
    NSDictionary* attachmentDict = $dict({@"attach", itemDict});
    CAssertEqual([db getAttachmentDictForSequence: rev1.sequence options: 0], attachmentDict);
    TDRevision* gotRev1 = [db getDocumentWithID: rev1.docID revisionID: rev1.revID
                                options: 0];
    CAssertEqual(gotRev1[@"_attachments"], attachmentDict);
    
    // Check the attachment dict, with attachments included:
    [itemDict removeObjectForKey: @"stub"];
    itemDict[@"data"] = [TDBase64 encode: attach1];
    CAssertEqual([db getAttachmentDictForSequence: rev1.sequence options: kTDIncludeAttachments], attachmentDict);
    gotRev1 = [db getDocumentWithID: rev1.docID revisionID: rev1.revID
                            options: kTDIncludeAttachments];
    CAssertEqual(gotRev1[@"_attachments"], attachmentDict);
    
    // Add a second revision that doesn't update the attachment:
    TDRevision* rev2;
    rev2 = [db putRevision: [TDRevision revisionWithProperties:$dict({@"_id", rev1.docID},
                                                                      {@"foo", @2},
                                                                      {@"bazz", $false})]
            prevRevisionID: rev1.revID allowConflict: NO status: &status];
    CAssertEq(status, kTDStatusCreated);
    
    [db copyAttachmentNamed: @"attach" fromSequence: rev1.sequence toSequence: rev2.sequence];

    // Add a third revision of the same document:
    TDRevision* rev3;
    rev3 = [db putRevision: [TDRevision revisionWithProperties:$dict({@"_id", rev2.docID},
                                                                      {@"foo", @2},
                                                                      {@"bazz", $false})]
            prevRevisionID: rev2.revID allowConflict: NO status: &status];
    CAssertEq(status, kTDStatusCreated);
    
    NSData* attach2 = [@"<html>And this is attach2</html>" dataUsingEncoding: NSUTF8StringEncoding];
    insertAttachment(db, attach2,
                     rev3.sequence,
                     @"attach", @"text/html",
                     kTDAttachmentEncodingNone,
                     attach2.length,
                     0,
                     rev2.generation);
    
    // Check the 2nd revision's attachment:
    type = nil;
    CAssertEqual([db getAttachmentForSequence: rev2.sequence
                                        named: @"attach"
                                         type: &type
                                     encoding: &encoding
                                       status: &status], attach1);
    CAssertEq(status, kTDStatusOK);
    CAssertEqual(type, @"text/plain");
    CAssertEq(encoding, kTDAttachmentEncodingNone);
    
    // Check the 3rd revision's attachment:
    CAssertEqual([db getAttachmentForSequence: rev3.sequence
                                        named: @"attach"
                                         type: &type
                                     encoding: &encoding
                                       status: &status], attach2);
    CAssertEq(status, kTDStatusOK);
    CAssertEqual(type, @"text/html");
    CAssertEq(encoding, kTDAttachmentEncodingNone);
    
    // Examine the attachment store:
    CAssertEq(attachments.count, 2u);
    NSSet* expected = [NSSet setWithObjects: [TDBlobStore keyDataForBlob: attach1],
                                             [TDBlobStore keyDataForBlob: attach2], nil];
    CAssertEqual([NSSet setWithArray: attachments.allKeys], expected);
    
    CAssertEq([db compact], kTDStatusOK);  // This clears the body of the first revision
    CAssertEq(attachments.count, 1u);
    CAssertEqual(attachments.allKeys, @[[TDBlobStore keyDataForBlob: attach2]]);
}


TestCase(TDDatabase_PutAttachment) {
    RequireTestCase(TDDatabase_Attachments);
    // Start with a fresh database in /tmp:
    TDDatabase* db = createDB();
    
    // Put a revision that includes an _attachments dict:
    NSData* attach1 = [@"This is the body of attach1" dataUsingEncoding: NSUTF8StringEncoding];
    NSString* base64 = [TDBase64 encode: attach1];
    NSDictionary* attachmentDict = $dict({@"attach", $dict({@"content_type", @"text/plain"},
                                                           {@"data", base64})});
    NSDictionary* props = $dict({@"foo", @1},
                                {@"bar", $false},
                                {@"_attachments", attachmentDict});
    TDRevision* rev1;
    TDStatus status;
    rev1 = [db putRevision: [TDRevision revisionWithProperties: props]
            prevRevisionID: nil allowConflict: NO status: &status];
    CAssertEq(status, kTDStatusCreated);

    // Examine the attachment store:
    CAssertEq(db.attachmentStore.count, 1u);
    
    // Get the revision:
    TDRevision* gotRev1 = [db getDocumentWithID: rev1.docID revisionID: rev1.revID
                                options: 0];
    attachmentDict = gotRev1[@"_attachments"];
    CAssertEqual(attachmentDict, $dict({@"attach", $dict({@"content_type", @"text/plain"},
                                                         {@"digest", @"sha1-gOHUOBmIMoDCrMuGyaLWzf1hQTE="},
                                                         {@"length", @(27)},
                                                         {@"stub", $true},
                                                         {@"revpos", @1})}));
    
    // Update the attachment directly:
    NSData* attachv2 = [@"Replaced body of attach" dataUsingEncoding: NSUTF8StringEncoding];
    [db updateAttachment: @"attach" body: attachv2 type: @"application/foo"
                encoding: kTDAttachmentEncodingNone
                 ofDocID: rev1.docID revID: nil
                  status: &status];
    CAssertEq(status, kTDStatusConflict);
    [db updateAttachment: @"attach" body: attachv2 type: @"application/foo"
                encoding: kTDAttachmentEncodingNone
                 ofDocID: rev1.docID revID: @"1-bogus"
                  status: &status];
    CAssertEq(status, kTDStatusConflict);
    TDRevision* rev2 = [db updateAttachment: @"attach" body: attachv2 type: @"application/foo"
                                   encoding: kTDAttachmentEncodingNone
                                    ofDocID: rev1.docID revID: rev1.revID
                                     status: &status];
    CAssertEq(status, kTDStatusCreated);
    CAssertEqual(rev2.docID, rev1.docID);
    CAssertEq(rev2.generation, 2u);

    // Get the updated revision:
    TDRevision* gotRev2 = [db getDocumentWithID: rev2.docID revisionID: rev2.revID
                                        options: 0];
    attachmentDict = gotRev2[@"_attachments"];
    CAssertEqual(attachmentDict, $dict({@"attach", $dict({@"content_type", @"application/foo"},
                                                         {@"digest", @"sha1-mbT3208HI3PZgbG4zYWbDW2HsPk="},
                                                         {@"length", @(23)},
                                                         {@"stub", $true},
                                                         {@"revpos", @2})}));
    
    // Delete the attachment:
    [db updateAttachment: @"nosuchattach" body: nil type: nil
                encoding: kTDAttachmentEncodingNone
                 ofDocID: rev2.docID revID: rev2.revID
                  status: &status];
    CAssertEq(status, kTDStatusAttachmentNotFound);
    [db updateAttachment: @"nosuchattach" body: nil type: nil
                encoding: kTDAttachmentEncodingNone
                 ofDocID: @"nosuchdoc" revID: @"nosuchrev"
                  status: &status];
    CAssertEq(status, kTDStatusNotFound);
    TDRevision* rev3 = [db updateAttachment: @"attach" body: nil type: nil
                                   encoding: kTDAttachmentEncodingNone
                                    ofDocID: rev2.docID revID: rev2.revID
                                     status: &status];
    CAssertEq(status, kTDStatusOK);
    CAssertEqual(rev3.docID, rev2.docID);
    CAssertEq(rev3.generation, 3u);
    
    // Get the updated revision:
    TDRevision* gotRev3 = [db getDocumentWithID: rev3.docID revisionID: rev3.revID
                                        options: 0];
    CAssertNil([gotRev3.properties objectForKey: @"_attachments"]);
}


TestCase(TDDatabase_EncodedAttachment) {
    RequireTestCase(TDDatabase_Attachments);
    // Start with a fresh database in /tmp:
    TDDatabase* db = createDB();

    // Add a revision and an attachment to it:
    TDRevision* rev1;
    TDStatus status;
    rev1 = [db putRevision: [TDRevision revisionWithProperties:$dict({@"foo", @1},
                                                                     {@"bar", $false})]
            prevRevisionID: nil allowConflict: NO status: &status];
    CAssertEq(status, kTDStatusCreated);
    
    NSData* attach1 = [@"Encoded! Encoded!Encoded! Encoded! Encoded! Encoded! Encoded! Encoded!"
                            dataUsingEncoding: NSUTF8StringEncoding];
    NSData* encoded = [NSData gtm_dataByGzippingData: attach1];
    insertAttachment(db, encoded,
                     rev1.sequence,
                     @"attach", @"text/plain",
                     kTDAttachmentEncodingGZIP,
                     attach1.length,
                     encoded.length,
                     rev1.generation);
    
    // Read the attachment without decoding it:
    NSString* type;
    TDAttachmentEncoding encoding;
    CAssertEqual([db getAttachmentForSequence: rev1.sequence named: @"attach"
                                         type: &type encoding: &encoding status: &status], encoded);
    CAssertEq(status, kTDStatusOK);
    CAssertEqual(type, @"text/plain");
    CAssertEq(encoding, kTDAttachmentEncodingGZIP);
    
    // Read the attachment, decoding it:
    CAssertEqual([db getAttachmentForSequence: rev1.sequence named: @"attach"
                                         type: &type encoding: NULL status: &status], attach1);
    CAssertEq(status, kTDStatusOK);
    CAssertEqual(type, @"text/plain");
    
    // Check the stub attachment dict:
    NSMutableDictionary* itemDict = $mdict({@"content_type", @"text/plain"},
                                           {@"digest", @"sha1-fhfNE/UKv/wgwDNPtNvG5DN/5Bg="},
                                           {@"length", @(70)},
                                           {@"encoding", @"gzip"},
                                           {@"encoded_length", @(37)},
                                           {@"stub", $true},
                                           {@"revpos", @1});
    NSDictionary* attachmentDict = $dict({@"attach", itemDict});
    CAssertEqual([db getAttachmentDictForSequence: rev1.sequence options: 0], attachmentDict);
    TDRevision* gotRev1 = [db getDocumentWithID: rev1.docID revisionID: rev1.revID
                                options: 0];
    CAssertEqual(gotRev1[@"_attachments"], attachmentDict);

    // Check the attachment dict with encoded data:
    itemDict[@"data"] = [TDBase64 encode: encoded];
    [itemDict removeObjectForKey: @"stub"];
    CAssertEqual([db getAttachmentDictForSequence: rev1.sequence
                                          options: kTDIncludeAttachments | kTDLeaveAttachmentsEncoded],
                 attachmentDict);
    gotRev1 = [db getDocumentWithID: rev1.docID revisionID: rev1.revID
                            options: kTDIncludeAttachments | kTDLeaveAttachmentsEncoded];
    CAssertEqual(gotRev1[@"_attachments"], attachmentDict);

    // Check the attachment dict with data:
    itemDict[@"data"] = [TDBase64 encode: attach1];
    [itemDict removeObjectForKey: @"encoding"];
    [itemDict removeObjectForKey: @"encoded_length"];
    CAssertEqual([db getAttachmentDictForSequence: rev1.sequence options: kTDIncludeAttachments], attachmentDict);
    gotRev1 = [db getDocumentWithID: rev1.docID revisionID: rev1.revID
                            options: kTDIncludeAttachments];
    CAssertEqual(gotRev1[@"_attachments"], attachmentDict);
}


TestCase(TDDatabase_StubOutAttachmentsBeforeRevPos) {
    NSDictionary* hello = $dict({@"revpos", @1}, {@"follows", $true});
    NSDictionary* goodbye = $dict({@"revpos", @2}, {@"data", @"squeeee"});
    NSDictionary* attachments = $dict({@"hello", hello}, {@"goodbye", goodbye});
    
    TDRevision* rev = [TDRevision revisionWithProperties: $dict({@"_attachments", attachments})];
    [TDDatabase stubOutAttachmentsIn: rev beforeRevPos: 3 attachmentsFollow: NO];
    CAssertEqual(rev.properties, $dict({@"_attachments", $dict({@"hello", $dict({@"revpos", @1}, {@"stub", $true})},
                                                               {@"goodbye", $dict({@"revpos", @2}, {@"stub", $true})})}));
    
    rev = [TDRevision revisionWithProperties: $dict({@"_attachments", attachments})];
    [TDDatabase stubOutAttachmentsIn: rev beforeRevPos: 2 attachmentsFollow: NO];
    CAssertEqual(rev.properties, $dict({@"_attachments", $dict({@"hello", $dict({@"revpos", @1}, {@"stub", $true})},
                                                               {@"goodbye", goodbye})}));
    
    rev = [TDRevision revisionWithProperties: $dict({@"_attachments", attachments})];
    [TDDatabase stubOutAttachmentsIn: rev beforeRevPos: 1 attachmentsFollow: NO];
    CAssertEqual(rev.properties, $dict({@"_attachments", attachments}));
    
    // Now test the "follows" mode:
    rev = [TDRevision revisionWithProperties: $dict({@"_attachments", attachments})];
    [TDDatabase stubOutAttachmentsIn: rev beforeRevPos: 3 attachmentsFollow: YES];
    CAssertEqual(rev.properties, $dict({@"_attachments", $dict({@"hello", $dict({@"revpos", @1}, {@"stub", $true})},
                                                               {@"goodbye", $dict({@"revpos", @2}, {@"stub", $true})})}));

    rev = [TDRevision revisionWithProperties: $dict({@"_attachments", attachments})];
    [TDDatabase stubOutAttachmentsIn: rev beforeRevPos: 2 attachmentsFollow: YES];
    CAssertEqual(rev.properties, $dict({@"_attachments", $dict({@"hello", $dict({@"revpos", @1}, {@"stub", $true})},
                                                               {@"goodbye", $dict({@"revpos", @2}, {@"follows", $true})})}));
    
    rev = [TDRevision revisionWithProperties: $dict({@"_attachments", attachments})];
    [TDDatabase stubOutAttachmentsIn: rev beforeRevPos: 1 attachmentsFollow: YES];
    CAssertEqual(rev.properties, $dict({@"_attachments", $dict({@"hello", $dict({@"revpos", @1}, {@"follows", $true})},
                                                               {@"goodbye", $dict({@"revpos", @2}, {@"follows", $true})})}));
    
}


#pragma mark - MISC.:


TestCase(TDDatabase_ReplicatorSequences) {
    RequireTestCase(TDDatabase_CRUD);
    TDDatabase* db = createDB();
    CAssertNil([db lastSequenceWithCheckpointID: @"pull"]);
    [db setLastSequence: @"lastpull" withCheckpointID: @"pull"];
    CAssertEqual([db lastSequenceWithCheckpointID: @"pull"], @"lastpull");
    CAssertNil([db lastSequenceWithCheckpointID: @"push"]);
    [db setLastSequence: @"newerpull" withCheckpointID: @"pull"];
    CAssertEqual([db lastSequenceWithCheckpointID: @"pull"], @"newerpull");
    CAssertNil([db lastSequenceWithCheckpointID: @"push"]);
    [db setLastSequence: @"lastpush" withCheckpointID: @"push"];
    CAssertEqual([db lastSequenceWithCheckpointID: @"pull"], @"newerpull");
    CAssertEqual([db lastSequenceWithCheckpointID: @"push"], @"lastpush");
}


TestCase(TDDatabase_LocalDocs) {
    // Start with a fresh database in /tmp:
    TDDatabase* db = createDB();
    
    // Create a document:
    NSMutableDictionary* props = $mdict({@"_id", @"_local/doc1"},
                                        {@"foo", @1}, {@"bar", $false});
    TDBody* doc = [[[TDBody alloc] initWithProperties: props] autorelease];
    TDRevision* rev1 = [[[TDRevision alloc] initWithBody: doc] autorelease];
    TDStatus status;
    rev1 = [db putLocalRevision: rev1 prevRevisionID: nil status: &status];
    CAssertEq(status, kTDStatusCreated);
    Log(@"Created: %@", rev1);
    CAssertEqual(rev1.docID, @"_local/doc1");
    CAssert([rev1.revID hasPrefix: @"1-"]);
    
    // Read it back:
    TDRevision* readRev = [db getLocalDocumentWithID: rev1.docID revisionID: nil];
    CAssert(readRev != nil);
    CAssertEqual(readRev[@"_id"], rev1.docID);
    CAssertEqual(readRev[@"_rev"], rev1.revID);
    CAssertEqual(userProperties(readRev.properties), userProperties(doc.properties));
    
    // Now update it:
    props = [[readRev.properties mutableCopy] autorelease];
    props[@"status"] = @"updated!";
    doc = [TDBody bodyWithProperties: props];
    TDRevision* rev2 = [[[TDRevision alloc] initWithBody: doc] autorelease];
    TDRevision* rev2Input = rev2;
    rev2 = [db putLocalRevision: rev2 prevRevisionID: rev1.revID status: &status];
    CAssertEq(status, kTDStatusCreated);
    Log(@"Updated: %@", rev2);
    CAssertEqual(rev2.docID, rev1.docID);
    CAssert([rev2.revID hasPrefix: @"2-"]);
    
    // Read it back:
    readRev = [db getLocalDocumentWithID: rev2.docID revisionID: nil];
    CAssert(readRev != nil);
    CAssertEqual(userProperties(readRev.properties), userProperties(doc.properties));
    
    // Try to update the first rev, which should fail:
    CAssertNil([db putLocalRevision: rev2Input prevRevisionID: rev1.revID status: &status]);
    CAssertEq(status, kTDStatusConflict);
    
    // Delete it:
    TDRevision* revD = [[[TDRevision alloc] initWithDocID: rev2.docID revID: nil deleted: YES] autorelease];
    CAssertEq([db putLocalRevision: revD prevRevisionID: nil status: &status], nil);
    CAssertEq(status, kTDStatusConflict);
    revD = [db putLocalRevision: revD prevRevisionID: rev2.revID status: &status];
    CAssertEq(status, kTDStatusOK);
    
    // Delete nonexistent doc:
    TDRevision* revFake = [[[TDRevision alloc] initWithDocID: @"_local/fake" revID: nil deleted: YES] autorelease];
    [db putLocalRevision: revFake prevRevisionID: nil status: &status];
    CAssertEq(status, kTDStatusNotFound);
    
    // Read it back (should fail):
    readRev = [db getLocalDocumentWithID: revD.docID revisionID: nil];
    CAssertNil(readRev);
    
    CAssert([db close]);
}


TestCase(TDDatabase_FindMissingRevisions) {
    TDDatabase* db = createDB();
    TDRevision* doc1r1 = putDoc(db, $dict({@"_id", @"11111"}, {@"key", @"one"}));
    TDRevision* doc2r1 = putDoc(db, $dict({@"_id", @"22222"}, {@"key", @"two"}));
    putDoc(db, $dict({@"_id", @"33333"}, {@"key", @"three"}));
    putDoc(db, $dict({@"_id", @"44444"}, {@"key", @"four"}));
    putDoc(db, $dict({@"_id", @"55555"}, {@"key", @"five"}));

    TDRevision* doc1r2 = putDoc(db, $dict({@"_id", @"11111"}, {@"_rev", doc1r1.revID}, {@"key", @"one+"}));
    TDRevision* doc2r2 = putDoc(db, $dict({@"_id", @"22222"}, {@"_rev", doc2r1.revID}, {@"key", @"two+"}));
    
    putDoc(db, $dict({@"_id", @"11111"}, {@"_rev", doc1r2.revID}, {@"_deleted", $true}));
    
    // Now call -findMissingRevisions:
    TDRevision* revToFind1 = [[[TDRevision alloc] initWithDocID: @"11111" revID: @"3-bogus" deleted: NO] autorelease];
    TDRevision* revToFind2 = [[[TDRevision alloc] initWithDocID: @"22222" revID: doc2r2.revID deleted: NO] autorelease];
    TDRevision* revToFind3 = [[[TDRevision alloc] initWithDocID: @"99999" revID: @"9-huh" deleted: NO] autorelease];
    TDRevisionList* revs = [[[TDRevisionList alloc] initWithArray: @[revToFind1, revToFind2, revToFind3]] autorelease];
    CAssert([db findMissingRevisions: revs]);
    CAssertEqual(revs.allRevisions, (@[revToFind1, revToFind3]));
    
    // Check the possible ancestors:
    CAssertEqual([db getPossibleAncestorRevisionIDs: revToFind1 limit: 0],
                 (@[doc1r2.revID, doc1r1.revID]));
    CAssertEqual([db getPossibleAncestorRevisionIDs: revToFind1 limit: 1],
                 (@[doc1r2.revID]));
    CAssertEqual([db getPossibleAncestorRevisionIDs: revToFind3 limit: 0], nil);
    
}


TestCase(TDDatabase_Purge) {
    TDDatabase* db = createDB();
    TDRevision* rev1 = putDoc(db, $dict({@"_id", @"doc"}, {@"key", @"1"}));
    TDRevision* rev2 = putDoc(db, $dict({@"_id", @"doc"}, {@"_rev", rev1.revID}, {@"key", @"2"}));
    TDRevision* rev3 = putDoc(db, $dict({@"_id", @"doc"}, {@"_rev", rev2.revID}, {@"key", @"3"}));

    // Try to purge rev2, which should fail since it's not a leaf:
    NSDictionary* toPurge = $dict({@"doc", @[rev2.revID]});
    NSDictionary* result;
    CAssertEq([db purgeRevisions: toPurge result: &result], kTDStatusOK);
    CAssertEqual(result, $dict({@"doc", @[]}));
    CAssertEq([result[@"doc"] count], 0u);

    // Purge rev3:
    toPurge = $dict({@"doc", @[rev3.revID]});
    CAssertEq([db purgeRevisions: toPurge result: &result], kTDStatusOK);
    CAssertEqual([result allKeys], @[@"doc"]);
    NSSet* purged = [NSSet setWithArray: result[@"doc"]];
    NSSet* expectedPurged = [NSSet setWithObjects: rev1.revID, rev2.revID, rev3.revID, nil];
    CAssertEqual(purged, expectedPurged);

    TDRevisionList* remainingRevs = [db getAllRevisionsOfDocumentID: @"doc" onlyCurrent: NO];
    CAssertEq(remainingRevs.count, 0u);
}


TestCase(TDDatabase) {
    RequireTestCase(TDDatabase_CRUD);
    RequireTestCase(TDDatabase_DeleteWithProperties);
    RequireTestCase(TDDatabase_RevTree);
    RequireTestCase(TDDatabase_Attachments);
    RequireTestCase(TDDatabase_PutAttachment);
    RequireTestCase(TDDatabase_EncodedAttachment);
    RequireTestCase(TDDatabase_StubOutAttachmentsBeforeRevPos);
    RequireTestCase(TDDatabase_ReplicatorSequences);
    RequireTestCase(TDDatabase_LocalDocs);
    RequireTestCase(TDDatabase_FindMissingRevisions);
    RequireTestCase(TDDatabase_Purge);
}


#endif //DEBUG<|MERGE_RESOLUTION|>--- conflicted
+++ resolved
@@ -213,13 +213,8 @@
         CAssert(newRevision);
         CAssert(context);
         validationCalled = YES;
-<<<<<<< HEAD
         BOOL hoopy = newRevision[@"_deleted"] || newRevision[@"towel"] != nil;
         Log(@"--- Validating %@ --> %d", newRevision, hoopy);
-=======
-        BOOL hoopy = newRevision.deleted || newRevision[@"towel"] != nil;
-        Log(@"--- Validating %@ --> %d", newRevision.properties, hoopy);
->>>>>>> 9fd85203
         if (!hoopy)
             [context setErrorMessage: @"Where's your towel?"];
         return hoopy;
