--- conflicted
+++ resolved
@@ -325,13 +325,6 @@
 
 
 - (void) start {
-<<<<<<< HEAD
-    // Before handling the request, run any blocks that have been queued with the server,
-    // because this code is running on the official server thread:
-    [_server performQueuedBlocks];
-    
-=======
->>>>>>> a203f4c2
     // Call the appropriate handler method:
     TDStatus status = [self route];
 
