//
//  TDDatabase+Insertion.m
//  TouchDB
//
//  Created by Jens Alfke on 12/27/11.
//  Copyright (c) 2011 Couchbase, Inc. All rights reserved.
//
//  Licensed under the Apache License, Version 2.0 (the "License"); you may not use this file
//  except in compliance with the License. You may obtain a copy of the License at
//    http://www.apache.org/licenses/LICENSE-2.0
//  Unless required by applicable law or agreed to in writing, software distributed under the
//  License is distributed on an "AS IS" BASIS, WITHOUT WARRANTIES OR CONDITIONS OF ANY KIND,
//  either express or implied. See the License for the specific language governing permissions
//  and limitations under the License.

#import "TDDatabase+Insertion.h"
#import "TDDatabase+Attachments.h"
#import "TDRevision.h"
#import "TDCanonicalJSON.h"
#import "TDAttachment.h"
#import "TDInternal.h"
#import "TDMisc.h"

#import "FMDatabase.h"
#import "FMDatabaseAdditions.h"

#import <CommonCrypto/CommonDigest.h>


NSString* const TDDatabaseChangeNotification = @"TDDatabaseChange";


@interface TDValidationContext : NSObject <TDValidationContext>
{
    @private
    TDDatabase* _db;
    TDRevision* _currentRevision;
    TDStatus _errorType;
    NSString* _errorMessage;
}
- (id) initWithDatabase: (TDDatabase*)db revision: (TDRevision*)currentRevision;
@property (readonly) NSDictionary* currentRevision;
@property TDStatus errorType;
@property (copy) NSString* errorMessage;
@end



@implementation TDDatabase (Insertion)


#pragma mark - DOCUMENT & REV IDS:


+ (BOOL) isValidDocumentID: (NSString*)str {
    // http://wiki.apache.org/couchdb/HTTP_Document_API#Documents
    if (str.length == 0)
        return NO;
    if ([str characterAtIndex: 0] == '_')
        return [str hasPrefix: @"_design/"];
    return YES;
    // "_local/*" is not a valid document ID. Local docs have their own API and shouldn't get here.
}


/** Generates a new document ID at random. */
+ (NSString*) generateDocumentID {
    return TDCreateUUID();
}


/** Given an existing revision ID, generates an ID for the next revision.
    Returns nil if prevID is invalid. */
- (NSString*) generateIDForRevision: (TDRevision*)rev
                           withJSON: (NSData*)json
                        attachments: (NSDictionary*)attachments
                             prevID: (NSString*) prevID
{
    // Revision IDs have a generation count, a hyphen, and a hex digest.
    unsigned generation = 0;
    if (prevID) {
        generation = [TDRevision generationFromRevID: prevID];
        if (generation == 0)
            return nil;
    }
    
    // Generate a digest for this revision based on the previous revision ID, document JSON,
    // and attachment digests. This doesn't need to be secure; we just need to ensure that this
    // code consistently generates the same ID given equivalent revisions.
    CC_MD5_CTX ctx;
    unsigned char digestBytes[CC_MD5_DIGEST_LENGTH];
    CC_MD5_Init(&ctx);
    
    NSData* prevIDUTF8 = [prevID dataUsingEncoding: NSUTF8StringEncoding];
    NSUInteger length = prevIDUTF8.length;
    if (length > 0xFF)
        return nil;
    uint8_t lengthByte = length & 0xFF;
    CC_MD5_Update(&ctx, &lengthByte, 1);       // prefix with length byte
    if (length > 0)
        CC_MD5_Update(&ctx, prevIDUTF8.bytes, (CC_LONG)length);
    
    uint8_t deletedByte = rev.deleted != NO;
    CC_MD5_Update(&ctx, &deletedByte, 1);
    
    for (NSString* attName in [attachments.allKeys sortedArrayUsingSelector: @selector(compare:)]) {
        TDAttachment* attachment = [attachments objectForKey: attName];
        CC_MD5_Update(&ctx, &attachment->blobKey, sizeof(attachment->blobKey));
    }
    
    CC_MD5_Update(&ctx, json.bytes, (CC_LONG)json.length);
        
    CC_MD5_Final(digestBytes, &ctx);
    NSString* digest = TDHexFromBytes(digestBytes, sizeof(digestBytes));
    return [NSString stringWithFormat: @"%u-%@", generation+1, digest];
}


/** Adds a new document ID to the 'docs' table. */
- (SInt64) insertDocumentID: (NSString*)docID {
    Assert([TDDatabase isValidDocumentID: docID]);  // this should be caught before I get here
    if (![_fmdb executeUpdate: @"INSERT INTO docs (docid) VALUES (?)", docID])
        return -1;
    return _fmdb.lastInsertRowId;
}


/** Extracts the history of revision IDs (in reverse chronological order) from the _revisions key */
+ (NSArray*) parseCouchDBRevisionHistory: (NSDictionary*)docProperties {
    NSDictionary* revisions = $castIf(NSDictionary,
                                      [docProperties objectForKey: @"_revisions"]);
    if (!revisions)
        return nil;
    // Extract the history, expanding the numeric prefixes:
    NSArray* revIDs = $castIf(NSArray, [revisions objectForKey: @"ids"]);
    __block int start = [$castIf(NSNumber, [revisions objectForKey: @"start"]) intValue];
    if (start)
        revIDs = [revIDs my_map: ^(id revID) {return $sprintf(@"%d-%@", start--, revID);}];
    return revIDs;
}


#pragma mark - INSERTION:


/** Returns the JSON to be stored into the 'json' column for a given TDRevision.
    This has all the special keys like "_id" stripped out. */
- (NSData*) encodeDocumentJSON: (TDRevision*)rev {
    static NSSet* sSpecialKeysToRemove, *sSpecialKeysToLeave;
    if (!sSpecialKeysToRemove) {
        sSpecialKeysToRemove = [[NSSet alloc] initWithObjects: @"_id", @"_rev", @"_attachments",
            @"_deleted", @"_revisions", @"_revs_info", @"_conflicts", @"_deleted_conflicts",
            @"_local_seq", nil];
        sSpecialKeysToLeave = [[NSSet alloc] initWithObjects:
            @"_replication_id", @"_replication_state", @"_replication_state_time", nil];
    }

    NSDictionary* origProps = rev.properties;
    if (!origProps)
        return nil;
    
    // Don't leave in any "_"-prefixed keys except for the ones in sSpecialKeysToLeave.
    // Keys in sSpecialKeysToIgnore (_id, _rev, ...) are left out, any others trigger an error.
    NSMutableDictionary* properties = [[NSMutableDictionary alloc] initWithCapacity: origProps.count];
    for (NSString* key in origProps) {
        if (![key hasPrefix: @"_"]  || [sSpecialKeysToLeave member: key]) {
            [properties setObject: [origProps objectForKey: key] forKey: key];
        } else if (![sSpecialKeysToRemove member: key]) {
            Log(@"TDDatabase: Invalid top-level key '%@' in document to be inserted", key);
            [properties release];
            return nil;
        }
    }
    
    // Create canonical JSON -- this is important, because the JSON data returned here will be used
    // to create the new revision ID, and we need to guarantee that equivalent revision bodies
    // result in equal revision IDs.
    NSData* json = [TDCanonicalJSON canonicalData: properties];
    [properties release];
    return json;
}


/** Posts a local NSNotification of a new revision of a document. */
- (void) notifyChange: (TDRevision*)rev source: (NSURL*)source
{
    NSDictionary* userInfo = $dict({@"rev", rev},
                                   {@"seq", $object(rev.sequence)},
                                   {@"source", source});
    [[NSNotificationCenter defaultCenter] postNotificationName: TDDatabaseChangeNotification
                                                        object: self
                                                      userInfo: userInfo];
}


// Raw row insertion. Returns new sequence, or 0 on error
- (SequenceNumber) insertRevision: (TDRevision*)rev
                     docNumericID: (SInt64)docNumericID
                   parentSequence: (SequenceNumber)parentSequence
                          current: (BOOL)current
                             JSON: (NSData*)json
{
    if (![_fmdb executeUpdate: @"INSERT INTO revs (doc_id, revid, parent, current, deleted, json) "
                                "VALUES (?, ?, ?, ?, ?, ?)",
                               $object(docNumericID),
                               rev.revID,
                               (parentSequence ? $object(parentSequence) : nil ),
                               $object(current),
                               $object(rev.deleted),
                               json])
        return 0;
    return rev.sequence = _fmdb.lastInsertRowId;
}


/** Public method to add a new revision of a document. */
- (TDRevision*) putRevision: (TDRevision*)rev
             prevRevisionID: (NSString*)prevRevID   // rev ID being replaced, or nil if an insert
                     status: (TDStatus*)outStatus
{
    return [self putRevision: rev prevRevisionID: prevRevID allowConflict: NO status: outStatus];
}


/** Public method to add a new revision of a document. */
- (TDRevision*) putRevision: (TDRevision*)rev
             prevRevisionID: (NSString*)prevRevID   // rev ID being replaced, or nil if an insert
              allowConflict: (BOOL)allowConflict
                     status: (TDStatus*)outStatus
{
    Assert(outStatus);
    NSString* docID = rev.docID;
    BOOL deleted = rev.deleted;
    if (!rev || (prevRevID && !docID) || (deleted && !docID)
             || (docID && ![TDDatabase isValidDocumentID: docID])) {
        *outStatus = kTDStatusBadID;
        return nil;
    }
    
    *outStatus = kTDStatusDBError;  // default error is Internal Server Error, if we return nil below
    [self beginTransaction];
    FMResultSet* r = nil;
    TDStatus status;
    @try {
        //// PART I: In which are performed lookups and validations prior to the insert...
        
        SInt64 docNumericID = docID ? [self getDocNumericID: docID] : 0;
        SequenceNumber parentSequence = 0;
        if (prevRevID) {
            // Replacing: make sure given prevRevID is current & find its sequence number:
            if (docNumericID <= 0) {
                *outStatus = kTDStatusNotFound;
                return nil;
            }
            NSString* sql = $sprintf(@"SELECT sequence FROM revs "
                                      "WHERE doc_id=? AND revid=? %@ LIMIT 1",
                                     (allowConflict ? @"" : @"AND current=1"));
            parentSequence = [_fmdb longLongForQuery: sql, $object(docNumericID), prevRevID];
            if (parentSequence == 0) {
                // Not found: kTDStatusNotFound or a kTDStatusConflict, depending on whether there is any current revision
                if (!allowConflict && [self existsDocumentWithID: docID revisionID: nil])
                    *outStatus = kTDStatusConflict;
                else
                    *outStatus = kTDStatusNotFound;
                return nil;
            }
            
            if (_validations.count > 0) {
                // Fetch the previous revision and validate the new one against it:
                TDRevision* prevRev = [[TDRevision alloc] initWithDocID: docID revID: prevRevID
                                                                deleted: NO];
                status = [self validateRevision: rev previousRevision: prevRev];
                [prevRev release];
                if (TDStatusIsError(status)) {
                    *outStatus = status;
                    return nil;
                }
            }
            
            // Make replaced rev non-current:
            if (![_fmdb executeUpdate: @"UPDATE revs SET current=0 WHERE sequence=?",
                                       $object(parentSequence)])
                return nil;
            
        } else {
            // Inserting first revision.
            if (deleted && docID) {
                // Didn't specify a revision to delete: kTDStatusNotFound or a kTDStatusConflict, depending
                *outStatus = [self existsDocumentWithID: docID revisionID: nil] ? kTDStatusConflict : kTDStatusNotFound;
                return nil;
            }
            
            // Validate:
            status = [self validateRevision: rev previousRevision: nil];
            if (TDStatusIsError(status)) {
                *outStatus = status;
                return nil;
            }
            
            if (docID) {
                // Inserting first revision, with docID given (PUT):
                if (docNumericID <= 0) {
                    // Doc ID doesn't exist at all; create it:
                    docNumericID = [self insertDocumentID: docID];
                    if (docNumericID <= 0)
                        return nil;
                } else {
                    // Doc ID exists; check whether current winning revision is deleted:
                    r = [_fmdb executeQuery: @"SELECT sequence, deleted FROM revs "
                                              "WHERE doc_id=? and current=1 ORDER BY revid DESC LIMIT 1",
                                             $object(docNumericID)];
                    if (!r)
                        return nil;
                    if ([r next]) {
                        if ([r boolForColumnIndex: 1]) {
                            // Make the deleted revision no longer current:
                            if (![_fmdb executeUpdate: @"UPDATE revs SET current=0 WHERE sequence=?",
                                                       $object([r longLongIntForColumnIndex: 0])])
                                return nil;
                        } else if (!allowConflict) {
                            // The current winning revision is not deleted, so this is a conflict
                            *outStatus = kTDStatusConflict;
                            return nil;
                        }
                    }
                    [r close];
                    r = nil;
                }
            } else {
                // Inserting first revision, with no docID given (POST): generate a unique docID:
                docID = [[self class] generateDocumentID];
                docNumericID = [self insertDocumentID: docID];
                if (docNumericID <= 0)
                    return nil;
            }
        }
        
        //// PART II: In which insertion occurs...
        
        // Get the attachments:
        NSDictionary* attachments = [self attachmentsFromRevision: rev status: &status];
        if (!attachments) {
            *outStatus = status;
            return nil;
        }
        
        // Bump the revID and update the JSON:
        NSData* json = nil;
        if (rev.properties) {
            json = [self encodeDocumentJSON: rev];
            if (!json) {
                *outStatus = kTDStatusBadJSON;
                return nil;
            }
            if (json.length == 2 && memcmp(json.bytes, "{}", 2)==0)
                json = nil;
        }
        NSString* newRevID = [self generateIDForRevision: rev
                                                withJSON: json
                                             attachments: attachments
                                                  prevID: prevRevID];
        if (!newRevID) {
            *outStatus = kTDStatusBadID;  // invalid previous revID (no numeric prefix)
            return nil;
        }
        rev = [[rev copyWithDocID: docID revID: newRevID] autorelease];
        
        // Now insert the rev itself:
        SequenceNumber sequence = [self insertRevision: rev
                                          docNumericID: docNumericID
                                        parentSequence: parentSequence
                                               current: YES
                                                  JSON: json];
        if (!sequence) {
            // The insert failed. If it was due to a constraint violation, that means an identical
            // revision already exists; so just return it.
            if (_fmdb.lastErrorCode == SQLITE_CONSTRAINT) {
                *outStatus = kTDStatusOK;
                rev.body = nil;
                return rev;
            } else {
                return nil;
            }
        }
        
        // Store any attachments:
        status = [self processAttachments: attachments
                              forRevision: rev
                       withParentSequence: parentSequence];
        if (TDStatusIsError(status)) {
            *outStatus = status;
            return nil;
        }
        
        // Success!
        *outStatus = deleted ? kTDStatusOK : kTDStatusCreated;
        
    } @finally {
        // Remember, we could have gotten here via a 'return' inside the @try block above.
        [r close];
        [self endTransaction: (*outStatus < 300)];
    }
    
    if (TDStatusIsError(*outStatus)) 
        return nil;
    
    //// EPILOGUE: A change notification is sent...
    rev.body = nil;     // body is not up to date (no current _rev, likely no _id) so avoid confusion
    [self notifyChange: rev source: nil];
    return rev;
}


/** Public method to add an existing revision of a document (probably being pulled). */
- (TDStatus) forceInsert: (TDRevision*)rev
         revisionHistory: (NSArray*)history  // in *reverse* order, starting with rev's revID
                  source: (NSURL*)source
{
    NSString* docID = rev.docID;
    NSString* revID = rev.revID;
    if (![TDDatabase isValidDocumentID: docID] || !revID)
        return kTDStatusBadID;
    
    NSUInteger historyCount = history.count;
    if (historyCount == 0) {
        history = $array(revID);
        historyCount = 1;
    } else if (!$equal([history objectAtIndex: 0], revID))
        return kTDStatusBadID;
    
    BOOL success = NO;
    [self beginTransaction];
    @try {
        // First look up the document's row-id and all locally-known revisions of it:
        TDRevisionList* localRevs = nil;
        SInt64 docNumericID = [self getDocNumericID: docID];
        if (docNumericID > 0) {
            localRevs = [self getAllRevisionsOfDocumentID: docID
                                                numericID: docNumericID
                                              onlyCurrent: NO];
            if (!localRevs)
                return kTDStatusDBError;
        } else {
            docNumericID = [self insertDocumentID: docID];
            if (docNumericID <= 0)
                return kTDStatusDBError;
        }

        // Validate against the latest common ancestor:
        if (_validations.count > 0) {
            TDRevision* oldRev = nil;
            for (NSUInteger i = 1; i<historyCount; ++i) {
                oldRev = [localRevs revWithDocID: docID revID: [history objectAtIndex: i]];
                if (oldRev)
                    break;
            }
            TDStatus status = [self validateRevision: rev previousRevision: oldRev];
            if (TDStatusIsError(status))
                return status;
        }
        
        // Walk through the remote history in chronological order, matching each revision ID to
        // a local revision. When the list diverges, start creating blank local revisions to fill
        // in the local history:
        SequenceNumber sequence = 0;
        SequenceNumber localParentSequence = 0;
        for (NSInteger i = historyCount - 1; i>=0; --i) {
            NSString* revID = [history objectAtIndex: i];
            TDRevision* localRev = [localRevs revWithDocID: docID revID: revID];
            if (localRev) {
                // This revision is known locally. Remember its sequence as the parent of the next one:
                sequence = localRev.sequence;
                Assert(sequence > 0);
                localParentSequence = sequence;
                
            } else {
                // This revision isn't known, so add it:
                TDRevision* newRev;
                NSData* json = nil;
                BOOL current = NO;
                if (i==0) {
                    // Hey, this is the leaf revision we're inserting:
                    newRev = rev;
                    if (!rev.deleted) {
                        json = [self encodeDocumentJSON: rev];
                        if (!json)
                            return kTDStatusBadJSON;
                    }
                    current = YES;
                } else {
                    // It's an intermediate parent, so insert a stub:
                    newRev = [[[TDRevision alloc] initWithDocID: docID revID: revID deleted: NO]
                                    autorelease];
                }

                // Insert it:
                sequence = [self insertRevision: newRev
                                   docNumericID: docNumericID
                                 parentSequence: sequence
                                        current: current 
                                           JSON: json];
                if (sequence <= 0)
                    return kTDStatusDBError;
                newRev.sequence = sequence;
                
                if (i==0) {
                    // Write any changed attachments for the new revision. As the parent sequence use
                    // the latest local revision (this is to copy attachments from):
                    TDStatus status;
                    NSDictionary* attachments = [self attachmentsFromRevision: rev status: &status];
                    if (attachments)
                        status = [self processAttachments: attachments
                                              forRevision: rev
                                       withParentSequence: localParentSequence];
                    if (TDStatusIsError(status)) 
                        return status;
                }
            }
        }

        // Mark the latest local rev as no longer current:
        if (localParentSequence > 0 && localParentSequence != sequence) {
            if (![_fmdb executeUpdate: @"UPDATE revs SET current=0 WHERE sequence=?",
                  $object(localParentSequence)])
                return kTDStatusDBError;
        }

        success = YES;
    } @finally {
        [self endTransaction: success];
    }
    
    // Notify and return:
    [self notifyChange: rev source: source];
    return kTDStatusCreated;
}


#pragma mark - VALIDATION:


- (void) defineValidation: (NSString*)validationName asBlock: (TDValidationBlock)validationBlock {
    Assert(validationBlock);
    if (!_validations)
        _validations = [[NSMutableDictionary alloc] init];
    [_validations setValue: [[validationBlock copy] autorelease] forKey: validationName];
}

- (TDValidationBlock) validationNamed: (NSString*)validationName {
    return [_validations objectForKey: validationName];
}


- (TDStatus) validateRevision: (TDRevision*)newRev previousRevision: (TDRevision*)oldRev {
    Assert(newRev);
    if (_validations.count == 0)
<<<<<<< HEAD
        return 200;
    
    // newRev might not have its _id and _deleted properties set up:
    NSMutableDictionary* properties = [newRev.properties.mutableCopy autorelease];
    if (!properties)
        properties = [NSMutableDictionary dictionary];
    [properties setValue: newRev.docID forKey: @"_id"];
    if (newRev.deleted)
        [properties setObject: $true forKey: @"_deleted"];
    
=======
        return kTDStatusOK;
>>>>>>> 316fe1c1
    TDValidationContext* context = [[TDValidationContext alloc] initWithDatabase: self
                                                                        revision: oldRev];
    TDStatus status = kTDStatusOK;
    for (TDValidationBlock validationName in _validations) {
        TDValidationBlock validation = [self validationNamed: validationName];
        if (!validation(properties, context)) {
            status = context.errorType;
            // TODO: The errorMessage gets lost; should return it to the caller
            break;
        }
    }
    [context release];
    return status;
}


@end






@implementation TDValidationContext

- (id) initWithDatabase: (TDDatabase*)db revision: (TDRevision*)currentRevision {
    self = [super init];
    if (self) {
        _db = db;
        _currentRevision = currentRevision;
        _errorType = kTDStatusForbidden;
        _errorMessage = [@"invalid document" retain];
    }
    return self;
}

- (void)dealloc {
    [_errorMessage release];
    [super dealloc];
}

- (NSDictionary*) currentRevision {
    if (_currentRevision)
        [_db loadRevisionBody: _currentRevision options: 0];
    return _currentRevision.properties;
}

@synthesize errorType=_errorType, errorMessage=_errorMessage;

@end<|MERGE_RESOLUTION|>--- conflicted
+++ resolved
@@ -554,8 +554,7 @@
 - (TDStatus) validateRevision: (TDRevision*)newRev previousRevision: (TDRevision*)oldRev {
     Assert(newRev);
     if (_validations.count == 0)
-<<<<<<< HEAD
-        return 200;
+        return kTDStatusOK;
     
     // newRev might not have its _id and _deleted properties set up:
     NSMutableDictionary* properties = [newRev.properties.mutableCopy autorelease];
@@ -565,9 +564,6 @@
     if (newRev.deleted)
         [properties setObject: $true forKey: @"_deleted"];
     
-=======
-        return kTDStatusOK;
->>>>>>> 316fe1c1
     TDValidationContext* context = [[TDValidationContext alloc] initWithDatabase: self
                                                                         revision: oldRev];
     TDStatus status = kTDStatusOK;
