//
//  TDDatabase+Insertion.m
//  TouchDB
//
//  Created by Jens Alfke on 12/27/11.
//  Copyright (c) 2011 Couchbase, Inc. All rights reserved.
//
//  Licensed under the Apache License, Version 2.0 (the "License"); you may not use this file
//  except in compliance with the License. You may obtain a copy of the License at
//    http://www.apache.org/licenses/LICENSE-2.0
//  Unless required by applicable law or agreed to in writing, software distributed under the
//  License is distributed on an "AS IS" BASIS, WITHOUT WARRANTIES OR CONDITIONS OF ANY KIND,
//  either express or implied. See the License for the specific language governing permissions
//  and limitations under the License.

#import "TDDatabase+Insertion.h"
#import "TDDatabase+Attachments.h"
#import "TDRevision.h"
#import "TDCanonicalJSON.h"
#import "TDAttachment.h"
#import "TDInternal.h"
#import "TDMisc.h"
#import "Test.h"

#import "FMDatabase.h"
#import "FMDatabaseAdditions.h"

#ifdef GNUSTEP
#import <openssl/sha.h>
#else
#define COMMON_DIGEST_FOR_OPENSSL
#import <CommonCrypto/CommonDigest.h>
#endif


NSString* const TDDatabaseChangeNotification = @"TDDatabaseChange";


@interface TDValidationContext : NSObject <TDValidationContext>
{
    @private
    TDDatabase* _db;
    TDRevision* _currentRevision, *_newRevision;
    TDStatus _errorType;
    NSString* _errorMessage;
    NSArray* _changedKeys;
}
<<<<<<< HEAD
- (id) initWithDatabase: (TDDatabase*)db revision: (TDRevision*)currentRevision;
@property (readonly) NSDictionary* currentRevision;
=======
- (id) initWithDatabase: (TDDatabase*)db
               revision: (TDRevision*)currentRevision 
               newRevision: (TDRevision*)newRevision;
@property (readonly) TDRevision* currentRevision;
>>>>>>> a76e6244
@property TDStatus errorType;
@property (copy) NSString* errorMessage;
@end



@implementation TDDatabase (Insertion)


#pragma mark - DOCUMENT & REV IDS:


+ (BOOL) isValidDocumentID: (NSString*)str {
    // http://wiki.apache.org/couchdb/HTTP_Document_API#Documents
    if (str.length == 0)
        return NO;
    if ([str characterAtIndex: 0] == '_')
        return [str hasPrefix: @"_design/"];
    return YES;
    // "_local/*" is not a valid document ID. Local docs have their own API and shouldn't get here.
}


/** Generates a new document ID at random. */
+ (NSString*) generateDocumentID {
    return TDCreateUUID();
}


/** Given an existing revision ID, generates an ID for the next revision.
    Returns nil if prevID is invalid. */
- (NSString*) generateIDForRevision: (TDRevision*)rev
                           withJSON: (NSData*)json
                        attachments: (NSDictionary*)attachments
                             prevID: (NSString*) prevID
{
    // Revision IDs have a generation count, a hyphen, and a hex digest.
    unsigned generation = 0;
    if (prevID) {
        generation = [TDRevision generationFromRevID: prevID];
        if (generation == 0)
            return nil;
    }
    
    // Generate a digest for this revision based on the previous revision ID, document JSON,
    // and attachment digests. This doesn't need to be secure; we just need to ensure that this
    // code consistently generates the same ID given equivalent revisions.
    MD5_CTX ctx;
    unsigned char digestBytes[MD5_DIGEST_LENGTH];
    MD5_Init(&ctx);
    
    NSData* prevIDUTF8 = [prevID dataUsingEncoding: NSUTF8StringEncoding];
    NSUInteger length = prevIDUTF8.length;
    if (length > 0xFF)
        return nil;
    uint8_t lengthByte = length & 0xFF;
    MD5_Update(&ctx, &lengthByte, 1);       // prefix with length byte
    if (length > 0)
        MD5_Update(&ctx, prevIDUTF8.bytes, length);
    
    uint8_t deletedByte = rev.deleted != NO;
    MD5_Update(&ctx, &deletedByte, 1);
    
    for (NSString* attName in [attachments.allKeys sortedArrayUsingSelector: @selector(compare:)]) {
        TDAttachment* attachment = [attachments objectForKey: attName];
        MD5_Update(&ctx, &attachment->blobKey, sizeof(attachment->blobKey));
    }
    
    MD5_Update(&ctx, json.bytes, json.length);
        
    MD5_Final(digestBytes, &ctx);
    NSString* digest = TDHexFromBytes(digestBytes, sizeof(digestBytes));
    return [NSString stringWithFormat: @"%u-%@", generation+1, digest];
}


/** Adds a new document ID to the 'docs' table. */
- (SInt64) insertDocumentID: (NSString*)docID {
    Assert([TDDatabase isValidDocumentID: docID]);  // this should be caught before I get here
    if (![_fmdb executeUpdate: @"INSERT INTO docs (docid) VALUES (?)", docID])
        return -1;
    return _fmdb.lastInsertRowId;
}


/** Extracts the history of revision IDs (in reverse chronological order) from the _revisions key */
+ (NSArray*) parseCouchDBRevisionHistory: (NSDictionary*)docProperties {
    NSDictionary* revisions = $castIf(NSDictionary,
                                      [docProperties objectForKey: @"_revisions"]);
    if (!revisions)
        return nil;
    // Extract the history, expanding the numeric prefixes:
    NSArray* revIDs = $castIf(NSArray, [revisions objectForKey: @"ids"]);
    __block int start = [$castIf(NSNumber, [revisions objectForKey: @"start"]) intValue];
    if (start)
        revIDs = [revIDs my_map: ^(id revID) {return $sprintf(@"%d-%@", start--, revID);}];
    return revIDs;
}


#pragma mark - INSERTION:


/** Returns the JSON to be stored into the 'json' column for a given TDRevision.
    This has all the special keys like "_id" stripped out. */
- (NSData*) encodeDocumentJSON: (TDRevision*)rev {
    static NSSet* sSpecialKeysToRemove, *sSpecialKeysToLeave;
    if (!sSpecialKeysToRemove) {
        sSpecialKeysToRemove = [[NSSet alloc] initWithObjects: @"_id", @"_rev", @"_attachments",
            @"_deleted", @"_revisions", @"_revs_info", @"_conflicts", @"_deleted_conflicts",
            @"_local_seq", nil];
        sSpecialKeysToLeave = [[NSSet alloc] initWithObjects:
            @"_replication_id", @"_replication_state", @"_replication_state_time", nil];
    }

    NSDictionary* origProps = rev.properties;
    if (!origProps)
        return nil;
    
    // Don't leave in any "_"-prefixed keys except for the ones in sSpecialKeysToLeave.
    // Keys in sSpecialKeysToIgnore (_id, _rev, ...) are left out, any others trigger an error.
    NSMutableDictionary* properties = [[NSMutableDictionary alloc] initWithCapacity: origProps.count];
    for (NSString* key in origProps) {
        if (![key hasPrefix: @"_"]  || [sSpecialKeysToLeave member: key]) {
            [properties setObject: [origProps objectForKey: key] forKey: key];
        } else if (![sSpecialKeysToRemove member: key]) {
            Log(@"TDDatabase: Invalid top-level key '%@' in document to be inserted", key);
            [properties release];
            return nil;
        }
    }
    
    // Create canonical JSON -- this is important, because the JSON data returned here will be used
    // to create the new revision ID, and we need to guarantee that equivalent revision bodies
    // result in equal revision IDs.
    NSData* json = [TDCanonicalJSON canonicalData: properties];
    [properties release];
    return json;
}


/** Posts a local NSNotification of a new revision of a document. */
- (void) notifyChange: (TDRevision*)rev source: (NSURL*)source
{
    NSDictionary* userInfo = $dict({@"rev", rev},
                                   {@"seq", $object(rev.sequence)},
                                   {@"source", source});
    [[NSNotificationCenter defaultCenter] postNotificationName: TDDatabaseChangeNotification
                                                        object: self
                                                      userInfo: userInfo];
}


// Raw row insertion. Returns new sequence, or 0 on error
- (SequenceNumber) insertRevision: (TDRevision*)rev
                     docNumericID: (SInt64)docNumericID
                   parentSequence: (SequenceNumber)parentSequence
                          current: (BOOL)current
                             JSON: (NSData*)json
{
    // Don't store a SQL null in the 'json' column -- I reserve it to mean that the revision data
    // has been lost due to compaction. Instead, store an empty zero-length blob.
    if (json == nil)
        json = [NSData data];
    
    if (![_fmdb executeUpdate: @"INSERT INTO revs (doc_id, revid, parent, current, deleted, json) "
                                "VALUES (?, ?, ?, ?, ?, ?)",
                               $object(docNumericID),
                               rev.revID,
                               (parentSequence ? $object(parentSequence) : nil ),
                               $object(current),
                               $object(rev.deleted),
                               json])
        return 0;
    return rev.sequence = _fmdb.lastInsertRowId;
}


/** Public method to add a new revision of a document. */
- (TDRevision*) putRevision: (TDRevision*)rev
             prevRevisionID: (NSString*)prevRevID   // rev ID being replaced, or nil if an insert
                     status: (TDStatus*)outStatus
{
    return [self putRevision: rev prevRevisionID: prevRevID allowConflict: NO status: outStatus];
}


/** Public method to add a new revision of a document. */
- (TDRevision*) putRevision: (TDRevision*)rev
             prevRevisionID: (NSString*)prevRevID   // rev ID being replaced, or nil if an insert
              allowConflict: (BOOL)allowConflict
                     status: (TDStatus*)outStatus
{
    LogTo(TDDatabase, @"PUT rev=%@, prevRevID=%@, allowConflict=%d", rev, prevRevID, allowConflict);
    Assert(outStatus);
    NSString* docID = rev.docID;
    BOOL deleted = rev.deleted;
    if (!rev || (prevRevID && !docID) || (deleted && !docID)
             || (docID && ![TDDatabase isValidDocumentID: docID])) {
        *outStatus = kTDStatusBadID;
        return nil;
    }
    
    *outStatus = kTDStatusDBError;  // default error is Internal Server Error, if we return nil below
    [self beginTransaction];
    FMResultSet* r = nil;
    TDStatus status;
    @try {
        //// PART I: In which are performed lookups and validations prior to the insert...
        
        SInt64 docNumericID = docID ? [self getDocNumericID: docID] : 0;
        SequenceNumber parentSequence = 0;
        if (prevRevID) {
            // Replacing: make sure given prevRevID is current & find its sequence number:
            if (docNumericID <= 0) {
                *outStatus = kTDStatusNotFound;
                return nil;
            }
            NSString* sql = $sprintf(@"SELECT sequence FROM revs "
                                      "WHERE doc_id=? AND revid=? %@ LIMIT 1",
                                     (allowConflict ? @"" : @"AND current=1"));
            parentSequence = [_fmdb longLongForQuery: sql, $object(docNumericID), prevRevID];
            if (parentSequence == 0) {
                // Not found: kTDStatusNotFound or a kTDStatusConflict, depending on whether there is any current revision
                if (!allowConflict && [self existsDocumentWithID: docID revisionID: nil])
                    *outStatus = kTDStatusConflict;
                else
                    *outStatus = kTDStatusNotFound;
                return nil;
            }
            
            if (_validations.count > 0) {
                // Fetch the previous revision and validate the new one against it:
                TDRevision* prevRev = [[TDRevision alloc] initWithDocID: docID revID: prevRevID
                                                                deleted: NO];
                status = [self validateRevision: rev previousRevision: prevRev];
                [prevRev release];
                if (TDStatusIsError(status)) {
                    *outStatus = status;
                    return nil;
                }
            }
            
            // Make replaced rev non-current:
            if (![_fmdb executeUpdate: @"UPDATE revs SET current=0 WHERE sequence=?",
                                       $object(parentSequence)])
                return nil;
            
        } else {
            // Inserting first revision.
            if (deleted && docID) {
                // Didn't specify a revision to delete: kTDStatusNotFound or a kTDStatusConflict, depending
                *outStatus = [self existsDocumentWithID: docID revisionID: nil] ? kTDStatusConflict : kTDStatusNotFound;
                return nil;
            }
            
            // Validate:
            status = [self validateRevision: rev previousRevision: nil];
            if (TDStatusIsError(status)) {
                *outStatus = status;
                return nil;
            }
            
            if (docID) {
                // Inserting first revision, with docID given (PUT):
                if (docNumericID <= 0) {
                    // Doc ID doesn't exist at all; create it:
                    docNumericID = [self insertDocumentID: docID];
                    if (docNumericID <= 0)
                        return nil;
                } else {
                    // Doc ID exists; check whether current winning revision is deleted:
                    r = [_fmdb executeQuery: @"SELECT sequence, deleted FROM revs "
                                              "WHERE doc_id=? and current=1 ORDER BY revid DESC LIMIT 1",
                                             $object(docNumericID)];
                    if (!r)
                        return nil;
                    if ([r next]) {
                        if ([r boolForColumnIndex: 1]) {
                            // Make the deleted revision no longer current:
                            if (![_fmdb executeUpdate: @"UPDATE revs SET current=0 WHERE sequence=?",
                                                       $object([r longLongIntForColumnIndex: 0])])
                                return nil;
                        } else if (!allowConflict) {
                            // The current winning revision is not deleted, so this is a conflict
                            *outStatus = kTDStatusConflict;
                            return nil;
                        }
                    }
                    [r close];
                    r = nil;
                }
            } else {
                // Inserting first revision, with no docID given (POST): generate a unique docID:
                docID = [[self class] generateDocumentID];
                docNumericID = [self insertDocumentID: docID];
                if (docNumericID <= 0)
                    return nil;
            }
        }
        
        //// PART II: In which insertion occurs...
        
        // Get the attachments:
        NSDictionary* attachments = [self attachmentsFromRevision: rev status: &status];
        if (!attachments) {
            *outStatus = status;
            return nil;
        }
        
        // Bump the revID and update the JSON:
        NSData* json = nil;
        if (rev.properties) {
            json = [self encodeDocumentJSON: rev];
            if (!json) {
                *outStatus = kTDStatusBadJSON;
                return nil;
            }
            if (json.length == 2 && memcmp(json.bytes, "{}", 2)==0)
                json = nil;
        }
        NSString* newRevID = [self generateIDForRevision: rev
                                                withJSON: json
                                             attachments: attachments
                                                  prevID: prevRevID];
        if (!newRevID) {
            *outStatus = kTDStatusBadID;  // invalid previous revID (no numeric prefix)
            return nil;
        }
        rev = [[rev copyWithDocID: docID revID: newRevID] autorelease];
        
        // Now insert the rev itself:
        SequenceNumber sequence = [self insertRevision: rev
                                          docNumericID: docNumericID
                                        parentSequence: parentSequence
                                               current: YES
                                                  JSON: json];
        if (!sequence) {
            // The insert failed. If it was due to a constraint violation, that means an identical
            // revision already exists; so just return it.
            if (_fmdb.lastErrorCode == SQLITE_CONSTRAINT) {
                *outStatus = kTDStatusOK;
                rev.body = nil;
                return rev;
            } else {
                return nil;
            }
        }
        
        // Store any attachments:
        status = [self processAttachments: attachments
                              forRevision: rev
                       withParentSequence: parentSequence];
        if (TDStatusIsError(status)) {
            *outStatus = status;
            return nil;
        }
        
        // Success!
        *outStatus = deleted ? kTDStatusOK : kTDStatusCreated;
        
    } @finally {
        // Remember, we could have gotten here via a 'return' inside the @try block above.
        [r close];
        [self endTransaction: (*outStatus < 300)];
    }
    
    if (TDStatusIsError(*outStatus)) 
        return nil;
    
    //// EPILOGUE: A change notification is sent...
    [self notifyChange: rev source: nil];
    return rev;
}


/** Public method to add an existing revision of a document (probably being pulled). */
- (TDStatus) forceInsert: (TDRevision*)rev
         revisionHistory: (NSArray*)history  // in *reverse* order, starting with rev's revID
                  source: (NSURL*)source
{
    NSString* docID = rev.docID;
    NSString* revID = rev.revID;
    if (![TDDatabase isValidDocumentID: docID] || !revID)
        return kTDStatusBadID;
    
    NSUInteger historyCount = history.count;
    if (historyCount == 0) {
        history = $array(revID);
        historyCount = 1;
    } else if (!$equal([history objectAtIndex: 0], revID))
        return kTDStatusBadID;
    
    BOOL success = NO;
    [self beginTransaction];
    @try {
        // First look up the document's row-id and all locally-known revisions of it:
        TDRevisionList* localRevs = nil;
        SInt64 docNumericID = [self getDocNumericID: docID];
        if (docNumericID > 0) {
            localRevs = [self getAllRevisionsOfDocumentID: docID
                                                numericID: docNumericID
                                              onlyCurrent: NO];
            if (!localRevs)
                return kTDStatusDBError;
        } else {
            docNumericID = [self insertDocumentID: docID];
            if (docNumericID <= 0)
                return kTDStatusDBError;
        }

        // Validate against the latest common ancestor:
        if (_validations.count > 0) {
            TDRevision* oldRev = nil;
            for (NSUInteger i = 1; i<historyCount; ++i) {
                oldRev = [localRevs revWithDocID: docID revID: [history objectAtIndex: i]];
                if (oldRev)
                    break;
            }
            TDStatus status = [self validateRevision: rev previousRevision: oldRev];
            if (TDStatusIsError(status))
                return status;
        }
        
        // Walk through the remote history in chronological order, matching each revision ID to
        // a local revision. When the list diverges, start creating blank local revisions to fill
        // in the local history:
        SequenceNumber sequence = 0;
        SequenceNumber localParentSequence = 0;
        for (NSInteger i = historyCount - 1; i>=0; --i) {
            NSString* revID = [history objectAtIndex: i];
            TDRevision* localRev = [localRevs revWithDocID: docID revID: revID];
            if (localRev) {
                // This revision is known locally. Remember its sequence as the parent of the next one:
                sequence = localRev.sequence;
                Assert(sequence > 0);
                localParentSequence = sequence;
                
            } else {
                // This revision isn't known, so add it:
                TDRevision* newRev;
                NSData* json = nil;
                BOOL current = NO;
                if (i==0) {
                    // Hey, this is the leaf revision we're inserting:
                    newRev = rev;
                    if (!rev.deleted) {
                        json = [self encodeDocumentJSON: rev];
                        if (!json)
                            return kTDStatusBadJSON;
                    }
                    current = YES;
                } else {
                    // It's an intermediate parent, so insert a stub:
                    newRev = [[[TDRevision alloc] initWithDocID: docID revID: revID deleted: NO]
                                    autorelease];
                }

                // Insert it:
                sequence = [self insertRevision: newRev
                                   docNumericID: docNumericID
                                 parentSequence: sequence
                                        current: current 
                                           JSON: json];
                if (sequence <= 0)
                    return kTDStatusDBError;
                newRev.sequence = sequence;
                
                if (i==0) {
                    // Write any changed attachments for the new revision. As the parent sequence use
                    // the latest local revision (this is to copy attachments from):
                    TDStatus status;
                    NSDictionary* attachments = [self attachmentsFromRevision: rev status: &status];
                    if (attachments)
                        status = [self processAttachments: attachments
                                              forRevision: rev
                                       withParentSequence: localParentSequence];
                    if (TDStatusIsError(status)) 
                        return status;
                }
            }
        }

        // Mark the latest local rev as no longer current:
        if (localParentSequence > 0 && localParentSequence != sequence) {
            if (![_fmdb executeUpdate: @"UPDATE revs SET current=0 WHERE sequence=?",
                  $object(localParentSequence)])
                return kTDStatusDBError;
        }

        success = YES;
    } @finally {
        [self endTransaction: success];
    }
    
    // Notify and return:
    [self notifyChange: rev source: source];
    return kTDStatusCreated;
}


#pragma mark - VALIDATION:


- (void) defineValidation: (NSString*)validationName asBlock: (TDValidationBlock)validationBlock {
    if (validationBlock) {
        if (!_validations)
            _validations = [[NSMutableDictionary alloc] init];
        [_validations setValue: [[validationBlock copy] autorelease] forKey: validationName];
    } else {
        [_validations removeObjectForKey: validationName];
    }
}

- (TDValidationBlock) validationNamed: (NSString*)validationName {
    return [_validations objectForKey: validationName];
}


- (TDStatus) validateRevision: (TDRevision*)newRev previousRevision: (TDRevision*)oldRev {
    Assert(newRev);
    if (_validations.count == 0)
        return kTDStatusOK;
    
    // newRev might not have its _id and _deleted properties set up:
    NSMutableDictionary* properties = [newRev.properties.mutableCopy autorelease];
    if (!properties)
        properties = [NSMutableDictionary dictionary];
    [properties setValue: newRev.docID forKey: @"_id"];
    if (newRev.deleted)
        [properties setObject: $true forKey: @"_deleted"];
    
    TDValidationContext* context = [[TDValidationContext alloc] initWithDatabase: self
                                                                        revision: oldRev
                                                                     newRevision: newRev];
    TDStatus status = kTDStatusOK;
    for (TDValidationBlock validationName in _validations) {
        TDValidationBlock validation = [self validationNamed: validationName];
        if (!validation(properties, context)) {
            status = context.errorType;
            // TODO: The errorMessage gets lost; should return it to the caller
            break;
        }
    }
    [context release];
    return status;
}


@end






@implementation TDValidationContext

- (id) initWithDatabase: (TDDatabase*)db
               revision: (TDRevision*)currentRevision
            newRevision: (TDRevision*)newRevision
{
    self = [super init];
    if (self) {
        _db = db;
        _currentRevision = currentRevision;
        _newRevision = newRevision;
        _errorType = kTDStatusForbidden;
        _errorMessage = [@"invalid document" retain];
    }
    return self;
}

- (void)dealloc {
    [_changedKeys release];
    [_errorMessage release];
    [super dealloc];
}

- (NSDictionary*) currentRevision {
    if (_currentRevision)
        [_db loadRevisionBody: _currentRevision options: 0];
    return _currentRevision.properties;
}

@synthesize errorType=_errorType, errorMessage=_errorMessage;

- (NSArray*) changedKeys {
    if (!_changedKeys) {
        NSMutableArray* changedKeys = [[NSMutableArray alloc] init];
        NSDictionary* cur = self.currentRevision.properties;
        NSDictionary* nuu = _newRevision.properties;
        for (NSString* key in cur.allKeys) {
            if (!$equal([cur objectForKey: key], [nuu objectForKey: key])
                    && ![key isEqualToString: @"_rev"])
                [changedKeys addObject: key];
        }
        for (NSString* key in nuu.allKeys) {
            if (![cur objectForKey: key]
                    && ![key isEqualToString: @"_rev"] && ![key isEqualToString: @"_id"])
                [changedKeys addObject: key];
        }
        _changedKeys = changedKeys;
    }
    return _changedKeys;
}

- (BOOL) allowChangesOnlyTo: (NSArray*)keys {
    for (NSString* key in self.changedKeys) {
        if (![keys containsObject: key]) {
            self.errorMessage = $sprintf(@"The '%@' property may not be changed", key);
            return NO;
        }
    }
    return YES;
}

- (BOOL) disallowChangesTo: (NSArray*)keys {
    for (NSString* key in self.changedKeys) {
        if ([keys containsObject: key]) {
            self.errorMessage = $sprintf(@"The '%@' property may not be changed", key);
            return NO;
        }
    }
    return YES;
}

- (BOOL) enumerateChanges: (TDChangeEnumeratorBlock)enumerator {
    NSDictionary* cur = self.currentRevision.properties;
    NSDictionary* nuu = _newRevision.properties;
    for (NSString* key in self.changedKeys) {
        if (!enumerator(key, [cur objectForKey: key], [nuu objectForKey: key])) {
            if (!_errorMessage)
                self.errorMessage = $sprintf(@"Illegal change to '%@' property", key);
            return NO;
        }
    }
    return YES;
}

@end<|MERGE_RESOLUTION|>--- conflicted
+++ resolved
@@ -45,15 +45,10 @@
     NSString* _errorMessage;
     NSArray* _changedKeys;
 }
-<<<<<<< HEAD
-- (id) initWithDatabase: (TDDatabase*)db revision: (TDRevision*)currentRevision;
-@property (readonly) NSDictionary* currentRevision;
-=======
 - (id) initWithDatabase: (TDDatabase*)db
                revision: (TDRevision*)currentRevision 
-               newRevision: (TDRevision*)newRevision;
-@property (readonly) TDRevision* currentRevision;
->>>>>>> a76e6244
+            newRevision: (TDRevision*)newRevision;
+@property (readonly) NSDictionary* currentRevision;
 @property TDStatus errorType;
 @property (copy) NSString* errorMessage;
 @end
@@ -644,7 +639,7 @@
 - (NSArray*) changedKeys {
     if (!_changedKeys) {
         NSMutableArray* changedKeys = [[NSMutableArray alloc] init];
-        NSDictionary* cur = self.currentRevision.properties;
+        NSDictionary* cur = self.currentRevision;
         NSDictionary* nuu = _newRevision.properties;
         for (NSString* key in cur.allKeys) {
             if (!$equal([cur objectForKey: key], [nuu objectForKey: key])
@@ -682,7 +677,7 @@
 }
 
 - (BOOL) enumerateChanges: (TDChangeEnumeratorBlock)enumerator {
-    NSDictionary* cur = self.currentRevision.properties;
+    NSDictionary* cur = self.currentRevision;
     NSDictionary* nuu = _newRevision.properties;
     for (NSString* key in self.changedKeys) {
         if (!enumerator(key, [cur objectForKey: key], [nuu objectForKey: key])) {
