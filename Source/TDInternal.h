--- conflicted
+++ resolved
@@ -15,11 +15,7 @@
 #import "TDReplicator.h"
 #import "TDRemoteRequest.h"
 #import "TDBlobStore.h"
-<<<<<<< HEAD
-@class TDAttachment, TDBlobStoreWriter;
-=======
-@class TD_Attachment;
->>>>>>> f65aeaef
+@class TD_Attachment, TDBlobStoreWriter;
 
 
 @interface TD_Database ()
@@ -37,9 +33,9 @@
                                             deleted: (BOOL)deleted
                                            sequence: (SequenceNumber)sequence
                                             options: (TDContentOptions)options;
-- (void) notifyChange: (TDRevision*)rev
+- (void) notifyChange: (TD_Revision*)rev
                source: (NSURL*)source
-           winningRev: (TDRevision*)winningRev;
+           winningRev: (TD_Revision*)winningRev;
 - (NSString*) winningRevIDOfDocNumericID: (SInt64)docNumericID
                                isDeleted: (BOOL*)outIsDeleted;
 @end
@@ -49,12 +45,8 @@
 - (TDStatus) validateRevision: (TD_Revision*)newRev previousRevision: (TD_Revision*)oldRev;
 @end
 
-<<<<<<< HEAD
-@interface TDDatabase (Attachments_Internal)
+@interface TD_Database (Attachments_Internal)
 - (void) rememberAttachmentWriter: (TDBlobStoreWriter*)writer;
-=======
-@interface TD_Database (Attachments_Internal)
->>>>>>> f65aeaef
 - (void) rememberAttachmentWritersForDigests: (NSDictionary*)writersByDigests;
 #if DEBUG
 - (id) attachmentWriterForAttachment: (NSDictionary*)attachment;
