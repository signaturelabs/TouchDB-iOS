//
//  TDView_Tests.m
//  TouchDB
//
//  Created by Jens Alfke on 12/8/11.
//  Copyright (c) 2011 Couchbase, Inc. All rights reserved.
//
//  Licensed under the Apache License, Version 2.0 (the "License"); you may not use this file
//  except in compliance with the License. You may obtain a copy of the License at
//    http://www.apache.org/licenses/LICENSE-2.0
//  Unless required by applicable law or agreed to in writing, software distributed under the
//  License is distributed on an "AS IS" BASIS, WITHOUT WARRANTIES OR CONDITIONS OF ANY KIND,
//  either express or implied. See the License for the specific language governing permissions
//  and limitations under the License.

#import "TDView.h"
#import "TDDatabase+Insertion.h"
#import "TDInternal.h"
#import "Test.h"


#if DEBUG

static TDDatabase* createDB(void) {
    return [TDDatabase createEmptyDBAtPath: [NSTemporaryDirectory() stringByAppendingPathComponent: @"TouchDB_ViewTest.touchdb"]];
}

TestCase(TDView_Create) {
    RequireTestCase(TDDatabase);
    TDDatabase *db = createDB();
    
    CAssertNil([db existingViewNamed: @"aview"]);
    
    TDView* view = [db viewNamed: @"aview"];
    CAssert(view);
    CAssertEq(view.database, db);
    CAssertEqual(view.name, @"aview");
    CAssertNull(view.mapBlock);
    CAssertEq([db existingViewNamed: @"aview"], view);

    
    BOOL changed = [view setMapBlock: ^(NSDictionary* doc, TDMapEmitBlock emit) { }
                         reduceBlock: NULL version: @"1"];
    CAssert(changed);
    
    CAssertEqual(db.allViews, @[view]);

    changed = [view setMapBlock: ^(NSDictionary* doc, TDMapEmitBlock emit) { }
                    reduceBlock: NULL version: @"1"];
    CAssert(!changed);
    
    changed = [view setMapBlock: ^(NSDictionary* doc, TDMapEmitBlock emit) { }
                    reduceBlock: NULL version: @"2"];
    CAssert(changed);
    
    [db close];
}


static TDRevision* putDoc(TDDatabase* db, NSDictionary* props) {
    TDRevision* rev = [[[TDRevision alloc] initWithProperties: props] autorelease];
    TDStatus status;
    TDRevision* result = [db putRevision: rev prevRevisionID: nil allowConflict: NO status: &status];
    CAssert(status < 300);
    return result;
}


static NSArray* putDocs(TDDatabase* db) {
    NSMutableArray* docs = $marray();
    [docs addObject: putDoc(db, $dict({@"_id", @"22222"}, {@"key", @"two"}))];
    [docs addObject: putDoc(db, $dict({@"_id", @"44444"}, {@"key", @"four"}))];
    [docs addObject: putDoc(db, $dict({@"_id", @"11111"}, {@"key", @"one"}))];
    [docs addObject: putDoc(db, $dict({@"_id", @"33333"}, {@"key", @"three"}))];
    [docs addObject: putDoc(db, $dict({@"_id", @"55555"}, {@"key", @"five"}))];
    return docs;
}


static TDView* createView(TDDatabase* db) {
    TDView* view = [db viewNamed: @"aview"];
    [view setMapBlock: ^(NSDictionary* doc, TDMapEmitBlock emit) {
        CAssert(doc[@"_id"] != nil, @"Missing _id in %@", doc);
        CAssert(doc[@"_rev"] != nil, @"Missing _rev in %@", doc);
        if (doc[@"key"])
            emit(doc[@"key"], doc[@"_conflicts"]);
    } reduceBlock: NULL version: @"1"];
    return view;
}


TestCase(TDView_Index) {
    RequireTestCase(TDView_Create);
    TDDatabase *db = createDB();
    TDRevision* rev1 = putDoc(db, $dict({@"key", @"one"}));
    TDRevision* rev2 = putDoc(db, $dict({@"key", @"two"}));
    TDRevision* rev3 = putDoc(db, $dict({@"key", @"three"}));
    putDoc(db, $dict({@"_id", @"_design/foo"}));
    putDoc(db, $dict({@"clef", @"quatre"}));
    
    TDView* view = createView(db);
    CAssertEq(view.viewID, 1);
    
    CAssert(view.stale);
    CAssertEq([view updateIndex], kTDStatusOK);
    
    NSArray* dump = [view dump];
    Log(@"View dump: %@", dump);
    CAssertEqual(dump, $array($dict({@"key", @"\"one\""}, {@"seq", @1}),
                              $dict({@"key", @"\"three\""}, {@"seq", @3}),
                              $dict({@"key", @"\"two\""}, {@"seq", @2}) ));
    // No-op reindex:
    CAssert(!view.stale);
    CAssertEq([view updateIndex], kTDStatusNotModified);
    
    // Now add a doc and update a doc:
    TDRevision* threeUpdated = [[[TDRevision alloc] initWithDocID: rev3.docID revID: nil deleted:NO] autorelease];
    threeUpdated.properties = $dict({@"key", @"3hree"});
    TDStatus status;
    rev3 = [db putRevision: threeUpdated prevRevisionID: rev3.revID allowConflict: NO status: &status];
    CAssert(status < 300);

    TDRevision* rev4 = putDoc(db, $dict({@"key", @"four"}));
    
    TDRevision* twoDeleted = [[[TDRevision alloc] initWithDocID: rev2.docID revID: nil deleted:YES] autorelease];
    [db putRevision: twoDeleted prevRevisionID: rev2.revID allowConflict: NO status: &status];
    CAssert(status < 300);

    // Reindex again:
    CAssert(view.stale);
    CAssertEq([view updateIndex], kTDStatusOK);

    dump = [view dump];
    Log(@"View dump: %@", dump);
    CAssertEqual(dump, $array($dict({@"key", @"\"3hree\""}, {@"seq", @6}),
                              $dict({@"key", @"\"four\""}, {@"seq", @7}),
                              $dict({@"key", @"\"one\""}, {@"seq", @1}) ));
    
    // Now do a real query:
    NSArray* rows = [view queryWithOptions: NULL status: &status];
    CAssertEq(status, kTDStatusOK);
    CAssertEqual(rows, $array( $dict({@"key", @"3hree"}, {@"id", rev3.docID}),
                               $dict({@"key", @"four"}, {@"id", rev4.docID}),
                               $dict({@"key", @"one"}, {@"id", rev1.docID}) ));
    
    [view removeIndex];
    
    [db close];
}


TestCase(TDView_MapConflicts) {
    RequireTestCase(TDView_Index);
    TDDatabase *db = createDB();
    NSArray* docs = putDocs(db);
    TDRevision* leaf1 = docs[1];
    
    // Create a conflict:
    NSDictionary* props = $dict({@"_id", @"44444"},
                                {@"_rev", @"1-~~~~~"},  // higher revID, will win conflict
                                {@"key", @"40ur"});
    TDRevision* leaf2 = [[[TDRevision alloc] initWithProperties: props] autorelease];
    TDStatus status = [db forceInsert: leaf2 revisionHistory: @[] source: nil];
    CAssert(status < 300);
    CAssertEqual(leaf1.docID, leaf2.docID);
    
    TDView* view = [db viewNamed: @"conflicts"];
    [view setMapBlock: ^(NSDictionary* doc, TDMapEmitBlock emit) {
        NSString* docID = doc[@"_id"];
        NSArray* conflicts = $cast(NSArray, doc[@"_conflicts"]);
        if (conflicts) {
            Log(@"Doc %@, _conflicts = %@", docID, conflicts);
            emit(docID, conflicts);
        }
    } reduceBlock: NULL version: @"1"];
    
    CAssertEq([view updateIndex], kTDStatusOK);
    NSArray* dump = [view dump];
    Log(@"View dump: %@", dump);
    CAssertEqual(dump, $array($dict({@"key", @"\"44444\""},
                                    {@"value", $sprintf(@"[\"%@\"]", leaf1.revID)},
                                    {@"seq", @6}) ));
}


TestCase(TDView_ConflictWinner) {
    // If a view is re-indexed, and a document in the view has gone into conflict,
    // rows emitted by the earlier 'losing' revision shouldn't appear in the view.
    RequireTestCase(TDView_Index);
    TDDatabase *db = createDB();
    NSArray* docs = putDocs(db);
    TDRevision* leaf1 = docs[1];
    
    TDView* view = createView(db);
    CAssertEq([view updateIndex], kTDStatusOK);
    NSArray* dump = [view dump];
    Log(@"View dump: %@", dump);
    CAssertEqual(dump, $array($dict({@"key", @"\"five\""}, {@"seq", @5}),
                              $dict({@"key", @"\"four\""}, {@"seq", @2}),
                              $dict({@"key", @"\"one\""},  {@"seq", @3}),
                              $dict({@"key", @"\"three\""},{@"seq", @4}),
                              $dict({@"key", @"\"two\""},  {@"seq", @1}) ));
    
    // Create a conflict, won by the new revision:
    NSDictionary* props = $dict({@"_id", @"44444"},
                                {@"_rev", @"1-~~~~~"},  // higher revID, will win conflict
                                {@"key", @"40ur"});
    TDRevision* leaf2 = [[[TDRevision alloc] initWithProperties: props] autorelease];
    TDStatus status = [db forceInsert: leaf2 revisionHistory: @[] source: nil];
    CAssert(status < 300);
    CAssertEqual(leaf1.docID, leaf2.docID);
    
    // Update the view -- should contain only the key from the new rev, not the old:
    CAssertEq([view updateIndex], kTDStatusOK);
    dump = [view dump];
    Log(@"View dump: %@", dump);
    CAssertEqual(dump, $array($dict({@"key", @"\"40ur\""}, {@"seq", @6},
                                    {@"value", $sprintf(@"[\"%@\"]", leaf1.revID)}),
                              $dict({@"key", @"\"five\""}, {@"seq", @5}),
                              $dict({@"key", @"\"one\""},  {@"seq", @3}),
                              $dict({@"key", @"\"three\""},{@"seq", @4}),
                              $dict({@"key", @"\"two\""},  {@"seq", @1}) ));
}


TestCase(TDView_ConflictLoser) {
    // Like the ConflictWinner test, except the newer revision is the loser,
    // so it shouldn't be indexed at all. Instead, the older still-winning revision
    // should be indexed again, this time with a '_conflicts' property.
    TDDatabase *db = createDB();
    NSArray* docs = putDocs(db);
    TDRevision* leaf1 = docs[1];
    
    TDView* view = createView(db);
    CAssertEq([view updateIndex], kTDStatusOK);
    NSArray* dump = [view dump];
    Log(@"View dump: %@", dump);
    CAssertEqual(dump, $array($dict({@"key", @"\"five\""}, {@"seq", @5}),
                              $dict({@"key", @"\"four\""}, {@"seq", @2}),
                              $dict({@"key", @"\"one\""},  {@"seq", @3}),
                              $dict({@"key", @"\"three\""},{@"seq", @4}),
                              $dict({@"key", @"\"two\""},  {@"seq", @1}) ));
    
    // Create a conflict, won by the new revision:
    NSDictionary* props = $dict({@"_id", @"44444"},
                                {@"_rev", @"1-...."},  // lower revID, will lose conflict
                                {@"key", @"40ur"});
    TDRevision* leaf2 = [[[TDRevision alloc] initWithProperties: props] autorelease];
    TDStatus status = [db forceInsert: leaf2 revisionHistory: @[] source: nil];
    CAssert(status < 300);
    CAssertEqual(leaf1.docID, leaf2.docID);
    
    // Update the view -- should contain only the key from the new rev, not the old:
    CAssertEq([view updateIndex], kTDStatusOK);
    dump = [view dump];
    Log(@"View dump: %@", dump);
    CAssertEqual(dump, $array($dict({@"key", @"\"five\""}, {@"seq", @5}),
                              $dict({@"key", @"\"four\""}, {@"seq", @2},
                                    {@"value", @"[\"1-....\"]"}),
                              $dict({@"key", @"\"one\""},  {@"seq", @3}),
                              $dict({@"key", @"\"three\""},{@"seq", @4}),
                              $dict({@"key", @"\"two\""},  {@"seq", @1}) ));
}


TestCase(TDView_Query) {
    RequireTestCase(TDView_Index);
    TDDatabase *db = createDB();
    putDocs(db);
    TDView* view = createView(db);
    CAssertEq([view updateIndex], kTDStatusOK);
    
    // Query all rows:
    TDQueryOptions options = kDefaultTDQueryOptions;
    TDStatus status;
    NSArray* rows = [view queryWithOptions: &options status: &status];
    NSArray* expectedRows = $array($dict({@"id",  @"55555"}, {@"key", @"five"}),
                                   $dict({@"id",  @"44444"}, {@"key", @"four"}),
                                   $dict({@"id",  @"11111"}, {@"key", @"one"}),
                                   $dict({@"id",  @"33333"}, {@"key", @"three"}),
                                   $dict({@"id",  @"22222"}, {@"key", @"two"}));
    CAssertEqual(rows, expectedRows);

    // Start/end key query:
    options = kDefaultTDQueryOptions;
    options.startKey = @"a";
    options.endKey = @"one";
    rows = [view queryWithOptions: &options status: &status];
    expectedRows = $array($dict({@"id",  @"55555"}, {@"key", @"five"}),
                          $dict({@"id",  @"44444"}, {@"key", @"four"}),
                          $dict({@"id",  @"11111"}, {@"key", @"one"}));
    CAssertEqual(rows, expectedRows);

    // Start/end query without inclusive end:
    options.inclusiveEnd = NO;
    rows = [view queryWithOptions: &options status: &status];
    expectedRows = $array($dict({@"id",  @"55555"}, {@"key", @"five"}),
                          $dict({@"id",  @"44444"}, {@"key", @"four"}));
    CAssertEqual(rows, expectedRows);

    // Reversed:
    options.descending = YES;
    options.startKey = @"o";
    options.endKey = @"five";
    options.inclusiveEnd = YES;
    rows = [view queryWithOptions: &options status: &status];
    expectedRows = $array($dict({@"id",  @"44444"}, {@"key", @"four"}),
                          $dict({@"id",  @"55555"}, {@"key", @"five"}));
    CAssertEqual(rows, expectedRows);

    // Reversed, no inclusive end:
    options.inclusiveEnd = NO;
    rows = [view queryWithOptions: &options status: &status];
    expectedRows = $array($dict({@"id",  @"44444"}, {@"key", @"four"}));
    CAssertEqual(rows, expectedRows);
    
    // Specific keys:
    options = kDefaultTDQueryOptions;
    options.keys = @[@"two", @"four"];
    rows = [view queryWithOptions: &options status: &status];
    expectedRows = $array($dict({@"id",  @"44444"}, {@"key", @"four"}),
                          $dict({@"id",  @"22222"}, {@"key", @"two"}));
    CAssertEqual(rows, expectedRows);
}


TestCase(TDView_AllDocsQuery) {
    TDDatabase *db = createDB();
    NSArray* docs = putDocs(db);
    NSDictionary* expectedRow[docs.count];
    memset(&expectedRow, 0, sizeof(expectedRow));
    int i = 0;
    for (TDRevision* rev in docs) {
        expectedRow[i++] = $dict({@"id",  rev.docID},
                                 {@"key", rev.docID},
                                 {@"value", $dict({@"rev", rev.revID})});
    }
    
    // Query all rows:
    TDQueryOptions options = kDefaultTDQueryOptions;
    NSDictionary* query = [db getAllDocs: &options];
    NSArray* expectedRows = $array(expectedRow[2], expectedRow[0], expectedRow[3], expectedRow[1],
                                   expectedRow[4]);
    CAssertEqual(query, $dict({@"rows", expectedRows},
                              {@"total_rows", @5},
                              {@"offset", @0}));

    // Start/end key query:
    options = kDefaultTDQueryOptions;
    options.startKey = @"2";
    options.endKey = @"44444";
    query = [db getAllDocs: &options];
    expectedRows = @[expectedRow[0], expectedRow[3], expectedRow[1]];
    CAssertEqual(query, $dict({@"rows", expectedRows},
                              {@"total_rows", @3},
                              {@"offset", @0}));

    // Start/end query without inclusive end:
    options.inclusiveEnd = NO;
    query = [db getAllDocs: &options];
    expectedRows = @[expectedRow[0], expectedRow[3]];
    CAssertEqual(query, $dict({@"rows", expectedRows},
                              {@"total_rows", @2},
                              {@"offset", @0}));

    // Get specific documents:
    options = kDefaultTDQueryOptions;
<<<<<<< HEAD
    options.keys = $array();
    query = [db getAllDocs: &options];
    CAssertEqual(query, $dict({@"rows", $array()},
                              {@"total_rows", $object(0)},
                              {@"offset", $object(0)}));
    
    // Get specific documents:
    options = kDefaultTDQueryOptions;
    options.keys = $array([expectedRow[2] objectForKey: @"id"]);
    query = [db getAllDocs: &options];
    CAssertEqual(query, $dict({@"rows", $array(expectedRow[2])},
                              {@"total_rows", $object(1)},
                              {@"offset", $object(0)}));
=======
    query = [db getDocsWithIDs: @[] options: &options];
    CAssertEqual(query, $dict({@"rows", @[]},
                              {@"total_rows", @0},
                              {@"offset", @0}));
    
    // Get specific documents:
    options = kDefaultTDQueryOptions;
    query = [db getDocsWithIDs: @[expectedRow[2][@"id"]] options: &options];
    CAssertEqual(query, $dict({@"rows", @[expectedRow[2]]},
                              {@"total_rows", @1},
                              {@"offset", @0}));
>>>>>>> 9dbdaf8e
}


TestCase(TDView_Reduce) {
    RequireTestCase(TDView_Query);
    TDDatabase *db = createDB();
    putDoc(db, $dict({@"_id", @"CD"},      {@"cost", @(8.99)}));
    putDoc(db, $dict({@"_id", @"App"},     {@"cost", @(1.95)}));
    putDoc(db, $dict({@"_id", @"Dessert"}, {@"cost", @(6.50)}));
    
    TDView* view = [db viewNamed: @"totaler"];
    [view setMapBlock: ^(NSDictionary* doc, TDMapEmitBlock emit) {
        CAssert(doc[@"_id"] != nil, @"Missing _id in %@", doc);
        CAssert(doc[@"_rev"] != nil, @"Missing _rev in %@", doc);
        id cost = doc[@"cost"];
        if (cost)
            emit(doc[@"_id"], cost);
    } reduceBlock: ^(NSArray* keys, NSArray* values, BOOL rereduce) {
        return [TDView totalValues: values];
    } version: @"1"];

    CAssertEq([view updateIndex], kTDStatusOK);
    NSArray* dump = [view dump];
    Log(@"View dump: %@", dump);
    CAssertEqual(dump, $array($dict({@"key", @"\"App\""}, {@"value", @"1.95"}, {@"seq", @2}),
                              $dict({@"key", @"\"CD\""}, {@"value", @"8.99"}, {@"seq", @1}),
                              $dict({@"key", @"\"Dessert\""}, {@"value", @"6.5"}, {@"seq", @3}) ));

    TDQueryOptions options = kDefaultTDQueryOptions;
    options.reduce = YES;
    TDStatus status;
    NSArray* reduced = [view queryWithOptions: &options status: &status];
    CAssertEq(status, kTDStatusOK);
    CAssertEq(reduced.count, 1u);
    double result = [reduced[0][@"value"] doubleValue];
    CAssert(fabs(result - 17.44) < 0.001, @"Unexpected reduced value %@", reduced);
}


TestCase(TDView_Grouped) {
    RequireTestCase(TDView_Reduce);
    TDDatabase *db = createDB();
    putDoc(db, $dict({@"_id", @"1"}, {@"artist", @"Gang Of Four"}, {@"album", @"Entertainment!"},
                     {@"track", @"Ether"}, {@"time", @(231)}));
    putDoc(db, $dict({@"_id", @"2"}, {@"artist", @"Gang Of Four"}, {@"album", @"Songs Of The Free"},
                     {@"track", @"I Love A Man In Uniform"}, {@"time", @(248)}));
    putDoc(db, $dict({@"_id", @"3"}, {@"artist", @"Gang Of Four"}, {@"album", @"Entertainment!"},
                     {@"track", @"Natural's Not In It"}, {@"time", @(187)}));
    putDoc(db, $dict({@"_id", @"4"}, {@"artist", @"PiL"}, {@"album", @"Metal Box"},
                     {@"track", @"Memories"}, {@"time", @(309)}));
    putDoc(db, $dict({@"_id", @"5"}, {@"artist", @"Gang Of Four"}, {@"album", @"Entertainment!"},
                     {@"track", @"Not Great Men"}, {@"time", @(187)}));
    
    TDView* view = [db viewNamed: @"grouper"];
    [view setMapBlock: ^(NSDictionary* doc, TDMapEmitBlock emit) {
        emit($array(doc[@"artist"],
                    doc[@"album"], 
                    doc[@"track"]),
             doc[@"time"]);
    } reduceBlock:^id(NSArray *keys, NSArray *values, BOOL rereduce) {
        return [TDView totalValues: values];
    } version: @"1"];
    
    CAssertEq([view updateIndex], kTDStatusOK);

    TDQueryOptions options = kDefaultTDQueryOptions;
    options.reduce = YES;
    TDStatus status;
    NSArray* rows = [view queryWithOptions: &options status: &status];
    CAssertEq(status, kTDStatusOK);
    CAssertEqual(rows, $array($dict({@"key", $null}, {@"value", @(1162)})));

    options.group = YES;
    rows = [view queryWithOptions: &options status: &status];
    CAssertEq(status, kTDStatusOK);
    CAssertEqual(rows, $array($dict({@"key", $array(@"Gang Of Four", @"Entertainment!",
                                                    @"Ether")},
                                    {@"value", @(231)}),
                              $dict({@"key", $array(@"Gang Of Four", @"Entertainment!",
                                                    @"Natural's Not In It")},
                                    {@"value", @(187)}),
                              $dict({@"key", $array(@"Gang Of Four", @"Entertainment!",
                                                    @"Not Great Men")},
                                    {@"value", @(187)}),
                              $dict({@"key", $array(@"Gang Of Four", @"Songs Of The Free",
                                                    @"I Love A Man In Uniform")},
                                    {@"value", @(248)}),
                              $dict({@"key", $array(@"PiL", @"Metal Box",
                                                    @"Memories")}, 
                                    {@"value", @(309)})));

    options.groupLevel = 1;
    rows = [view queryWithOptions: &options status: &status];
    CAssertEq(status, kTDStatusOK);
    CAssertEqual(rows, $array($dict({@"key", @[@"Gang Of Four"]}, {@"value", @(853)}),
                              $dict({@"key", @[@"PiL"]}, {@"value", @(309)})));
    
    options.groupLevel = 2;
    rows = [view queryWithOptions: &options status: &status];
    CAssertEq(status, kTDStatusOK);
    CAssertEqual(rows, $array($dict({@"key", @[@"Gang Of Four", @"Entertainment!"]},
                                    {@"value", @(605)}),
                              $dict({@"key", @[@"Gang Of Four", @"Songs Of The Free"]},
                                    {@"value", @(248)}),
                              $dict({@"key", @[@"PiL", @"Metal Box"]}, 
                                    {@"value", @(309)})));
}


TestCase(TDView_GroupedStrings) {
    RequireTestCase(TDView_Grouped);
    TDDatabase *db = createDB();
    putDoc(db, $dict({@"name", @"Alice"}));
    putDoc(db, $dict({@"name", @"Albert"}));
    putDoc(db, $dict({@"name", @"Naomi"}));
    putDoc(db, $dict({@"name", @"Jens"}));
    putDoc(db, $dict({@"name", @"Jed"}));
    
    TDView* view = [db viewNamed: @"default/names"];
    [view setMapBlock: ^(NSDictionary* doc, TDMapEmitBlock emit) {
         NSString *name = doc[@"name"];
         if (name)
             emit([name substringToIndex:1], @1);
     } reduceBlock:^id(NSArray *keys, NSArray *values, BOOL rereduce) {
         return @([values count]);
     } version:@"1.0"];
   
    CAssertEq([view updateIndex], kTDStatusOK);

    TDQueryOptions options = kDefaultTDQueryOptions;
    options.groupLevel = 1;
    TDStatus status;
    NSArray* rows = [view queryWithOptions: &options status: &status];
    CAssertEq(status, kTDStatusOK);
    CAssertEqual(rows, $array($dict({@"key", @"A"}, {@"value", @2}),
                              $dict({@"key", @"J"}, {@"value", @2}),
                              $dict({@"key", @"N"}, {@"value", @1})));
}


TestCase(TDView_Collation) {
    // Based on CouchDB's "view_collation.js" test
    NSArray* testKeys = @[$null,
                                                   $false,
                                                   $true,
                                                   @0,
                                                   @(2.5),
                                                   @(10),
                                                   @" ", @"_", @"~", 
                                                   @"a",
                                                   @"A",
                                                   @"aa",
                                                   @"b",
                                                   @"B",
                                                   @"ba",
                                                   @"bb",
                                                   @[@"a"],
                                                   @[@"b"],
                                                   @[@"b", @"c"],
                                                   @[@"b", @"c", @"a"],
                                                   @[@"b", @"d"],
                                                   @[@"b", @"d", @"e"]];
    RequireTestCase(TDView_Query);
    TDDatabase *db = createDB();
    int i = 0;
    for (id key in testKeys)
        putDoc(db, $dict({@"_id", $sprintf(@"%d", i++)}, {@"name", key}));

    TDView* view = [db viewNamed: @"default/names"];
    [view setMapBlock: ^(NSDictionary* doc, TDMapEmitBlock emit) {
        emit(doc[@"name"], nil);
    } reduceBlock: NULL version:@"1.0"];
    
    TDQueryOptions options = kDefaultTDQueryOptions;
    TDStatus status;
    NSArray* rows = [view queryWithOptions: &options status: &status];
    CAssertEq(status, kTDStatusOK);
    i = 0;
    for (NSDictionary* row in rows)
        CAssertEqual(row[@"key"], testKeys[i++]);
}


TestCase(TDView_CollationRaw) {
    NSArray* testKeys = @[@0,
                                                   @(2.5),
                                                   @(10),
                                                   $false,
                                                   $null,
                                                   $true,
                                                   @[@"a"],
                                                   @[@"b"],
                                                   @[@"b", @"c"],
                                                   @[@"b", @"c", @"a"],
                                                   @[@"b", @"d"],
                                                   @[@"b", @"d", @"e"],
                                                   @" ",
                                                   @"A",
                                                   @"B",
                                                   @"_",
                                                   @"a",
                                                   @"aa",
                                                   @"b",
                                                   @"ba",
                                                   @"bb",
                                                   @"~"];
    RequireTestCase(TDView_Query);
    TDDatabase *db = createDB();
    int i = 0;
    for (id key in testKeys)
        putDoc(db, $dict({@"_id", $sprintf(@"%d", i++)}, {@"name", key}));

    TDView* view = [db viewNamed: @"default/names"];
    [view setMapBlock: ^(NSDictionary* doc, TDMapEmitBlock emit) {
        emit(doc[@"name"], nil);
    } reduceBlock: NULL version:@"1.0"];
    view.collation = kTDViewCollationRaw;
    
    TDQueryOptions options = kDefaultTDQueryOptions;
    TDStatus status;
    NSArray* rows = [view queryWithOptions: &options status: &status];
    CAssertEq(status, kTDStatusOK);
    i = 0;
    for (NSDictionary* row in rows)
        CAssertEqual(row[@"key"], testKeys[i++]);
}


TestCase(TDView_LinkedDocs) {
    RequireTestCase(TDView_Query);
    TDDatabase *db = createDB();
    NSArray* revs = putDocs(db);
    
    NSDictionary* docs[5];
    int i = 0;
    for (TDRevision* rev in revs) {
        docs[i++] = [db getDocumentWithID: rev.docID revisionID: rev.revID options: 0].properties;
    }

    TDView* view = [db viewNamed: @"linkview"];
    [view setMapBlock: ^(NSDictionary* doc, TDMapEmitBlock emit) {
        NSString* key = doc[@"key"];
        NSDictionary* value = nil;
        int linkedID = [doc[@"_id"] intValue] - 11111;
        if (linkedID > 0)
            value = $dict({@"_id", $sprintf(@"%d", linkedID)});
        emit(key, value);
    } reduceBlock: NULL version: @"1"];

    CAssertEq([view updateIndex], kTDStatusOK);
    
    // Query all rows:
    TDQueryOptions options = kDefaultTDQueryOptions;
    options.includeDocs = YES;
    TDStatus status;
    NSArray* rows = [view queryWithOptions: &options status: &status];
    NSArray* expectedRows = $array($dict({@"id",  @"55555"}, {@"key", @"five"},
                                         {@"value", $dict({@"_id", @"44444"})},
                                         {@"doc", docs[1]}),
                                   $dict({@"id",  @"44444"}, {@"key", @"four"},
                                         {@"value", $dict({@"_id", @"33333"})},
                                         {@"doc", docs[3]}),
                                   $dict({@"id",  @"11111"}, {@"key", @"one"},
                                         {@"doc", docs[2]}),
                                   $dict({@"id",  @"33333"}, {@"key", @"three"},
                                         {@"value", $dict({@"_id", @"22222"})},
                                         {@"doc", docs[0]}),
                                   $dict({@"id",  @"22222"}, {@"key", @"two"},
                                         {@"value", $dict({@"_id", @"11111"})},
                                         {@"doc", docs[2]}));
    CAssertEqual(rows, expectedRows);
    
}


#endif<|MERGE_RESOLUTION|>--- conflicted
+++ resolved
@@ -365,8 +365,7 @@
 
     // Get specific documents:
     options = kDefaultTDQueryOptions;
-<<<<<<< HEAD
-    options.keys = $array();
+    options.keys = @[];
     query = [db getAllDocs: &options];
     CAssertEqual(query, $dict({@"rows", $array()},
                               {@"total_rows", $object(0)},
@@ -374,24 +373,11 @@
     
     // Get specific documents:
     options = kDefaultTDQueryOptions;
-    options.keys = $array([expectedRow[2] objectForKey: @"id"]);
+    options.keys = @[(expectedRow[2])[@"id"]];
     query = [db getAllDocs: &options];
     CAssertEqual(query, $dict({@"rows", $array(expectedRow[2])},
                               {@"total_rows", $object(1)},
                               {@"offset", $object(0)}));
-=======
-    query = [db getDocsWithIDs: @[] options: &options];
-    CAssertEqual(query, $dict({@"rows", @[]},
-                              {@"total_rows", @0},
-                              {@"offset", @0}));
-    
-    // Get specific documents:
-    options = kDefaultTDQueryOptions;
-    query = [db getDocsWithIDs: @[expectedRow[2][@"id"]] options: &options];
-    CAssertEqual(query, $dict({@"rows", @[expectedRow[2]]},
-                              {@"total_rows", @1},
-                              {@"offset", @0}));
->>>>>>> 9dbdaf8e
 }
 
 
